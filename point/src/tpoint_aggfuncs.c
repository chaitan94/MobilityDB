/*****************************************************************************
 *
 * tpoint_aggfuncs.c
 *	Aggregate functions for temporal points.
 *
 * The only functions currently provided are extent and temporal centroid.
 *
 * Portions Copyright (c) 2020, Esteban Zimanyi, Arthur Lesuisse,
 *	  Universite Libre de Bruxelles
 * Portions Copyright (c) 1996-2020, PostgreSQL Global Development Group
 * Portions Copyright (c) 1994, Regents of the University of California
 *
 *****************************************************************************/

#include "tpoint_aggfuncs.h"

#include <assert.h>

#include "temporaltypes.h"
#include "oidcache.h"
#include "temporal_util.h"
#include "doublen.h"
#include "temporal_aggfuncs.h"
#include "tpoint.h"
#include "tpoint_spatialfuncs.h"

/*****************************************************************************
 * Generic functions
 *****************************************************************************/

static void
geoaggstate_check(const SkipList *state, int32_t srid, bool hasz)
{
	if(! state)
		return;
	struct GeoAggregateState *extra = state->extra;
	if (extra && extra->srid != srid)
		ereport(ERROR, (errcode(ERRCODE_INTERNAL_ERROR),
			errmsg("Geometries must have the same SRID for temporal aggregation")));
	if (extra && extra->hasz != hasz)
		ereport(ERROR, (errcode(ERRCODE_INTERNAL_ERROR),
			errmsg("Geometries must have the same dimensionality for temporal aggregation")));
}

static void 
geoaggstate_check_as(const SkipList *state1, const SkipList *state2)
{
	struct GeoAggregateState *extra2 = state2->extra;
	if (extra2)
		geoaggstate_check(state1, extra2->srid, extra2->hasz);
}

<<<<<<< HEAD
void
geoaggstate_check_t(SkipList *state, Temporal *t)
=======
static void
geoaggstate_check_t(const SkipList *state, const Temporal *t)
>>>>>>> 26e92868
{
	geoaggstate_check(state, tpoint_srid_internal(t), MOBDB_FLAGS_GET_Z(t->flags) != 0);
}

/*****************************************************************************/

/*
 * Transform a temporal point type into a temporal double3/double4 type for 
 * performing centroid aggregation 
 */
static TemporalInst *
tpointinst_transform_tcentroid(const TemporalInst *inst)
{
	TemporalInst *result;
	if (MOBDB_FLAGS_GET_Z(inst->flags))
	{
		POINT3DZ point = datum_get_point3dz(temporalinst_value(inst));
		double4 dvalue;
		double4_set(&dvalue, point.x, point.y, point.z, 1);
		result = temporalinst_make(PointerGetDatum(&dvalue), inst->t,
			type_oid(T_DOUBLE4));
	}
	else 
	{
		POINT2D point = datum_get_point2d(temporalinst_value(inst));
		double3 dvalue;
		double3_set(&dvalue, point.x, point.y, 1);
		result = temporalinst_make(PointerGetDatum(&dvalue), inst->t,
			type_oid(T_DOUBLE3));
	}
	return result;
}

static TemporalInst **
tpointi_transform_tcentroid(const TemporalI *ti)
{
	TemporalInst **result = palloc(sizeof(TemporalInst *) * ti->count);
	for (int i = 0; i < ti->count; i++)
	{
		TemporalInst *inst = temporali_inst_n(ti, i);
		result[i] = tpointinst_transform_tcentroid(inst);
	}
	return result;
}

static TemporalSeq *
tpointseq_transform_tcentroid(const TemporalSeq *seq)
{
	TemporalInst **instants = palloc(sizeof(TemporalInst *) * seq->count);
	for (int i = 0; i < seq->count; i++)
	{
		TemporalInst *inst = temporalseq_inst_n(seq, i);
		instants[i] = tpointinst_transform_tcentroid(inst);
	}
	TemporalSeq *result = temporalseq_make(instants, 
		seq->count, seq->period.lower_inc, seq->period.upper_inc, 
		MOBDB_FLAGS_GET_LINEAR(seq->flags), false);
	
	for (int i = 0; i < seq->count; i++)
		pfree(instants[i]);
	pfree(instants);
		
	return result;
}

static TemporalSeq **
tpoints_transform_tcentroid(const TemporalS *ts)
{
	TemporalSeq **result = palloc(sizeof(TemporalSeq *) * ts->count);
	for (int i = 0; i < ts->count; i++)
	{
		TemporalSeq *seq = temporals_seq_n(ts, i);
		result[i] = tpointseq_transform_tcentroid(seq);
	}
	return result;
}

/* Dispatch function  */

Temporal **
tpoint_transform_tcentroid(const Temporal *temp, int *count)
{
	Temporal **result;
	if (temp->duration == TEMPORALINST) 
	{
		result = palloc(sizeof(Temporal *));
		result[0] = (Temporal *)tpointinst_transform_tcentroid((TemporalInst *)temp);
		*count = 1;
	}
	else if (temp->duration == TEMPORALI)
	{
		result = (Temporal **)tpointi_transform_tcentroid((TemporalI *) temp);
		*count = ((TemporalI *)temp)->count;
	} 
	else if (temp->duration == TEMPORALSEQ)
	{
		result = palloc(sizeof(Temporal *));
		result[0] = (Temporal *)tpointseq_transform_tcentroid((TemporalSeq *) temp);
		*count = 1;
	}
	else /* temp->duration == TEMPORALS */
	{
		result = (Temporal **)tpoints_transform_tcentroid((TemporalS *) temp);
		*count = ((TemporalS *)temp)->count;
	}
	assert(result != NULL);
	return result;
}

/*****************************************************************************
 * Extent
 *****************************************************************************/

PG_FUNCTION_INFO_V1(tpoint_extent_transfn);

PGDLLEXPORT Datum 
tpoint_extent_transfn(PG_FUNCTION_ARGS)
{
	STBOX *box = PG_ARGISNULL(0) ? NULL : PG_GETARG_STBOX_P(0);
	Temporal *temp = PG_ARGISNULL(1) ? NULL : PG_GETARG_TEMPORAL(1);
	// How to ensure this and display an error message if not ?

	STBOX *result;
	/* Can't do anything with null inputs */
	if (!box && !temp)
		PG_RETURN_NULL();
	/* Null box and non-null temporal, return the bbox of the temporal */
	if (!box)
	{
		result = palloc0(sizeof(STBOX));
		temporal_bbox(result, temp);
		PG_RETURN_POINTER(result);
	}
	/* Non-null box and null temporal, return the box */
	STBOX box1;
	memset(&box1, 0, sizeof(STBOX));
	if (!temp)
	{
		result = palloc0(sizeof(STBOX));
		memcpy(result, box, sizeof(STBOX));
		PG_RETURN_POINTER(result);
	}

	/* Both box and temporal are not null */
	ensure_same_srid_tpoint_stbox(temp, box);
	ensure_same_dimensionality_tpoint_stbox(temp, box);
	ensure_same_geodetic_tpoint_stbox(temp, box);
	temporal_bbox(&box1, temp);
	result = palloc0(sizeof(STBOX));
	result->xmax = Max(box->xmax, box1.xmax);
	result->ymax = Max(box->ymax, box1.ymax);
	result->tmax = Max(box->tmax, box1.tmax);
	result->xmin = Min(box->xmin, box1.xmin);
	result->ymin = Min(box->ymin, box1.ymin);
	result->tmin = Min(box->tmin, box1.tmin);
	if (MOBDB_FLAGS_GET_Z(box->flags) || MOBDB_FLAGS_GET_GEODETIC(box->flags))
	{
		result->zmax = Max(box->zmax, box1.zmax);
		result->zmin = Min(box->zmin, box1.zmin);
	}
	result->srid = box->srid;
	MOBDB_FLAGS_SET_X(result->flags, true);
	MOBDB_FLAGS_SET_Z(result->flags, MOBDB_FLAGS_GET_Z(box->flags));
	MOBDB_FLAGS_SET_T(result->flags, true);
	MOBDB_FLAGS_SET_GEODETIC(result->flags, MOBDB_FLAGS_GET_GEODETIC(box->flags));

	PG_FREE_IF_COPY(temp, 1);
	PG_RETURN_POINTER(result);
}

PG_FUNCTION_INFO_V1(tpoint_extent_combinefn);

PGDLLEXPORT Datum 
tpoint_extent_combinefn(PG_FUNCTION_ARGS)
{
	STBOX *box1 = PG_ARGISNULL(0) ? NULL : PG_GETARG_STBOX_P(0);
	STBOX *box2 = PG_ARGISNULL(1) ? NULL : PG_GETARG_STBOX_P(1);
	// How to ensure this and display an error message if not ?
	// ensure_same_srid_stbox(box1, box2);
	// ensure_same_geodetic_stbox(box1, box2);
	STBOX *result;

	if (!box2 && !box1)
		PG_RETURN_NULL();
	if (box1 && !box2)
		PG_RETURN_POINTER(box1);
	if (box2 && !box1)
		PG_RETURN_POINTER(box2);

	if (!MOBDB_FLAGS_GET_X(box1->flags) || !MOBDB_FLAGS_GET_T(box1->flags) ||
		!MOBDB_FLAGS_GET_X(box2->flags) || !MOBDB_FLAGS_GET_T(box2->flags))
		ereport(ERROR, (errcode(ERRCODE_INVALID_PARAMETER_VALUE),
				errmsg("Arguments must have both X and T dimensions")));
	if (MOBDB_FLAGS_GET_Z(box1->flags) != MOBDB_FLAGS_GET_Z(box2->flags))
		ereport(ERROR, (errcode(ERRCODE_INVALID_PARAMETER_VALUE),
				errmsg("One argument has Z dimension but the other does not")));
	if (MOBDB_FLAGS_GET_GEODETIC(box1->flags) != MOBDB_FLAGS_GET_GEODETIC(box2->flags))
		ereport(ERROR, (errcode(ERRCODE_INVALID_PARAMETER_VALUE),
				errmsg("One argument has geodetic coordinates but the other does not")));

	result = palloc0(sizeof(STBOX));
	result->xmax = Max(box1->xmax, box2->xmax);
	result->ymax = Max(box1->ymax, box2->ymax);
	result->tmax = Max(box1->tmax, box2->tmax);
	result->xmin = Min(box1->xmin, box2->xmin);
	result->ymin = Min(box1->ymin, box2->ymin);
	result->tmin = Min(box1->tmin, box2->tmin);
	if (MOBDB_FLAGS_GET_Z(box1->flags) || MOBDB_FLAGS_GET_GEODETIC(box1->flags))
	{
		result->zmax = Max(box1->zmax, box2->zmax);
		result->zmin = Min(box1->zmin, box2->zmin);
	}
	MOBDB_FLAGS_SET_X(result->flags, true);
	MOBDB_FLAGS_SET_Z(result->flags, MOBDB_FLAGS_GET_Z(box1->flags));
	MOBDB_FLAGS_SET_T(result->flags, true);
	MOBDB_FLAGS_SET_GEODETIC(result->flags, MOBDB_FLAGS_GET_GEODETIC(box1->flags));

	PG_RETURN_POINTER(result);
}

/*****************************************************************************
 * Centroid
 *****************************************************************************/

PG_FUNCTION_INFO_V1(tpoint_tcentroid_transfn);

PGDLLEXPORT Datum
tpoint_tcentroid_transfn(PG_FUNCTION_ARGS)
{
	SkipList *state = PG_ARGISNULL(0) ? NULL : 
		(SkipList *) PG_GETARG_POINTER(0);
	if (PG_ARGISNULL(1))
	{
		if (state)
			PG_RETURN_POINTER(state);
		else
			PG_RETURN_NULL();
	}
	Temporal *temp = PG_GETARG_TEMPORAL(1);

	geoaggstate_check_t(state, temp);
	Datum (*func)(Datum, Datum) = MOBDB_FLAGS_GET_Z(temp->flags) ?
		&datum_sum_double4 : &datum_sum_double3;

	int count;
	Temporal **temporals = tpoint_transform_tcentroid(temp, &count);
	if (state)
	{
		if (skiplist_headval(state)->duration != temporals[0]->duration)
			ereport(ERROR, (errcode(ERRCODE_INTERNAL_ERROR),
				errmsg("Cannot aggregate temporal values of different duration")));
		if (MOBDB_FLAGS_GET_LINEAR(skiplist_headval(state)->flags) != 
				MOBDB_FLAGS_GET_LINEAR(temporals[0]->flags))
			ereport(ERROR, (errcode(ERRCODE_INTERNAL_ERROR),
				errmsg("Cannot aggregate temporal values of different interpolation")));

		skiplist_splice(fcinfo, state, temporals, count, func, false);
	}
	else
	{
		state = skiplist_make(fcinfo, temporals, count);
		struct GeoAggregateState extra =
		{
			.srid = tpoint_srid_internal(temp),
			.hasz = MOBDB_FLAGS_GET_Z(temp->flags) != 0
		};
		aggstate_set_extra(fcinfo, state, &extra, sizeof(struct GeoAggregateState));
	}

	for (int i = 0; i< count; i++)
		pfree(temporals[i]);
	pfree(temporals);		
	PG_FREE_IF_COPY(temp, 1);
	PG_RETURN_POINTER(state);
}

/*****************************************************************************/
/* Centroid combine function */

PG_FUNCTION_INFO_V1(tpoint_tcentroid_combinefn);

PGDLLEXPORT Datum
tpoint_tcentroid_combinefn(PG_FUNCTION_ARGS)
{
	SkipList *state1 = PG_ARGISNULL(0) ? NULL : 
		(SkipList *) PG_GETARG_POINTER(0);
	SkipList *state2 = PG_ARGISNULL(1) ? NULL :
		(SkipList *) PG_GETARG_POINTER(1);

	geoaggstate_check_as(state1, state2);
	struct GeoAggregateState *extra = NULL;
	if (state1 && state1->extra) 
		extra = state1->extra;
	if (state2 && state2->extra) 
		extra = state2->extra;
	assert(extra != NULL);
	Datum (*func)(Datum, Datum) = extra->hasz ?
		&datum_sum_double4 : &datum_sum_double3;
	SkipList *result = temporal_tagg_combinefn(fcinfo, state1, state2, 
		func, false);

	PG_RETURN_POINTER(result);
}

/*****************************************************************************/

/* Centroid final function */

TemporalI *
tpointinst_tcentroid_finalfn(TemporalInst **instants, int count, int srid)
{
	TemporalInst **newinstants = palloc(sizeof(TemporalInst *) * count);
	for (int i = 0; i < count; i++)
	{
		TemporalInst *inst = instants[i];
		Datum value = 0;
		assert(inst->valuetypid == type_oid(T_DOUBLE4) || 
			inst->valuetypid == type_oid(T_DOUBLE3));
		LWPOINT *lwpoint;
		if (inst->valuetypid == type_oid(T_DOUBLE4))
		{
			double4 *value4 = (double4 *)DatumGetPointer(temporalinst_value_ptr(inst));
			assert(value4->d != 0);
			double valuea = value4->a / value4->d;
			double valueb = value4->b / value4->d;
			double valuec = value4->c / value4->d;
			lwpoint = lwpoint_make3dz(srid, valuea, valueb, valuec);

		}
		else /* inst->valuetypid == type_oid(T_DOUBLE3) */
		{
			double3 *value3 = (double3 *)DatumGetPointer(temporalinst_value_ptr(inst));
			assert(value3->c != 0);
			double valuea = value3->a / value3->c;
			double valueb = value3->b / value3->c;
			lwpoint = lwpoint_make2d(srid, valuea, valueb);
		}
		value = PointerGetDatum(geometry_serialize((LWGEOM *) lwpoint));
		newinstants[i] = temporalinst_make(value, inst->t, type_oid(T_GEOMETRY));
		pfree(DatumGetPointer(value));
	}
	TemporalI *result = temporali_make(newinstants, count);

	for (int i = 0; i < count; i++)
		pfree(newinstants[i]);
	pfree(newinstants);
	
	return result;
}

TemporalS *
tpointseq_tcentroid_finalfn(TemporalSeq **sequences, int count, int srid)
{
	TemporalSeq **newsequences = palloc(sizeof(TemporalSeq *) * count);
	for (int i = 0; i < count; i++)
	{
		TemporalSeq *seq = sequences[i];
		TemporalInst **instants = palloc(sizeof(TemporalInst *) * seq->count);
		for (int j = 0; j < seq->count; j++)
		{
			TemporalInst *inst = temporalseq_inst_n(seq, j);
			Datum value = 0;
			assert(inst->valuetypid == type_oid(T_DOUBLE4) || 
				inst->valuetypid == type_oid(T_DOUBLE3));
			LWPOINT *lwpoint;
			if (inst->valuetypid == type_oid(T_DOUBLE4))
			{
				double4 *value4 = (double4 *)DatumGetPointer(temporalinst_value_ptr(inst));
				double valuea = value4->a / value4->d;
				double valueb = value4->b / value4->d;
				double valuec = value4->c / value4->d;
				lwpoint = lwpoint_make3dz(srid, valuea, valueb, valuec);
			}
			else /* inst->valuetypid == type_oid(T_DOUBLE3) */
			{
				double3 *value3 = (double3 *)DatumGetPointer(temporalinst_value_ptr(inst));
				double valuea = value3->a / value3->c;
				double valueb = value3->b / value3->c;
				lwpoint = lwpoint_make2d(srid, valuea, valueb);
			}
			value = PointerGetDatum(geometry_serialize((LWGEOM *) lwpoint));
			instants[j] = temporalinst_make(value, inst->t, type_oid(T_GEOMETRY));
			pfree(DatumGetPointer(value));
		}
		newsequences[i] = temporalseq_make(instants, 
			seq->count, seq->period.lower_inc, seq->period.upper_inc, 
			MOBDB_FLAGS_GET_LINEAR(seq->flags), true);
		for (int j = 0; j < seq->count; j++)
			pfree(instants[j]);
		pfree(instants);
	}
	TemporalS *result = temporals_make(newsequences, count, true);

	for (int i = 0; i < count; i++)
		pfree(newsequences[i]);
	pfree(newsequences);
	
	return result;
}

PG_FUNCTION_INFO_V1(tpoint_tcentroid_finalfn);

PGDLLEXPORT Datum
tpoint_tcentroid_finalfn(PG_FUNCTION_ARGS)
{
	/* The final function is strict, we do not need to test for null values */
	SkipList *state = (SkipList *) PG_GETARG_POINTER(0);
	if (state->length == 0)
		PG_RETURN_NULL();

	Temporal **values = skiplist_values(state);
	int32_t srid = ((struct GeoAggregateState *) state->extra)->srid;
	Temporal *result = NULL;
	assert(values[0]->duration == TEMPORALINST ||
		values[0]->duration == TEMPORALSEQ);
	if (values[0]->duration == TEMPORALINST)
		result = (Temporal *)tpointinst_tcentroid_finalfn(
			(TemporalInst **)values, state->length, srid);
	else if (values[0]->duration == TEMPORALSEQ)
		result = (Temporal *)tpointseq_tcentroid_finalfn(
			(TemporalSeq **)values, state->length, srid);

	pfree(values);

	PG_RETURN_POINTER(result);
}

/*****************************************************************************/<|MERGE_RESOLUTION|>--- conflicted
+++ resolved
@@ -50,13 +50,8 @@
 		geoaggstate_check(state1, extra2->srid, extra2->hasz);
 }
 
-<<<<<<< HEAD
 void
-geoaggstate_check_t(SkipList *state, Temporal *t)
-=======
-static void
 geoaggstate_check_t(const SkipList *state, const Temporal *t)
->>>>>>> 26e92868
 {
 	geoaggstate_check(state, tpoint_srid_internal(t), MOBDB_FLAGS_GET_Z(t->flags) != 0);
 }
