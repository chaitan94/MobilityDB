--- conflicted
+++ resolved
@@ -3136,14 +3136,9 @@
 /*****************************************************************************/
 /* These functions suppose that the temporal values overlap in time */
 
-<<<<<<< HEAD
-Datum
-shortestline_tpointinst_tpointinst(TemporalInst *inst1, TemporalInst *inst2)
-=======
 static Datum
 shortestline_tpointinst_tpointinst(const TemporalInst *inst1,
 	const TemporalInst *inst2)
->>>>>>> 26e92868
 {
 	LWGEOM *lwgeoms[2];
 	GSERIALIZED *gs1 = (GSERIALIZED *) DatumGetPointer(temporalinst_value_ptr(inst1));
@@ -3157,13 +3152,8 @@
 	return result;
 }
 
-<<<<<<< HEAD
-Datum
-shortestline_tpointi_tpointi(TemporalI *ti1, TemporalI *ti2,
-=======
 static Datum
 shortestline_tpointi_tpointi(const TemporalI *ti1, const TemporalI *ti2,
->>>>>>> 26e92868
 	Datum (*func)(Datum, Datum))
 {
 	/* Compute the distance */
@@ -3179,13 +3169,8 @@
 	return result;
 }
 
-<<<<<<< HEAD
-Datum
-shortestline_tpointseq_tpointseq(TemporalSeq *seq1, TemporalSeq *seq2,
-=======
 static Datum
 shortestline_tpointseq_tpointseq(const TemporalSeq *seq1, const TemporalSeq *seq2,
->>>>>>> 26e92868
 	Datum (*func)(Datum, Datum))
 {
 	/* Compute the distance */
@@ -3217,13 +3202,8 @@
 	return result;
 }
 
-<<<<<<< HEAD
-Datum
-shortestline_tpoints_tpoints(TemporalS *ts1, TemporalS *ts2,
-=======
 static Datum
 shortestline_tpoints_tpoints(const TemporalS *ts1, const TemporalS *ts2,
->>>>>>> 26e92868
 	Datum (*func)(Datum, Datum))
 {
 	/* Compute the distance */
