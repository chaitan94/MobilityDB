--- conflicted
+++ resolved
@@ -117,19 +117,6 @@
 			errmsg("typmod array must not contain nulls")));
 
 	/*
-<<<<<<< HEAD
-     * There are several ways to define a column wrt type modifiers:
-     *   column_type(Duration, Geometry, SRID) => All modifiers are determined.
-     * 	 column_type(Duration, Geometry) => The SRID is generic.
-     * 	 column_type(Geometry, SRID) => The duration type is generic.
-     * 	 column_type(Geometry) => The duration type and SRID are generic.
-     *	 column_type(Duration) => The geometry type and SRID are generic.
-     *	 column_type => The duration type, geometry type, and SRID are generic.
-     *
-     * For example, if the user did not set the duration type, we can use all 
-     * duration types in the same column. Similarly for all generic modifiers.
-     */
-=======
 	 * There are several ways to define a column wrt type modifiers:
 	 *   column_type(Duration, Geometry, SRID) => All modifiers are determined.
 	 * 	 column_type(Duration, Geometry) => The SRID is generic.
@@ -141,7 +128,6 @@
 	 * For example, if the user did not set the duration type, we can use all 
 	 * duration types in the same column. Similarly for all generic modifiers.
 	 */
->>>>>>> 9e2e71cf
 	deconstruct_array(arr, CSTRINGOID, -2, false, 'c', &elem_values, NULL, &n);
 	uint8_t duration_type = 0, geometry_type = 0;
 	int z = 0, m = 0;
