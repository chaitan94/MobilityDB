/*****************************************************************************
 *
 * SpatialRels.c
 *	  Spatial relationships for temporal points.
 *
 * These relationships project the temporal dimension and return a Boolean.
 * They are thus defined with the "at any instant" semantics, that is, the
 * traditional spatial function is applied to the union of all values taken 
 * by the temporal point. The following relationships are supported for 
 * geometries:
 *		contains, containsproperly, covers, coveredby, crosses, disjoint, 
 *		equals, intersects, overlaps, touches, within, dwithin, and
 *		relate (with 2 and 3 arguments)
 * The following relationships are supported for geographies
 *     covers, coveredby, intersects, dwithin
 * Only dwithin and intersects support 3D geometries.
 *
 * Portions Copyright (c) 2019, Esteban Zimanyi, Arthur Lesuisse, 
 * 		Universite Libre de Bruxelles
 * Portions Copyright (c) 1996-2019, PostgreSQL Global Development Group
 * Portions Copyright (c) 1994, Regents of the University of California
 *
 *****************************************************************************/

#include "TemporalPoint.h"
	
/*****************************************************************************
 * Spatial relationship functions
 *****************************************************************************/

/* 
 * contains and within are inverse to each other
 * covers and coveredby are inverse to each other
 * containsproperly and containedproperlyby are inverse to each other
 */

Datum
geom_contains(Datum geom1, Datum geom2)
{
	return call_function2(contains, geom1, geom2);
}

Datum
geom_containsproperly(Datum geom1, Datum geom2)
{
	return call_function2(containsproperly, geom1, geom2);
}

Datum
geom_containedproperlyby(Datum geom1, Datum geom2)
{
	return call_function2(containsproperly, geom2, geom1);
}

Datum
geom_covers(Datum geom1, Datum geom2)
{
	return call_function2(covers, geom1, geom2);
}

Datum
geom_coveredby(Datum geom1, Datum geom2)
{
	return call_function2(coveredby, geom1, geom2);
}

Datum
geom_crosses(Datum geom1, Datum geom2)
{
	return call_function2(crosses, geom1, geom2);
}

Datum
geom_crossedby(Datum geom1, Datum geom2)
{
	return call_function2(crosses, geom2, geom1);
}

/* ST_Relate(A,B) = 'FF*FF****' */
Datum
geom_disjoint(Datum geom1, Datum geom2)
{
	return call_function2(disjoint, geom1, geom2);
}

Datum
geom_equals(Datum geom1, Datum geom2)
{
	return call_function2(ST_Equals, geom1, geom2);
}

/* ST_Intersects(g1, g2 ) --> Not (ST_Disjoint(g1, g2 )) */
Datum
geom_intersects2d(Datum geom1, Datum geom2)
{
	return call_function2(intersects, geom1, geom2);
}

Datum
geom_intersects3d(Datum geom1, Datum geom2)
{
	return call_function2(intersects3d, geom1, geom2);
}

Datum
geom_overlaps(Datum geom1, Datum geom2)
{
	return call_function2(overlaps, geom1, geom2);
}

/* ST_Relate(A,B) = 'FT*******' or 'F**T*****' or 'F***T****' */
Datum
geom_touches(Datum geom1, Datum geom2)
{
	return call_function2(touches, geom1, geom2);
}

/* ST_Relate(A,B) = 'T*F**F***' */
Datum
geom_within(Datum geom1, Datum geom2)
{
	return call_function2(contains, geom2, geom1);
}

Datum
geom_dwithin2d(Datum geom1, Datum geom2, Datum dist)
{
	return call_function3(LWGEOM_dwithin, geom1, geom2, dist);
}

Datum
geom_dwithin3d(Datum geom1, Datum geom2, Datum dist)
{
	return call_function3(LWGEOM_dwithin3d, geom1, geom2, dist);
}

Datum
geom_relate(Datum geom1, Datum geom2)
{
	return call_function2(relate_full, geom1, geom2); 
}

Datum
geom_relate_pattern(Datum geom1, Datum geom2, Datum pattern)
{
	return call_function3(relate_pattern, geom1, geom2, pattern); 
}

/*****************************************************************************/
 
Datum
geog_covers(Datum geog1, Datum geog2)
{
	return call_function2(geography_covers, geog1, geog2);
}

Datum
geog_coveredby(Datum geog1, Datum geog2)
{
	return call_function2(geography_covers, geog2, geog1);
}

Datum
geog_disjoint(Datum geog1, Datum geog2)
{
	double dist = DatumGetFloat8(call_function4(geography_distance, 
		geog1, geog2, 0.0, false));
	return BoolGetDatum(dist >= 0.00001);
}

Datum
geog_intersects(Datum geog1, Datum geog2)
{
	double dist = DatumGetFloat8(call_function4(geography_distance, 
		geog1, geog2, 0.0, false));
	return BoolGetDatum(dist < 0.00001);
}

Datum
geog_dwithin(Datum geog1, Datum geog2, Datum dist)
{
	return call_function4(geography_dwithin, geog1, geog2, dist, true);
}
 
/*****************************************************************************
 * Generic binary functions
 * The functions that have two temporal points as argument suppose that they
 * overlap on the time dimension. This is ensured in the external function 
 * in order to return NULL if it is not the case.
 *****************************************************************************/

/* Temporal spatialrel geo */

static bool
spatialrel_tpointinst_geo(TemporalInst *inst, Datum geo, 
	Datum (*func)(Datum, Datum), bool invert)
{
	Datum value = temporalinst_value(inst);
	bool result = invert ? DatumGetBool(func(geo, value)) :
		DatumGetBool(func(value, geo));
	return result;
}

static bool
spatialrel_tpointi_geo(TemporalI *ti, Datum geo,
	Datum (*func)(Datum, Datum), bool invert)
{
	Datum values = tpointi_values(ti);
	bool result =  invert ? DatumGetBool(func(geo, values)) :
		DatumGetBool(func(values, geo));
	pfree(DatumGetPointer(values)); 
	return result;
}

static bool
spatialrel_tpointseq_geo(TemporalSeq *seq, Datum geo, 
	Datum (*func)(Datum, Datum), bool invert)
{
	Datum traj = tpointseq_trajectory(seq);
	bool result = invert ? DatumGetBool(func(geo, traj)) :
		DatumGetBool(func(traj, geo));
	return result;
}

static bool
spatialrel_tpoints_geo(TemporalS *ts, Datum geo,
	Datum (*func)(Datum, Datum), bool invert)
{
	Datum traj = tpoints_trajectory(ts);
	bool result = invert ? DatumGetBool(func(geo, traj)) :
		DatumGetBool(func(traj, geo));
	pfree(DatumGetPointer(traj));
	return result;
}

/*****************************************************************************/

/* Temporal spatialrel Temporal */

static bool
spatialrel_tpointinst_tpointinst(TemporalInst *inst1, TemporalInst *inst2, 
	Datum (*func)(Datum, Datum))
{
	return DatumGetBool(func(temporalinst_value(inst1), 
		temporalinst_value(inst2)));
}

static bool
spatialrel_tpointi_tpointi(TemporalI *ti1, TemporalI *ti2,
	Datum (*func)(Datum, Datum))
{
	Datum geo1 = tpointi_values(ti1);
	Datum geo2 = tpointi_values(ti2);
	bool result = DatumGetBool(func(geo1, geo2));
	pfree(DatumGetPointer(geo1)); pfree(DatumGetPointer(geo2));
	return result;
}

static bool
spatialrel_tpointseq_tpointseq(TemporalSeq *seq1, TemporalSeq *seq2,
	Datum (*func)(Datum, Datum))
{
	Datum traj1 = tpointseq_trajectory(seq1);
	Datum traj2 = tpointseq_trajectory(seq2);
	bool result = DatumGetBool(func(traj1, traj2));
	return result;
}

static bool
spatialrel_tpoints_tpoints(TemporalS *ts1, TemporalS *ts2,
	Datum (*func)(Datum, Datum))
{
	Datum traj1 = tpoints_trajectory(ts1);
	Datum traj2 = tpoints_trajectory(ts2);
	bool result = DatumGetBool(func(traj1, traj2));
	pfree(DatumGetPointer(traj1)); pfree(DatumGetPointer(traj2)); 
	return result;
}

/*****************************************************************************
 * Generic ternary functions
 *****************************************************************************/

/* Temporal spatialrel Geo */

static bool
spatialrel3_tpointinst_geo(TemporalInst *inst, Datum geo, Datum param,
	Datum (*func)(Datum, Datum, Datum), bool invert)
{
	Datum value = temporalinst_value(inst);
	Datum result = invert ? DatumGetBool(func(geo, value, param)) :
		DatumGetBool(func(value, geo, param));
	return result;
}

static bool
spatialrel3_tpointi_geo(TemporalI *ti, Datum geo, Datum param,
	Datum (*func)(Datum, Datum, Datum), bool invert)
{
	Datum values = tpointi_values(ti);
	bool result = invert ? DatumGetBool(func(geo, values, param)) :
		DatumGetBool(func(values, geo, param));
	return result;
}

static bool
spatialrel3_tpointseq_geo(TemporalSeq *seq, Datum geo, Datum param,
	Datum (*func)(Datum, Datum, Datum), bool invert)
{
	Datum traj = tpointseq_trajectory(seq);
	bool result = invert ? DatumGetBool(func(geo, traj, param)) :
		DatumGetBool(func(traj, geo, param));
	return result;
}

static bool
spatialrel3_tpoints_geo(TemporalS *ts, Datum geo, Datum param,
	Datum (*func)(Datum, Datum, Datum), bool invert)
{
	Datum traj = tpoints_trajectory(ts);
	bool result = invert ? DatumGetBool(func(geo, traj, param)) :
		DatumGetBool(func(traj, geo, param));
	pfree(DatumGetPointer(traj));
	return result;
}

/*****************************************************************************/

/* Temporal spatialrel Temporal */

static bool
spatialrel3_tpointinst_tpointinst(TemporalInst *inst1, TemporalInst *inst2, Datum param,
	Datum (*func)(Datum, Datum, Datum))
{
	return DatumGetBool(func(temporalinst_value(inst1), 
		temporalinst_value(inst2), param));
}

static bool
spatialrel3_tpointi_tpointi(TemporalI *ti1, TemporalI *ti2, Datum param,
	Datum (*func)(Datum, Datum, Datum))
{
	Datum geo1 = tpointi_values(ti1);
	Datum geo2 = tpointi_values(ti2);
	bool result = DatumGetBool(func(geo1, geo2, param));
	pfree(DatumGetPointer(geo1)); pfree(DatumGetPointer(geo2)); 
	return result;
}

static bool
spatialrel3_tpointseq_tpointseq(TemporalSeq *seq1, TemporalSeq *seq2, Datum param,
	Datum (*func)(Datum, Datum, Datum))
{
	Datum traj1 = tpointseq_trajectory(seq1);
	Datum traj2 = tpointseq_trajectory(seq2);
	bool result = DatumGetBool(func(traj1, traj2, param));
	return result;
}

static bool
spatialrel3_tpoints_tpoints(TemporalS *ts1, TemporalS *ts2, Datum param,
	Datum (*func)(Datum, Datum, Datum))
{
	Datum traj1 = tpoints_trajectory(ts1);
	Datum traj2 = tpoints_trajectory(ts2);
	bool result = DatumGetBool(func(traj1, traj2, param));
	pfree(DatumGetPointer(traj1)); pfree(DatumGetPointer(traj2));
	return result;
}

/*****************************************************************************
 * Generic dwithin functions when both temporal points are moving
 * The functions suppose that the temporal points are synchronized
 * TODO ARE THESE FUNCTIONS CORRECT ????
 *****************************************************************************/

static bool
dwithin_tpointseq_tpointseq1(TemporalInst *start1, TemporalInst *end1, 
	TemporalInst *start2, TemporalInst *end2, Datum param,
	Datum (*func)(Datum, Datum, Datum))
{
	Datum sv1 = temporalinst_value(start1);
	Datum ev1 = temporalinst_value(end1);
	Datum sv2 = temporalinst_value(start2);
	Datum ev2 = temporalinst_value(end2);
	/* Both instants are constant */
	if (datum_eq(sv1, ev1, start1->valuetypid) &&
		datum_eq(sv2, ev2, start2->valuetypid))
	{
		/* Compute the function at the start instant */
		return func(sv1, sv2, param);
	}
	
	TimestampTz lower = start1->t;
	TimestampTz upper = start2->t;
	/* Determine whether there is a local minimum between lower and upper */
	TimestampTz crosstime;
	bool cross = temporalseq_intersect_at_timestamp(start1, end1, 
		start2, end2, &crosstime);
	/* If there is no local minimum or if there is one at a bound */	
	if (!cross || crosstime == lower || crosstime == upper)
	{
		/* Compute the function at the start and end instants */
		return func(sv1, sv2, param);
	}

	/* Find the values at the local minimum */
	Datum crossvalue1 = temporalseq_value_at_timestamp1(start1, end1, crosstime);
	Datum crossvalue2 = temporalseq_value_at_timestamp1(start2, end2, crosstime);
	/* Compute the function at the start instant and at the local minimum */
	bool result = func(sv1, sv2, param) || 
		func(crossvalue1, crossvalue2, param);
	
	pfree(DatumGetPointer(crossvalue1));
	pfree(DatumGetPointer(crossvalue2));
		
	return result;
}

static bool
dwithin_tpointseq_tpointseq(TemporalSeq *seq1, TemporalSeq *seq2, Datum d,
	Datum (*func)(Datum, Datum, Datum))
{
	TemporalInst *start1 = temporalseq_inst_n(seq1, 0);
	TemporalInst *start2 = temporalseq_inst_n(seq2, 0);
	bool result;
	for (int i = 1; i < seq1->count; i++)
	{
		TemporalInst *end1 = temporalseq_inst_n(seq1, i);
		TemporalInst *end2 = temporalseq_inst_n(seq2, i);
		result = dwithin_tpointseq_tpointseq1(start1, end1, 
			start2, end2, d, func);
		if (result == true)
			return true;
		start1 = end1;
		start2 = end2;
	}
<<<<<<< HEAD
	result = spatialrel3_tpointinst_tpointinst(start1, start2, d, operator);
    return result;
=======
	result = spatialrel3_tpointinst_tpointinst(start1, start2, d, func);
	return result;
>>>>>>> 3f0e8cf4
}

static bool
dwithin_tpoints_tpoints(TemporalS *ts1, TemporalS *ts2, Datum d,
	Datum (*func)(Datum, Datum, Datum))
{
	bool result = false;
	for (int i = 0; i < ts1->count; i++)
	{
		TemporalSeq *seq1 = temporals_seq_n(ts1, i);
		TemporalSeq *seq2 = temporals_seq_n(ts2, i);
		if (dwithin_tpointseq_tpointseq(seq1, seq2, d, func))
		{
			result = true;
			break;
		}
	}
    return result;
}

/*****************************************************************************
 * Generic relate functions
 *****************************************************************************/

/* TemporalInst relate <Type> */

static text *
relate2_tpointinst_geo(TemporalInst *inst, Datum geo, bool invert)
{
	Datum value = temporalinst_value(inst);
	text *result = invert ? DatumGetTextP(geom_relate(geo, value)) :
		DatumGetTextP(geom_relate(value, geo));
	return result;
}

static text *
relate2_tpointinst_tpointinst(TemporalInst *inst1, TemporalInst *inst2)
{
	if (inst1->t != inst2->t)
		return NULL;
	
	return DatumGetTextP(geom_relate(temporalinst_value(inst1), 
		temporalinst_value(inst2)));
}

/*****************************************************************************/

/* TemporalI relate <Type> */

static text *
relate2_tpointi_geo(TemporalI *ti, Datum geo, bool invert)
{
	Datum geo1 = tpointi_values(ti);
	text *result = invert ? DatumGetTextP(geom_relate(geo, geo1)) :
		DatumGetTextP(geom_relate(geo1, geo));
	pfree(DatumGetPointer(geo1));
	return DatumGetTextP(result);
}

static text *
relate2_tpointi_tpointi(TemporalI *ti1, TemporalI *ti2)
{
	Datum geo1 = tpointi_values(ti1);
	Datum geo2 = tpointi_values(ti2);
	text *result = DatumGetTextP(geom_relate(geo1, geo2));
	pfree(DatumGetPointer(geo1)); pfree(DatumGetPointer(geo2)); 
	return result;
}

/*****************************************************************************/

/* TemporalSeq relate <Type> */

static text *
relate2_tpointseq_geo(TemporalSeq *seq, Datum geo, bool invert)
{
	Datum traj = tpointseq_trajectory(seq);
	text *result = invert ? DatumGetTextP(geom_relate(geo, traj)) :
		DatumGetTextP(geom_relate(traj, geo));
	return result;
}

static text *
relate2_tpointseq_tpointseq(TemporalSeq *seq1, TemporalSeq *seq2)
{
	Datum traj1 = tpointseq_trajectory(seq1);
	Datum traj2 = tpointseq_trajectory(seq2);
	text *result = DatumGetTextP(geom_relate(traj1, traj2));
	return result;
}

/*****************************************************************************/

/* TemporalS relate <Type> */

static text *
relate2_tpoints_geo(TemporalS *ts, Datum geo, bool invert)
{
	Datum traj = tpoints_trajectory(ts);
	text *result = invert ? DatumGetTextP(geom_relate(geo, traj)) :
		DatumGetTextP(geom_relate(traj, geo));
	return result;
}

static text *
relate2_tpoints_tpoints(TemporalS *ts1, TemporalS *ts2)
{
	Datum traj1 = tpoints_trajectory(ts1);
	Datum traj2 = tpoints_trajectory(ts2);
	text *result = DatumGetTextP(geom_relate(traj1, traj2));
	return result;
}

/*****************************************************************************
 * Dispatch functions
 * It is supposed that the temporal values have been intersected before and
 * therefore they are both of the same duration.
 *****************************************************************************/

static bool
spatialrel_tpoint_geo(Temporal *temp, Datum geo,
	Datum (*func)(Datum, Datum), bool invert)
{
	bool result = false;
	if (temp->type == TEMPORALINST) 
		result = spatialrel_tpointinst_geo((TemporalInst *)temp,
			geo, func, invert);
	else if (temp->type == TEMPORALI) 
		result = spatialrel_tpointi_geo((TemporalI *)temp,
			geo, func, invert);
	else if (temp->type == TEMPORALSEQ) 
		result = spatialrel_tpointseq_geo((TemporalSeq *)temp,
			geo, func, invert);
	else if (temp->type == TEMPORALS) 
		result = spatialrel_tpoints_geo((TemporalS *)temp,
			geo, func, invert);
	else
		ereport(ERROR, (errcode(ERRCODE_INTERNAL_ERROR), 
			errmsg("Operation not supported")));
	return result;
}
 
static bool
spatialrel3_tpoint_geo(Temporal *temp, Datum geo, Datum param,
	Datum (*func)(Datum, Datum, Datum), bool invert)
{
	bool result = false;
	if (temp->type == TEMPORALINST) 
		result = spatialrel3_tpointinst_geo((TemporalInst *)temp,
			geo, param, func, invert);
	else if (temp->type == TEMPORALI) 
		result = spatialrel3_tpointi_geo((TemporalI *)temp,
			geo, param, func, invert);
	else if (temp->type == TEMPORALSEQ) 
		result = spatialrel3_tpointseq_geo((TemporalSeq *)temp,
			geo, param, func, invert);
	else if (temp->type == TEMPORALS) 
		result = spatialrel3_tpoints_geo((TemporalS *)temp,
			geo, param, func, invert);
	else
		ereport(ERROR, (errcode(ERRCODE_INTERNAL_ERROR), 
			errmsg("Operation not supported")));
	return result;
}
 
static bool
spatialrel_tpoint_tpoint(Temporal *temp1, Temporal *temp2,
	Datum (*func)(Datum, Datum))
{
	bool result = false;
	if (temp1->type == TEMPORALINST) 
		result = spatialrel_tpointinst_tpointinst((TemporalInst *)temp1,
			(TemporalInst *)temp2, func);
	else if (temp1->type == TEMPORALI) 
		result = spatialrel_tpointi_tpointi((TemporalI *)temp1,
			(TemporalI *)temp2, func);
	else if (temp1->type == TEMPORALSEQ) 
		result = spatialrel_tpointseq_tpointseq((TemporalSeq *)temp1,
			(TemporalSeq *)temp2, func);
	else if (temp1->type == TEMPORALS) 
		result = spatialrel_tpoints_tpoints((TemporalS *)temp1,
			(TemporalS *)temp2, func);
	else
		ereport(ERROR, (errcode(ERRCODE_INTERNAL_ERROR), 
			errmsg("Operation not supported")));
	return result;
}

static bool
spatialrel3_tpoint_tpoint(Temporal *temp1, Temporal *temp2, Datum param,
	Datum (*func)(Datum, Datum, Datum))
{
	bool result = false;
	if (temp1->type == TEMPORALINST) 
		result = spatialrel3_tpointinst_tpointinst((TemporalInst *)temp1,
			(TemporalInst *)temp2, param, func);
	else if (temp1->type == TEMPORALI) 
		result = spatialrel3_tpointi_tpointi((TemporalI *)temp1,
			(TemporalI *)temp2, param, func);
	else if (temp1->type == TEMPORALSEQ) 
		result = spatialrel3_tpointseq_tpointseq((TemporalSeq *)temp1,
			(TemporalSeq *)temp2, param, func);
	else if (temp1->type == TEMPORALS) 
		result = spatialrel3_tpoints_tpoints((TemporalS *)temp1,
			(TemporalS *)temp2, param, func);
	else
		ereport(ERROR, (errcode(ERRCODE_INTERNAL_ERROR), 
			errmsg("Operation not supported")));
	return result;
}

static text *
relate2_tpoint_geo(Temporal *temp, Datum geo, bool invert)
{
	text *result = NULL;
	if (temp->type == TEMPORALINST)
		result = relate2_tpointinst_geo((TemporalInst *)temp, geo, invert);
	else if (temp->type == TEMPORALI)
		result = relate2_tpointi_geo((TemporalI *)temp, geo, invert);
	else if (temp->type == TEMPORALSEQ)
		result = relate2_tpointseq_geo((TemporalSeq *)temp, geo, invert);
	else if (temp->type == TEMPORALS)
		result = relate2_tpoints_geo((TemporalS *)temp, geo, invert);
	else
		ereport(ERROR, (errcode(ERRCODE_INTERNAL_ERROR), 
			errmsg("Operation not supported")));
	return result;
}

/*****************************************************************************
 * Temporal contains
 *****************************************************************************/

PG_FUNCTION_INFO_V1(contains_geo_tpoint);

PGDLLEXPORT Datum
contains_geo_tpoint(PG_FUNCTION_ARGS)
{
	GSERIALIZED *gs = PG_GETARG_GSERIALIZED_P(0);
	Temporal *temp = PG_GETARG_TEMPORAL(1);
	if (gserialized_get_srid(gs) != tpoint_srid_internal(temp))
	{
		PG_FREE_IF_COPY(gs, 0);
		PG_FREE_IF_COPY(temp, 1);
		ereport(ERROR, (errcode(ERRCODE_INVALID_PARAMETER_VALUE), 
			errmsg("The geometries must be in the same SRID")));
	}
	if (FLAGS_GET_Z(gs->flags) != MOBDB_FLAGS_GET_Z(temp->flags))
	{
		PG_FREE_IF_COPY(gs, 0);
		PG_FREE_IF_COPY(temp, 1);
		ereport(ERROR, (errcode(ERRCODE_INVALID_PARAMETER_VALUE), 
			errmsg("The geometries must be of the same dimensionality")));
	}
	if (gserialized_is_empty(gs))
	{
		PG_FREE_IF_COPY(gs, 0);
		PG_FREE_IF_COPY(temp, 1);
		PG_RETURN_NULL();
	}

	bool result = spatialrel_tpoint_geo(temp, PointerGetDatum(gs), 
		&geom_contains, true);
			
	PG_FREE_IF_COPY(gs, 0);
	PG_FREE_IF_COPY(temp, 1);
	PG_RETURN_BOOL(result);
}
 
PG_FUNCTION_INFO_V1(contains_tpoint_geo);

PGDLLEXPORT Datum
contains_tpoint_geo(PG_FUNCTION_ARGS)
{
	Temporal *temp = PG_GETARG_TEMPORAL(0);
	GSERIALIZED *gs = PG_GETARG_GSERIALIZED_P(1);
	if (tpoint_srid_internal(temp) != gserialized_get_srid(gs))
	{
		PG_FREE_IF_COPY(temp, 0);
		PG_FREE_IF_COPY(gs, 1);
		ereport(ERROR, (errcode(ERRCODE_INVALID_PARAMETER_VALUE), 
			errmsg("The geometries must be in the same SRID")));
	}
	if (MOBDB_FLAGS_GET_Z(temp->flags) != FLAGS_GET_Z(gs->flags))
	{
		PG_FREE_IF_COPY(temp, 0);
		PG_FREE_IF_COPY(gs, 1);
		ereport(ERROR, (errcode(ERRCODE_INVALID_PARAMETER_VALUE), 
			errmsg("The geometries must be of the same dimensionality")));
	}
	if (gserialized_is_empty(gs))
	{
		PG_FREE_IF_COPY(temp, 0);
		PG_FREE_IF_COPY(gs, 1);
		PG_RETURN_NULL();
	}

	bool result = spatialrel_tpoint_geo(temp, PointerGetDatum(gs), 
		&geom_contains, false);

	PG_FREE_IF_COPY(temp, 0);
	PG_FREE_IF_COPY(gs, 1);
	PG_RETURN_BOOL(result);
}

PG_FUNCTION_INFO_V1(contains_tpoint_tpoint);

PGDLLEXPORT Datum
contains_tpoint_tpoint(PG_FUNCTION_ARGS)
{
	Temporal *temp1 = PG_GETARG_TEMPORAL(0);
	Temporal *temp2 = PG_GETARG_TEMPORAL(1);
	if (tpoint_srid_internal(temp1) != tpoint_srid_internal(temp2))
	{
		PG_FREE_IF_COPY(temp1, 0);
		PG_FREE_IF_COPY(temp2, 1);
		ereport(ERROR, (errcode(ERRCODE_INVALID_PARAMETER_VALUE), 
			errmsg("The temporal points must be in the same SRID")));
	}
	if (MOBDB_FLAGS_GET_Z(temp1->flags) != MOBDB_FLAGS_GET_Z(temp2->flags))
	{
		PG_FREE_IF_COPY(temp1, 0);
		PG_FREE_IF_COPY(temp2, 1);
		ereport(ERROR, (errcode(ERRCODE_INVALID_PARAMETER_VALUE), 
			errmsg("The temporal points must be of the same dimensionality")));
	}

	Temporal *inter1, *inter2;
	/* Returns false if the temporal points do not intersect in time */
	if (!intersection_temporal_temporal(temp1, temp2, &inter1, &inter2))
	{
		PG_FREE_IF_COPY(temp1, 0);
		PG_FREE_IF_COPY(temp2, 1);
		PG_RETURN_NULL();
	}
	bool result = spatialrel_tpoint_tpoint(inter1, inter2, &geom_contains);
	pfree(inter1); pfree(inter2); 
	PG_FREE_IF_COPY(temp1, 0);
	PG_FREE_IF_COPY(temp2, 1);
	PG_RETURN_BOOL(result);
}
 
/*****************************************************************************
 * Temporal containsproperly
 *****************************************************************************/

PG_FUNCTION_INFO_V1(containsproperly_geo_tpoint);

PGDLLEXPORT Datum
containsproperly_geo_tpoint(PG_FUNCTION_ARGS)
{
	GSERIALIZED *gs = PG_GETARG_GSERIALIZED_P(0);
	Temporal *temp = PG_GETARG_TEMPORAL(1);
	if (gserialized_get_srid(gs) != tpoint_srid_internal(temp))
	{
		PG_FREE_IF_COPY(gs, 0);
		PG_FREE_IF_COPY(temp, 1);
		ereport(ERROR, (errcode(ERRCODE_INVALID_PARAMETER_VALUE), 
			errmsg("The geometries must be in the same SRID")));
	}
	if (FLAGS_GET_Z(gs->flags) != MOBDB_FLAGS_GET_Z(temp->flags))
	{
		PG_FREE_IF_COPY(gs, 0);
		PG_FREE_IF_COPY(temp, 1);
		ereport(ERROR, (errcode(ERRCODE_INVALID_PARAMETER_VALUE), 
			errmsg("The geometries must be of the same dimensionality")));
	}
	if (gserialized_is_empty(gs))
	{
		PG_FREE_IF_COPY(gs, 0);
		PG_FREE_IF_COPY(temp, 1);
		PG_RETURN_NULL();
	}

	bool result = spatialrel_tpoint_geo(temp, PointerGetDatum(gs), 
		&geom_containsproperly, true);

	PG_FREE_IF_COPY(gs, 0);
	PG_FREE_IF_COPY(temp, 1);
	PG_RETURN_BOOL(result);
}
 
PG_FUNCTION_INFO_V1(containsproperly_tpoint_geo);

PGDLLEXPORT Datum
containsproperly_tpoint_geo(PG_FUNCTION_ARGS)
{
	Temporal *temp = PG_GETARG_TEMPORAL(0);
	GSERIALIZED *gs = PG_GETARG_GSERIALIZED_P(1);
	if (tpoint_srid_internal(temp) != gserialized_get_srid(gs))
	{
		PG_FREE_IF_COPY(temp, 0);
		PG_FREE_IF_COPY(gs, 1);
		ereport(ERROR, (errcode(ERRCODE_INVALID_PARAMETER_VALUE), 
			errmsg("The geometries must be in the same SRID")));
	}
	if (MOBDB_FLAGS_GET_Z(temp->flags) != FLAGS_GET_Z(gs->flags))
	{
		PG_FREE_IF_COPY(temp, 0);
		PG_FREE_IF_COPY(gs, 1);
		ereport(ERROR, (errcode(ERRCODE_INVALID_PARAMETER_VALUE), 
			errmsg("The geometries must be of the same dimensionality")));
	}
	if (gserialized_is_empty(gs))
	{
		PG_FREE_IF_COPY(temp, 0);
		PG_FREE_IF_COPY(gs, 1);
		PG_RETURN_NULL();
	}

	bool result = spatialrel_tpoint_geo(temp, PointerGetDatum(gs), 
		&geom_containsproperly, false);

	PG_FREE_IF_COPY(temp, 0);
	PG_FREE_IF_COPY(gs, 1);
	PG_RETURN_BOOL(result);
}

PG_FUNCTION_INFO_V1(containsproperly_tpoint_tpoint);

PGDLLEXPORT Datum
containsproperly_tpoint_tpoint(PG_FUNCTION_ARGS)
{
	Temporal *temp1 = PG_GETARG_TEMPORAL(0);
	Temporal *temp2 = PG_GETARG_TEMPORAL(1);
	if (tpoint_srid_internal(temp1) != tpoint_srid_internal(temp2))
	{
		PG_FREE_IF_COPY(temp1, 0);
		PG_FREE_IF_COPY(temp2, 1);
		ereport(ERROR, (errcode(ERRCODE_INVALID_PARAMETER_VALUE), 
			errmsg("The temporal points must be in the same SRID")));
	}
	if (MOBDB_FLAGS_GET_Z(temp1->flags) != MOBDB_FLAGS_GET_Z(temp2->flags))
	{
		PG_FREE_IF_COPY(temp1, 0);
		PG_FREE_IF_COPY(temp2, 1);
		ereport(ERROR, (errcode(ERRCODE_INVALID_PARAMETER_VALUE), 
			errmsg("The temporal points must be of the same dimensionality")));
	}

	Temporal *inter1, *inter2;
	/* Returns false if the temporal points do not intersect in time */
	if (!intersection_temporal_temporal(temp1, temp2, &inter1, &inter2))
	{
		PG_FREE_IF_COPY(temp1, 0);
		PG_FREE_IF_COPY(temp2, 1);
		PG_RETURN_NULL();
	}
	bool result = spatialrel_tpoint_tpoint(inter1, inter2, &geom_containsproperly);
	pfree(inter1); pfree(inter2); 
	PG_FREE_IF_COPY(temp1, 0);
	PG_FREE_IF_COPY(temp2, 1);
	PG_RETURN_BOOL(result);
}
 
/*****************************************************************************
 * Temporal covers (for both geometry and geography)
 *****************************************************************************/

PG_FUNCTION_INFO_V1(covers_geo_tpoint);

PGDLLEXPORT Datum
covers_geo_tpoint(PG_FUNCTION_ARGS)
{
	GSERIALIZED *gs = PG_GETARG_GSERIALIZED_P(0);
	Temporal *temp = PG_GETARG_TEMPORAL(1);
	if (gserialized_get_srid(gs) != tpoint_srid_internal(temp))
	{
		PG_FREE_IF_COPY(gs, 0);
		PG_FREE_IF_COPY(temp, 1);
		ereport(ERROR, (errcode(ERRCODE_INVALID_PARAMETER_VALUE), 
			errmsg("The geometries must be in the same SRID")));
	}
	if (FLAGS_GET_Z(gs->flags) != MOBDB_FLAGS_GET_Z(temp->flags))
	{
		PG_FREE_IF_COPY(gs, 0);
		PG_FREE_IF_COPY(temp, 1);
		ereport(ERROR, (errcode(ERRCODE_INVALID_PARAMETER_VALUE), 
			errmsg("The geometries must be of the same dimensionality")));
	}
	if (gserialized_is_empty(gs))
	{
		PG_FREE_IF_COPY(gs, 0);
		PG_FREE_IF_COPY(temp, 1);
		PG_RETURN_NULL();
	}

	Datum (*func)(Datum, Datum);
	if (temp->valuetypid == type_oid(T_GEOMETRY))
		func = &geom_covers;
	else if (temp->valuetypid == type_oid(T_GEOGRAPHY))
		func = &geog_covers;
	else
		ereport(ERROR, (errcode(ERRCODE_INTERNAL_ERROR), 
			errmsg("Operation not supported")));

	bool result = spatialrel_tpoint_geo(temp, PointerGetDatum(gs), 
		func, true);

	PG_FREE_IF_COPY(gs, 0);
	PG_FREE_IF_COPY(temp, 1);
	PG_RETURN_BOOL(result);
}
 
PG_FUNCTION_INFO_V1(covers_tpoint_geo);

PGDLLEXPORT Datum
covers_tpoint_geo(PG_FUNCTION_ARGS)
{
	Temporal *temp = PG_GETARG_TEMPORAL(0);
	GSERIALIZED *gs = PG_GETARG_GSERIALIZED_P(1);
	if (tpoint_srid_internal(temp) != gserialized_get_srid(gs))
	{
		PG_FREE_IF_COPY(temp, 0);
		PG_FREE_IF_COPY(gs, 1);
		ereport(ERROR, (errcode(ERRCODE_INVALID_PARAMETER_VALUE), 
			errmsg("The geometries must be in the same SRID")));
	}
	if (MOBDB_FLAGS_GET_Z(temp->flags) != FLAGS_GET_Z(gs->flags))
	{
		PG_FREE_IF_COPY(temp, 0);
		PG_FREE_IF_COPY(gs, 1);
		ereport(ERROR, (errcode(ERRCODE_INVALID_PARAMETER_VALUE), 
			errmsg("The geometries must be of the same dimensionality")));
	}
	if (gserialized_is_empty(gs))
	{
		PG_FREE_IF_COPY(temp, 0);
		PG_FREE_IF_COPY(gs, 1);
		PG_RETURN_NULL();
	}

	Datum (*func)(Datum, Datum);
	if (temp->valuetypid == type_oid(T_GEOMETRY))
		func = &geom_covers;
	else if (temp->valuetypid == type_oid(T_GEOGRAPHY))
		func = &geog_covers;
	else
		ereport(ERROR, (errcode(ERRCODE_INTERNAL_ERROR), 
			errmsg("Operation not supported")));

	bool result = spatialrel_tpoint_geo(temp, PointerGetDatum(gs), 
		func, false);

	PG_FREE_IF_COPY(temp, 0);
	PG_FREE_IF_COPY(gs, 1);
	PG_RETURN_BOOL(result);
}

PG_FUNCTION_INFO_V1(covers_tpoint_tpoint);

PGDLLEXPORT Datum
covers_tpoint_tpoint(PG_FUNCTION_ARGS)
{
	Temporal *temp1 = PG_GETARG_TEMPORAL(0);
	Temporal *temp2 = PG_GETARG_TEMPORAL(1);
	if (tpoint_srid_internal(temp1) != tpoint_srid_internal(temp2))
	{
		PG_FREE_IF_COPY(temp1, 0);
		PG_FREE_IF_COPY(temp2, 1);
		ereport(ERROR, (errcode(ERRCODE_INVALID_PARAMETER_VALUE), 
			errmsg("The temporal points must be in the same SRID")));
	}
	if (MOBDB_FLAGS_GET_Z(temp1->flags) != MOBDB_FLAGS_GET_Z(temp2->flags))
	{
		PG_FREE_IF_COPY(temp1, 0);
		PG_FREE_IF_COPY(temp2, 1);
		ereport(ERROR, (errcode(ERRCODE_INVALID_PARAMETER_VALUE), 
			errmsg("The temporal points must be of the same dimensionality")));
	}

	Temporal *inter1, *inter2;
	/* Returns false if the temporal points do not intersect in time */
	if (!intersection_temporal_temporal(temp1, temp2, &inter1, &inter2))
	{
		PG_FREE_IF_COPY(temp1, 0);
		PG_FREE_IF_COPY(temp2, 1);
		PG_RETURN_NULL();
	}

	Datum (*func)(Datum, Datum);
	if (temp1->valuetypid == type_oid(T_GEOMETRY))
		func = &geom_covers;
	else if (temp1->valuetypid == type_oid(T_GEOGRAPHY))
		func = &geog_covers;
	else
		ereport(ERROR, (errcode(ERRCODE_INTERNAL_ERROR), 
			errmsg("Operation not supported")));

	bool result = spatialrel_tpoint_tpoint(inter1, inter2, func);
	pfree(inter1); pfree(inter2); 
	PG_FREE_IF_COPY(temp1, 0);
	PG_FREE_IF_COPY(temp2, 1);
	PG_RETURN_BOOL(result);
}
 
/*****************************************************************************
 * Temporal coveredby (for both geometry and geography)
 *****************************************************************************/

PG_FUNCTION_INFO_V1(coveredby_geo_tpoint);

PGDLLEXPORT Datum
coveredby_geo_tpoint(PG_FUNCTION_ARGS)
{
	GSERIALIZED *gs = PG_GETARG_GSERIALIZED_P(0);
	Temporal *temp = PG_GETARG_TEMPORAL(1);
	if (gserialized_get_srid(gs) != tpoint_srid_internal(temp))
	{
		PG_FREE_IF_COPY(gs, 0);
		PG_FREE_IF_COPY(temp, 1);
		ereport(ERROR, (errcode(ERRCODE_INVALID_PARAMETER_VALUE), 
			errmsg("The geometries must be in the same SRID")));
	}
	if (FLAGS_GET_Z(gs->flags) != MOBDB_FLAGS_GET_Z(temp->flags))
	{
		PG_FREE_IF_COPY(gs, 0);
		PG_FREE_IF_COPY(temp, 1);
		ereport(ERROR, (errcode(ERRCODE_INVALID_PARAMETER_VALUE), 
			errmsg("The geometries must be of the same dimensionality")));
	}
	if (gserialized_is_empty(gs))
	{
		PG_FREE_IF_COPY(gs, 0);
		PG_FREE_IF_COPY(temp, 1);
		PG_RETURN_NULL();
	}

	Datum (*func)(Datum, Datum);
	if (temp->valuetypid == type_oid(T_GEOMETRY))
		func = &geom_coveredby;
	else if (temp->valuetypid == type_oid(T_GEOGRAPHY))
		func = &geog_coveredby;
	else
		ereport(ERROR, (errcode(ERRCODE_INTERNAL_ERROR), 
			errmsg("Operation not supported")));

	bool result = spatialrel_tpoint_geo(temp, PointerGetDatum(gs), 
		func, false);

	PG_FREE_IF_COPY(gs, 0);
	PG_FREE_IF_COPY(temp, 1);
	PG_RETURN_BOOL(result);
}
 
PG_FUNCTION_INFO_V1(coveredby_tpoint_geo);

PGDLLEXPORT Datum
coveredby_tpoint_geo(PG_FUNCTION_ARGS)
{
	Temporal *temp = PG_GETARG_TEMPORAL(0);
	GSERIALIZED *gs = PG_GETARG_GSERIALIZED_P(1);
	if (tpoint_srid_internal(temp) != gserialized_get_srid(gs))
	{
		PG_FREE_IF_COPY(temp, 0);
		PG_FREE_IF_COPY(gs, 1);
		ereport(ERROR, (errcode(ERRCODE_INVALID_PARAMETER_VALUE), 
			errmsg("The geometries must be in the same SRID")));
	}
	if (MOBDB_FLAGS_GET_Z(temp->flags) != FLAGS_GET_Z(gs->flags))
	{
		PG_FREE_IF_COPY(temp, 0);
		PG_FREE_IF_COPY(gs, 1);
		ereport(ERROR, (errcode(ERRCODE_INVALID_PARAMETER_VALUE), 
			errmsg("The geometries must be of the same dimensionality")));
	}
	if (gserialized_is_empty(gs))
	{
		PG_FREE_IF_COPY(temp, 0);
		PG_FREE_IF_COPY(gs, 1);
		PG_RETURN_NULL();
	}

	Datum (*func)(Datum, Datum);
	if (temp->valuetypid == type_oid(T_GEOMETRY))
		func = &geom_coveredby;
	else if (temp->valuetypid == type_oid(T_GEOGRAPHY))
		func = &geog_coveredby;
	else
		ereport(ERROR, (errcode(ERRCODE_INTERNAL_ERROR), 
			errmsg("Operation not supported")));

	bool result = spatialrel_tpoint_geo(temp, PointerGetDatum(gs), 
		func, false);

	PG_FREE_IF_COPY(temp, 0);
	PG_FREE_IF_COPY(gs, 1);
	PG_RETURN_BOOL(result);
}

PG_FUNCTION_INFO_V1(coveredby_tpoint_tpoint);

PGDLLEXPORT Datum
coveredby_tpoint_tpoint(PG_FUNCTION_ARGS)
{
	Temporal *temp1 = PG_GETARG_TEMPORAL(0);
	Temporal *temp2 = PG_GETARG_TEMPORAL(1);
	if (tpoint_srid_internal(temp1) != tpoint_srid_internal(temp2))
	{
		PG_FREE_IF_COPY(temp1, 0);
		PG_FREE_IF_COPY(temp2, 1);
		ereport(ERROR, (errcode(ERRCODE_INVALID_PARAMETER_VALUE), 
			errmsg("The temporal points must be in the same SRID")));
	}
	if (MOBDB_FLAGS_GET_Z(temp1->flags) != MOBDB_FLAGS_GET_Z(temp2->flags))
	{
		PG_FREE_IF_COPY(temp1, 0);
		PG_FREE_IF_COPY(temp2, 1);
		ereport(ERROR, (errcode(ERRCODE_INVALID_PARAMETER_VALUE), 
			errmsg("The temporal points must be of the same dimensionality")));
	}

	Temporal *inter1, *inter2;
	/* Returns false if the temporal points do not intersect in time */
	if (!intersection_temporal_temporal(temp1, temp2, &inter1, &inter2))
	{
		PG_FREE_IF_COPY(temp1, 0);
		PG_FREE_IF_COPY(temp2, 1);
		PG_RETURN_NULL();
	}

	Datum (*func)(Datum, Datum);
	if (temp1->valuetypid == type_oid(T_GEOMETRY))
		func = &geom_coveredby;
	else if (temp1->valuetypid == type_oid(T_GEOGRAPHY))
		func = &geog_coveredby;
	else
		ereport(ERROR, (errcode(ERRCODE_INTERNAL_ERROR), 
			errmsg("Operation not supported")));

	bool result = spatialrel_tpoint_tpoint(inter1, inter2, func);
	pfree(inter1); pfree(inter2); 
	PG_FREE_IF_COPY(temp1, 0);
	PG_FREE_IF_COPY(temp2, 1);
	PG_RETURN_BOOL(result);
}
 
/*****************************************************************************
 * Temporal crosses
 *****************************************************************************/

PG_FUNCTION_INFO_V1(crosses_geo_tpoint);

PGDLLEXPORT Datum
crosses_geo_tpoint(PG_FUNCTION_ARGS)
{
	GSERIALIZED *gs = PG_GETARG_GSERIALIZED_P(0);
	Temporal *temp = PG_GETARG_TEMPORAL(1);
	if (gserialized_get_srid(gs) != tpoint_srid_internal(temp))
	{
		PG_FREE_IF_COPY(gs, 0);
		PG_FREE_IF_COPY(temp, 1);
		ereport(ERROR, (errcode(ERRCODE_INVALID_PARAMETER_VALUE), 
			errmsg("The geometries must be in the same SRID")));
	}
	if (FLAGS_GET_Z(gs->flags) != MOBDB_FLAGS_GET_Z(temp->flags))
	{
		PG_FREE_IF_COPY(gs, 0);
		PG_FREE_IF_COPY(temp, 1);
		ereport(ERROR, (errcode(ERRCODE_INVALID_PARAMETER_VALUE), 
			errmsg("The geometries must be of the same dimensionality")));
	}
	if (gserialized_is_empty(gs))
	{
		PG_FREE_IF_COPY(gs, 0);
		PG_FREE_IF_COPY(temp, 1);
		PG_RETURN_NULL();
	}

	bool result = spatialrel_tpoint_geo(temp, PointerGetDatum(gs), 
		&geom_crosses, true);

	PG_FREE_IF_COPY(gs, 0);
	PG_FREE_IF_COPY(temp, 1);
	PG_RETURN_BOOL(result);
}
 
PG_FUNCTION_INFO_V1(crosses_tpoint_geo);

PGDLLEXPORT Datum
crosses_tpoint_geo(PG_FUNCTION_ARGS)
{
	Temporal *temp = PG_GETARG_TEMPORAL(0);
	GSERIALIZED *gs = PG_GETARG_GSERIALIZED_P(1);
	if (tpoint_srid_internal(temp) != gserialized_get_srid(gs))
	{
		PG_FREE_IF_COPY(temp, 0);
		PG_FREE_IF_COPY(gs, 1);
		ereport(ERROR, (errcode(ERRCODE_INVALID_PARAMETER_VALUE), 
			errmsg("The geometries must be in the same SRID")));
	}
	if (MOBDB_FLAGS_GET_Z(temp->flags) != FLAGS_GET_Z(gs->flags))
	{
		PG_FREE_IF_COPY(temp, 0);
		PG_FREE_IF_COPY(gs, 1);
		ereport(ERROR, (errcode(ERRCODE_INVALID_PARAMETER_VALUE), 
			errmsg("The geometries must be of the same dimensionality")));
	}
	if (gserialized_is_empty(gs))
	{
		PG_FREE_IF_COPY(temp, 0);
		PG_FREE_IF_COPY(gs, 1);
		PG_RETURN_NULL();
	}

	bool result = spatialrel_tpoint_geo(temp, PointerGetDatum(gs), 
		&geom_crosses, false);

	PG_FREE_IF_COPY(temp, 0);
	PG_FREE_IF_COPY(gs, 1);
	PG_RETURN_BOOL(result);
}

PG_FUNCTION_INFO_V1(crosses_tpoint_tpoint);

PGDLLEXPORT Datum
crosses_tpoint_tpoint(PG_FUNCTION_ARGS)
{
	Temporal *temp1 = PG_GETARG_TEMPORAL(0);
	Temporal *temp2 = PG_GETARG_TEMPORAL(1);
	if (tpoint_srid_internal(temp1) != tpoint_srid_internal(temp2))
	{
		PG_FREE_IF_COPY(temp1, 0);
		PG_FREE_IF_COPY(temp2, 1);
		ereport(ERROR, (errcode(ERRCODE_INVALID_PARAMETER_VALUE), 
			errmsg("The temporal points must be in the same SRID")));
	}
	if (MOBDB_FLAGS_GET_Z(temp1->flags) != MOBDB_FLAGS_GET_Z(temp2->flags))
	{
		PG_FREE_IF_COPY(temp1, 0);
		PG_FREE_IF_COPY(temp2, 1);
		ereport(ERROR, (errcode(ERRCODE_INVALID_PARAMETER_VALUE), 
			errmsg("The temporal points must be of the same dimensionality")));
	}

	Temporal *inter1, *inter2;
	/* Returns false if the temporal points do not intersect in time */
	if (!intersection_temporal_temporal(temp1, temp2, &inter1, &inter2))
	{
		PG_FREE_IF_COPY(temp1, 0);
		PG_FREE_IF_COPY(temp2, 1);
		PG_RETURN_NULL();
	}
	bool result = spatialrel_tpoint_tpoint(inter1, inter2, &geom_crosses);
	pfree(inter1); pfree(inter2); 
	PG_FREE_IF_COPY(temp1, 0);
	PG_FREE_IF_COPY(temp2, 1);
	PG_RETURN_BOOL(result);
}
 
/*****************************************************************************
 * Temporal disjoint
 *****************************************************************************/

PG_FUNCTION_INFO_V1(disjoint_geo_tpoint);

PGDLLEXPORT Datum
disjoint_geo_tpoint(PG_FUNCTION_ARGS)
{
	GSERIALIZED *gs = PG_GETARG_GSERIALIZED_P(0);
	Temporal *temp = PG_GETARG_TEMPORAL(1);
	if (gserialized_get_srid(gs) != tpoint_srid_internal(temp))
	{
		PG_FREE_IF_COPY(gs, 0);
		PG_FREE_IF_COPY(temp, 1);
		ereport(ERROR, (errcode(ERRCODE_INVALID_PARAMETER_VALUE), 
			errmsg("The geometries must be in the same SRID")));
	}
	if (FLAGS_GET_Z(gs->flags) != MOBDB_FLAGS_GET_Z(temp->flags))
	{
		PG_FREE_IF_COPY(gs, 0);
		PG_FREE_IF_COPY(temp, 1);
		ereport(ERROR, (errcode(ERRCODE_INVALID_PARAMETER_VALUE), 
			errmsg("The geometries must be of the same dimensionality")));
	}
	if (gserialized_is_empty(gs))
	{
		PG_FREE_IF_COPY(gs, 0);
		PG_FREE_IF_COPY(temp, 1);
		PG_RETURN_NULL();
	}

	bool result = spatialrel_tpoint_geo(temp, PointerGetDatum(gs), 
		&geom_disjoint, true);

	PG_FREE_IF_COPY(gs, 0);
	PG_FREE_IF_COPY(temp, 1);
	PG_RETURN_BOOL(result);
}
 
PG_FUNCTION_INFO_V1(disjoint_tpoint_geo);

PGDLLEXPORT Datum
disjoint_tpoint_geo(PG_FUNCTION_ARGS)
{
	Temporal *temp = PG_GETARG_TEMPORAL(0);
	GSERIALIZED *gs = PG_GETARG_GSERIALIZED_P(1);
	if (tpoint_srid_internal(temp) != gserialized_get_srid(gs))
	{
		PG_FREE_IF_COPY(temp, 0);
		PG_FREE_IF_COPY(gs, 1);
		ereport(ERROR, (errcode(ERRCODE_INVALID_PARAMETER_VALUE), 
			errmsg("The geometries must be in the same SRID")));
	}
	if (MOBDB_FLAGS_GET_Z(temp->flags) != FLAGS_GET_Z(gs->flags))
	{
		PG_FREE_IF_COPY(temp, 0);
		PG_FREE_IF_COPY(gs, 1);
		ereport(ERROR, (errcode(ERRCODE_INVALID_PARAMETER_VALUE), 
			errmsg("The geometries must be of the same dimensionality")));
	}
	if (gserialized_is_empty(gs))
	{
		PG_FREE_IF_COPY(temp, 0);
		PG_FREE_IF_COPY(gs, 1);
		PG_RETURN_NULL();
	}

	bool result = spatialrel_tpoint_geo(temp, PointerGetDatum(gs), 
		&geom_disjoint, false);

	PG_FREE_IF_COPY(temp, 0);
	PG_FREE_IF_COPY(gs, 1);
	PG_RETURN_BOOL(result);
}

PG_FUNCTION_INFO_V1(disjoint_tpoint_tpoint);

PGDLLEXPORT Datum
disjoint_tpoint_tpoint(PG_FUNCTION_ARGS)
{
	Temporal *temp1 = PG_GETARG_TEMPORAL(0);
	Temporal *temp2 = PG_GETARG_TEMPORAL(1);
	if (tpoint_srid_internal(temp1) != tpoint_srid_internal(temp2))
	{
		PG_FREE_IF_COPY(temp1, 0);
		PG_FREE_IF_COPY(temp2, 1);
		ereport(ERROR, (errcode(ERRCODE_INVALID_PARAMETER_VALUE), 
			errmsg("The temporal points must be in the same SRID")));
	}
	if (MOBDB_FLAGS_GET_Z(temp1->flags) != MOBDB_FLAGS_GET_Z(temp2->flags))
	{
		PG_FREE_IF_COPY(temp1, 0);
		PG_FREE_IF_COPY(temp2, 1);
		ereport(ERROR, (errcode(ERRCODE_INVALID_PARAMETER_VALUE), 
			errmsg("The temporal points must be of the same dimensionality")));
	}

	Temporal *inter1, *inter2;
	/* Returns false if the temporal points do not intersect in time */
	if (!intersection_temporal_temporal(temp1, temp2, &inter1, &inter2))
	{
		PG_FREE_IF_COPY(temp1, 0);
		PG_FREE_IF_COPY(temp2, 1);
		PG_RETURN_NULL();
	}
	bool result = spatialrel_tpoint_tpoint(inter1, inter2, &geom_disjoint);
	pfree(inter1); pfree(inter2); 
	PG_FREE_IF_COPY(temp1, 0);
	PG_FREE_IF_COPY(temp2, 1);
	PG_RETURN_BOOL(result);
}
 
/*****************************************************************************
 * Temporal equals
 *****************************************************************************/

PG_FUNCTION_INFO_V1(equals_geo_tpoint);

PGDLLEXPORT Datum
equals_geo_tpoint(PG_FUNCTION_ARGS)
{
	GSERIALIZED *gs = PG_GETARG_GSERIALIZED_P(0);
	Temporal *temp = PG_GETARG_TEMPORAL(1);
	if (gserialized_get_srid(gs) != tpoint_srid_internal(temp))
	{
		PG_FREE_IF_COPY(gs, 0);
		PG_FREE_IF_COPY(temp, 1);
		ereport(ERROR, (errcode(ERRCODE_INVALID_PARAMETER_VALUE), 
			errmsg("The geometries must be in the same SRID")));
	}
	if (FLAGS_GET_Z(gs->flags) != MOBDB_FLAGS_GET_Z(temp->flags))
	{
		PG_FREE_IF_COPY(gs, 0);
		PG_FREE_IF_COPY(temp, 1);
		ereport(ERROR, (errcode(ERRCODE_INVALID_PARAMETER_VALUE), 
			errmsg("The geometries must be of the same dimensionality")));
	}
	if (gserialized_is_empty(gs))
	{
		PG_FREE_IF_COPY(gs, 0);
		PG_FREE_IF_COPY(temp, 1);
		PG_RETURN_NULL();
	}

	bool result = spatialrel_tpoint_geo(temp, PointerGetDatum(gs), 
		&geom_equals, true);

	PG_FREE_IF_COPY(gs, 0);
	PG_FREE_IF_COPY(temp, 1);
	PG_RETURN_BOOL(result);
}
 
PG_FUNCTION_INFO_V1(equals_tpoint_geo);

PGDLLEXPORT Datum
equals_tpoint_geo(PG_FUNCTION_ARGS)
{
	Temporal *temp = PG_GETARG_TEMPORAL(0);
	GSERIALIZED *gs = PG_GETARG_GSERIALIZED_P(1);
	if (tpoint_srid_internal(temp) != gserialized_get_srid(gs))
	{
		PG_FREE_IF_COPY(temp, 0);
		PG_FREE_IF_COPY(gs, 1);
		ereport(ERROR, (errcode(ERRCODE_INVALID_PARAMETER_VALUE), 
			errmsg("The geometries must be in the same SRID")));
	}
	if (MOBDB_FLAGS_GET_Z(temp->flags) != FLAGS_GET_Z(gs->flags))
	{
		PG_FREE_IF_COPY(temp, 0);
		PG_FREE_IF_COPY(gs, 1);
		ereport(ERROR, (errcode(ERRCODE_INVALID_PARAMETER_VALUE), 
			errmsg("The geometries must be of the same dimensionality")));
	}
	if (gserialized_is_empty(gs))
	{
		PG_FREE_IF_COPY(temp, 0);
		PG_FREE_IF_COPY(gs, 1);
		PG_RETURN_NULL();
	}

	bool result = spatialrel_tpoint_geo(temp, PointerGetDatum(gs), 
		&geom_equals, false);

	PG_FREE_IF_COPY(temp, 0);
	PG_FREE_IF_COPY(gs, 1);
	PG_RETURN_BOOL(result);
}

PG_FUNCTION_INFO_V1(equals_tpoint_tpoint);

PGDLLEXPORT Datum
equals_tpoint_tpoint(PG_FUNCTION_ARGS)
{
	Temporal *temp1 = PG_GETARG_TEMPORAL(0);
	Temporal *temp2 = PG_GETARG_TEMPORAL(1);
	if (tpoint_srid_internal(temp1) != tpoint_srid_internal(temp2))
	{
		PG_FREE_IF_COPY(temp1, 0);
		PG_FREE_IF_COPY(temp2, 1);
		ereport(ERROR, (errcode(ERRCODE_INVALID_PARAMETER_VALUE), 
			errmsg("The temporal points must be in the same SRID")));
	}
	if (MOBDB_FLAGS_GET_Z(temp1->flags) != MOBDB_FLAGS_GET_Z(temp2->flags))
	{
		PG_FREE_IF_COPY(temp1, 0);
		PG_FREE_IF_COPY(temp2, 1);
		ereport(ERROR, (errcode(ERRCODE_INVALID_PARAMETER_VALUE), 
			errmsg("The temporal points must be of the same dimensionality")));
	}

	Temporal *inter1, *inter2;
	/* Returns false if the temporal points do not intersect in time */
	if (!intersection_temporal_temporal(temp1, temp2, &inter1, &inter2))
	{
		PG_FREE_IF_COPY(temp1, 0);
		PG_FREE_IF_COPY(temp2, 1);
		PG_RETURN_NULL();
	}
	bool result = spatialrel_tpoint_tpoint(inter1, inter2, &geom_equals);
	pfree(inter1); pfree(inter2); 
	PG_FREE_IF_COPY(temp1, 0);
	PG_FREE_IF_COPY(temp2, 1);
	PG_RETURN_BOOL(result);
}
 
/*****************************************************************************
 * Temporal intersects (for both geometry and geography)
 *****************************************************************************/

PG_FUNCTION_INFO_V1(intersects_geo_tpoint);

PGDLLEXPORT Datum
intersects_geo_tpoint(PG_FUNCTION_ARGS)
{
	GSERIALIZED *gs = PG_GETARG_GSERIALIZED_P(0);
	Temporal *temp = PG_GETARG_TEMPORAL(1);
	if (gserialized_get_srid(gs) != tpoint_srid_internal(temp))
	{
		PG_FREE_IF_COPY(gs, 0);
		PG_FREE_IF_COPY(temp, 1);
		ereport(ERROR, (errcode(ERRCODE_INVALID_PARAMETER_VALUE), 
			errmsg("The geometries must be in the same SRID")));
	}
	if (FLAGS_GET_Z(gs->flags) != MOBDB_FLAGS_GET_Z(temp->flags))
	{
		PG_FREE_IF_COPY(gs, 0);
		PG_FREE_IF_COPY(temp, 1);
		ereport(ERROR, (errcode(ERRCODE_INVALID_PARAMETER_VALUE), 
			errmsg("The geometries must be of the same dimensionality")));
	}
	if (gserialized_is_empty(gs))
	{
		PG_FREE_IF_COPY(gs, 0);
		PG_FREE_IF_COPY(temp, 1);
		PG_RETURN_NULL();
	}

	Datum (*func)(Datum, Datum);
	if (temp->valuetypid == type_oid(T_GEOMETRY))
	{
		if (MOBDB_FLAGS_GET_Z(temp->flags))
			func = &geom_intersects3d;
		else
			func = &geom_intersects2d;
	}
	else if (temp->valuetypid == type_oid(T_GEOGRAPHY))
		func = &geog_intersects;
	else
		ereport(ERROR, (errcode(ERRCODE_INTERNAL_ERROR), 
			errmsg("Operation not supported")));

	bool result = spatialrel_tpoint_geo(temp, PointerGetDatum(gs), 
		func, true);

	PG_FREE_IF_COPY(gs, 0);
	PG_FREE_IF_COPY(temp, 1);
	PG_RETURN_BOOL(result);
}
 
PG_FUNCTION_INFO_V1(intersects_tpoint_geo);

PGDLLEXPORT Datum
intersects_tpoint_geo(PG_FUNCTION_ARGS)
{
	Temporal *temp = PG_GETARG_TEMPORAL(0);
	GSERIALIZED *gs = PG_GETARG_GSERIALIZED_P(1);
	if (tpoint_srid_internal(temp) != gserialized_get_srid(gs))
	{
		PG_FREE_IF_COPY(temp, 0);
		PG_FREE_IF_COPY(gs, 1);
		ereport(ERROR, (errcode(ERRCODE_INVALID_PARAMETER_VALUE), 
			errmsg("The geometries must be in the same SRID")));
	}
	if (MOBDB_FLAGS_GET_Z(temp->flags) != FLAGS_GET_Z(gs->flags))
	{
		PG_FREE_IF_COPY(temp, 0);
		PG_FREE_IF_COPY(gs, 1);
		ereport(ERROR, (errcode(ERRCODE_INVALID_PARAMETER_VALUE), 
			errmsg("The geometries must be of the same dimensionality")));
	}
	if (gserialized_is_empty(gs))
	{
		PG_FREE_IF_COPY(temp, 0);
		PG_FREE_IF_COPY(gs, 1);
		PG_RETURN_NULL();
	}

	Datum (*func)(Datum, Datum);
	if (temp->valuetypid == type_oid(T_GEOMETRY))
	{
		if (MOBDB_FLAGS_GET_Z(temp->flags))
			func = &geom_intersects3d;
		else
			func = &geom_intersects2d;
	}
	else if (temp->valuetypid == type_oid(T_GEOGRAPHY))
		func = &geog_intersects;
	else
		ereport(ERROR, (errcode(ERRCODE_INTERNAL_ERROR), 
			errmsg("Operation not supported")));

	bool result = spatialrel_tpoint_geo(temp, PointerGetDatum(gs), 
		func, false);

	PG_FREE_IF_COPY(temp, 0);
	PG_FREE_IF_COPY(gs, 1);
	PG_RETURN_BOOL(result);
}

PG_FUNCTION_INFO_V1(intersects_tpoint_tpoint);

PGDLLEXPORT Datum
intersects_tpoint_tpoint(PG_FUNCTION_ARGS)
{
	Temporal *temp1 = PG_GETARG_TEMPORAL(0);
	Temporal *temp2 = PG_GETARG_TEMPORAL(1);
	if (tpoint_srid_internal(temp1) != tpoint_srid_internal(temp2))
	{
		PG_FREE_IF_COPY(temp1, 0);
		PG_FREE_IF_COPY(temp2, 1);
		ereport(ERROR, (errcode(ERRCODE_INVALID_PARAMETER_VALUE), 
			errmsg("The temporal points must be in the same SRID")));
	}
	if (MOBDB_FLAGS_GET_Z(temp1->flags) != MOBDB_FLAGS_GET_Z(temp2->flags))
	{
		PG_FREE_IF_COPY(temp1, 0);
		PG_FREE_IF_COPY(temp2, 1);
		ereport(ERROR, (errcode(ERRCODE_INVALID_PARAMETER_VALUE), 
			errmsg("The temporal points must be of the same dimensionality")));
	}

	Temporal *inter1, *inter2;
	/* Returns false if the temporal points do not intersect in time */
	if (!intersection_temporal_temporal(temp1, temp2, &inter1, &inter2))
	{
		PG_FREE_IF_COPY(temp1, 0);
		PG_FREE_IF_COPY(temp2, 1);
		PG_RETURN_NULL();
	}
	Datum (*func)(Datum, Datum);
	if (temp1->valuetypid == type_oid(T_GEOMETRY))
		func = &geom_intersects2d;
	else if (temp1->valuetypid == type_oid(T_GEOGRAPHY))
		func = &geog_intersects;
	else
		ereport(ERROR, (errcode(ERRCODE_INTERNAL_ERROR), 
			errmsg("Operation not supported")));

	bool result = spatialrel_tpoint_tpoint(inter1, inter2, func);
	pfree(inter1); pfree(inter2); 
	PG_FREE_IF_COPY(temp1, 0);
	PG_FREE_IF_COPY(temp2, 1);
	PG_RETURN_BOOL(result);
}
 
/*****************************************************************************
 * Temporal overlaps
 *****************************************************************************/

PG_FUNCTION_INFO_V1(overlaps_geo_tpoint);

PGDLLEXPORT Datum
overlaps_geo_tpoint(PG_FUNCTION_ARGS)
{
	GSERIALIZED *gs = PG_GETARG_GSERIALIZED_P(0);
	Temporal *temp = PG_GETARG_TEMPORAL(1);
	if (gserialized_get_srid(gs) != tpoint_srid_internal(temp))
	{
		PG_FREE_IF_COPY(gs, 0);
		PG_FREE_IF_COPY(temp, 1);
		ereport(ERROR, (errcode(ERRCODE_INVALID_PARAMETER_VALUE), 
			errmsg("The geometries must be in the same SRID")));
	}
	if (FLAGS_GET_Z(gs->flags) != MOBDB_FLAGS_GET_Z(temp->flags))
	{
		PG_FREE_IF_COPY(gs, 0);
		PG_FREE_IF_COPY(temp, 1);
		ereport(ERROR, (errcode(ERRCODE_INVALID_PARAMETER_VALUE), 
			errmsg("The geometries must be of the same dimensionality")));
	}
	if (gserialized_is_empty(gs))
	{
		PG_FREE_IF_COPY(gs, 0);
		PG_FREE_IF_COPY(temp, 1);
		PG_RETURN_NULL();
	}

	bool result = spatialrel_tpoint_geo(temp, PointerGetDatum(gs), 
		&geom_overlaps, true);
			
	PG_FREE_IF_COPY(gs, 0);
	PG_FREE_IF_COPY(temp, 1);
	PG_RETURN_BOOL(result);
}
 
PG_FUNCTION_INFO_V1(overlaps_tpoint_geo);

PGDLLEXPORT Datum
overlaps_tpoint_geo(PG_FUNCTION_ARGS)
{
	Temporal *temp = PG_GETARG_TEMPORAL(0);
	GSERIALIZED *gs = PG_GETARG_GSERIALIZED_P(1);
	if (tpoint_srid_internal(temp) != gserialized_get_srid(gs))
	{
		PG_FREE_IF_COPY(temp, 0);
		PG_FREE_IF_COPY(gs, 1);
		ereport(ERROR, (errcode(ERRCODE_INVALID_PARAMETER_VALUE), 
			errmsg("The geometries must be in the same SRID")));
	}
	if (MOBDB_FLAGS_GET_Z(temp->flags) != FLAGS_GET_Z(gs->flags))
	{
		PG_FREE_IF_COPY(temp, 0);
		PG_FREE_IF_COPY(gs, 1);
		ereport(ERROR, (errcode(ERRCODE_INVALID_PARAMETER_VALUE), 
			errmsg("The geometries must be of the same dimensionality")));
	}
	if (gserialized_is_empty(gs))
	{
		PG_FREE_IF_COPY(temp, 0);
		PG_FREE_IF_COPY(gs, 1);
		PG_RETURN_NULL();
	}

	bool result = spatialrel_tpoint_geo(temp, PointerGetDatum(gs), 
		&geom_overlaps, false);

	PG_FREE_IF_COPY(temp, 0);
	PG_FREE_IF_COPY(gs, 1);
	PG_RETURN_BOOL(result);
}

PG_FUNCTION_INFO_V1(overlaps_tpoint_tpoint);

PGDLLEXPORT Datum
overlaps_tpoint_tpoint(PG_FUNCTION_ARGS)
{
	Temporal *temp1 = PG_GETARG_TEMPORAL(0);
	Temporal *temp2 = PG_GETARG_TEMPORAL(1);
	if (tpoint_srid_internal(temp1) != tpoint_srid_internal(temp2))
	{
		PG_FREE_IF_COPY(temp1, 0);
		PG_FREE_IF_COPY(temp2, 1);
		ereport(ERROR, (errcode(ERRCODE_INVALID_PARAMETER_VALUE), 
			errmsg("The temporal points must be in the same SRID")));
	}
	if (MOBDB_FLAGS_GET_Z(temp1->flags) != MOBDB_FLAGS_GET_Z(temp2->flags))
	{
		PG_FREE_IF_COPY(temp1, 0);
		PG_FREE_IF_COPY(temp2, 1);
		ereport(ERROR, (errcode(ERRCODE_INVALID_PARAMETER_VALUE), 
			errmsg("The temporal points must be of the same dimensionality")));
	}

	Temporal *inter1, *inter2;
	/* Returns false if the temporal points do not intersect in time */
	if (!intersection_temporal_temporal(temp1, temp2, &inter1, &inter2))
	{
		PG_FREE_IF_COPY(temp1, 0);
		PG_FREE_IF_COPY(temp2, 1);
		PG_RETURN_NULL();
	}
	bool result = spatialrel_tpoint_tpoint(inter1, inter2, &geom_overlaps);
	pfree(inter1); pfree(inter2); 
	PG_FREE_IF_COPY(temp1, 0);
	PG_FREE_IF_COPY(temp2, 1);
	PG_RETURN_BOOL(result);
}
 
/*****************************************************************************
 * Temporal touches
 *****************************************************************************/

PG_FUNCTION_INFO_V1(touches_geo_tpoint);

PGDLLEXPORT Datum
touches_geo_tpoint(PG_FUNCTION_ARGS)
{
	GSERIALIZED *gs = PG_GETARG_GSERIALIZED_P(0);
	Temporal *temp = PG_GETARG_TEMPORAL(1);
	if (gserialized_get_srid(gs) != tpoint_srid_internal(temp))
	{
		PG_FREE_IF_COPY(gs, 0);
		PG_FREE_IF_COPY(temp, 1);
		ereport(ERROR, (errcode(ERRCODE_INVALID_PARAMETER_VALUE), 
			errmsg("The geometries must be in the same SRID")));
	}
	if (FLAGS_GET_Z(gs->flags) != MOBDB_FLAGS_GET_Z(temp->flags))
	{
		PG_FREE_IF_COPY(gs, 0);
		PG_FREE_IF_COPY(temp, 1);
		ereport(ERROR, (errcode(ERRCODE_INVALID_PARAMETER_VALUE), 
			errmsg("The geometries must be of the same dimensionality")));
	}
	if (gserialized_is_empty(gs))
	{
		PG_FREE_IF_COPY(gs, 0);
		PG_FREE_IF_COPY(temp, 1);
		PG_RETURN_NULL();
	}

	bool result = spatialrel_tpoint_geo(temp, PointerGetDatum(gs), 
		&geom_touches, true);

	PG_FREE_IF_COPY(gs, 0);
	PG_FREE_IF_COPY(temp, 1);
	PG_RETURN_BOOL(result);
}
 
PG_FUNCTION_INFO_V1(touches_tpoint_geo);

PGDLLEXPORT Datum
touches_tpoint_geo(PG_FUNCTION_ARGS)
{
	Temporal *temp = PG_GETARG_TEMPORAL(0);
	GSERIALIZED *gs = PG_GETARG_GSERIALIZED_P(1);
	if (tpoint_srid_internal(temp) != gserialized_get_srid(gs))
	{
		PG_FREE_IF_COPY(temp, 0);
		PG_FREE_IF_COPY(gs, 1);
		ereport(ERROR, (errcode(ERRCODE_INVALID_PARAMETER_VALUE), 
			errmsg("The geometries must be in the same SRID")));
	}
	if (MOBDB_FLAGS_GET_Z(temp->flags) != FLAGS_GET_Z(gs->flags))
	{
		PG_FREE_IF_COPY(temp, 0);
		PG_FREE_IF_COPY(gs, 1);
		ereport(ERROR, (errcode(ERRCODE_INVALID_PARAMETER_VALUE), 
			errmsg("The geometries must be of the same dimensionality")));
	}
	if (gserialized_is_empty(gs))
	{
		PG_FREE_IF_COPY(temp, 0);
		PG_FREE_IF_COPY(gs, 1);
		PG_RETURN_NULL();
	}

	bool result = spatialrel_tpoint_geo(temp, PointerGetDatum(gs), 
		&geom_touches, false);

	PG_FREE_IF_COPY(temp, 0);
	PG_FREE_IF_COPY(gs, 1);
	PG_RETURN_BOOL(result);
}

PG_FUNCTION_INFO_V1(touches_tpoint_tpoint);

PGDLLEXPORT Datum
touches_tpoint_tpoint(PG_FUNCTION_ARGS)
{
	Temporal *temp1 = PG_GETARG_TEMPORAL(0);
	Temporal *temp2 = PG_GETARG_TEMPORAL(1);
	if (tpoint_srid_internal(temp1) != tpoint_srid_internal(temp2))
	{
		PG_FREE_IF_COPY(temp1, 0);
		PG_FREE_IF_COPY(temp2, 1);
		ereport(ERROR, (errcode(ERRCODE_INVALID_PARAMETER_VALUE), 
			errmsg("The temporal points must be in the same SRID")));
	}
	if (MOBDB_FLAGS_GET_Z(temp1->flags) != MOBDB_FLAGS_GET_Z(temp2->flags))
	{
		PG_FREE_IF_COPY(temp1, 0);
		PG_FREE_IF_COPY(temp2, 1);
		ereport(ERROR, (errcode(ERRCODE_INVALID_PARAMETER_VALUE), 
			errmsg("The temporal points must be of the same dimensionality")));
	}

	Temporal *inter1, *inter2;
	/* Returns false if the temporal points do not intersect in time */
	if (!intersection_temporal_temporal(temp1, temp2, &inter1, &inter2))
	{
		PG_FREE_IF_COPY(temp1, 0);
		PG_FREE_IF_COPY(temp2, 1);
		PG_RETURN_NULL();
	}
	bool result = spatialrel_tpoint_tpoint(inter1, inter2, &geom_touches);
	pfree(inter1); pfree(inter2); 
	PG_FREE_IF_COPY(temp1, 0);
	PG_FREE_IF_COPY(temp2, 1);
	PG_RETURN_BOOL(result);
}
 
/*****************************************************************************
 * Temporal within
 *****************************************************************************/

PG_FUNCTION_INFO_V1(within_geo_tpoint);

PGDLLEXPORT Datum
within_geo_tpoint(PG_FUNCTION_ARGS)
{
	GSERIALIZED *gs = PG_GETARG_GSERIALIZED_P(0);
	Temporal *temp = PG_GETARG_TEMPORAL(1);
	if (gserialized_get_srid(gs) != tpoint_srid_internal(temp))
	{
		PG_FREE_IF_COPY(gs, 0);
		PG_FREE_IF_COPY(temp, 1);
		ereport(ERROR, (errcode(ERRCODE_INVALID_PARAMETER_VALUE), 
			errmsg("The geometries must be in the same SRID")));
	}
	if (FLAGS_GET_Z(gs->flags) != MOBDB_FLAGS_GET_Z(temp->flags))
	{
		PG_FREE_IF_COPY(gs, 0);
		PG_FREE_IF_COPY(temp, 1);
		ereport(ERROR, (errcode(ERRCODE_INVALID_PARAMETER_VALUE), 
			errmsg("The geometries must be of the same dimensionality")));
	}
	if (gserialized_is_empty(gs))
	{
		PG_FREE_IF_COPY(gs, 0);
		PG_FREE_IF_COPY(temp, 1);
		PG_RETURN_NULL();
	}

	bool result = spatialrel_tpoint_geo(temp, PointerGetDatum(gs), 
		&geom_within, true);

	PG_FREE_IF_COPY(gs, 0);
	PG_FREE_IF_COPY(temp, 1);
	PG_RETURN_BOOL(result);
}
 
PG_FUNCTION_INFO_V1(within_tpoint_geo);

PGDLLEXPORT Datum
within_tpoint_geo(PG_FUNCTION_ARGS)
{
	Temporal *temp = PG_GETARG_TEMPORAL(0);
	GSERIALIZED *gs = PG_GETARG_GSERIALIZED_P(1);
	if (tpoint_srid_internal(temp) != gserialized_get_srid(gs))
	{
		PG_FREE_IF_COPY(temp, 0);
		PG_FREE_IF_COPY(gs, 1);
		ereport(ERROR, (errcode(ERRCODE_INVALID_PARAMETER_VALUE), 
			errmsg("The geometries must be in the same SRID")));
	}
	if (MOBDB_FLAGS_GET_Z(temp->flags) != FLAGS_GET_Z(gs->flags))
	{
		PG_FREE_IF_COPY(temp, 0);
		PG_FREE_IF_COPY(gs, 1);
		ereport(ERROR, (errcode(ERRCODE_INVALID_PARAMETER_VALUE), 
			errmsg("The geometries must be of the same dimensionality")));
	}
	if (gserialized_is_empty(gs))
	{
		PG_FREE_IF_COPY(temp, 0);
		PG_FREE_IF_COPY(gs, 1);
		PG_RETURN_NULL();
	}

	bool result = spatialrel_tpoint_geo(temp, PointerGetDatum(gs), 
		&geom_within, false);

	PG_FREE_IF_COPY(temp, 0);
	PG_FREE_IF_COPY(gs, 1);
	PG_RETURN_BOOL(result);
}

PG_FUNCTION_INFO_V1(within_tpoint_tpoint);

PGDLLEXPORT Datum
within_tpoint_tpoint(PG_FUNCTION_ARGS)
{
	Temporal *temp1 = PG_GETARG_TEMPORAL(0);
	Temporal *temp2 = PG_GETARG_TEMPORAL(1);
	if (tpoint_srid_internal(temp1) != tpoint_srid_internal(temp2))
	{
		PG_FREE_IF_COPY(temp1, 0);
		PG_FREE_IF_COPY(temp2, 1);
		ereport(ERROR, (errcode(ERRCODE_INVALID_PARAMETER_VALUE), 
			errmsg("The temporal points must be in the same SRID")));
	}
	if (MOBDB_FLAGS_GET_Z(temp1->flags) != MOBDB_FLAGS_GET_Z(temp2->flags))
	{
		PG_FREE_IF_COPY(temp1, 0);
		PG_FREE_IF_COPY(temp2, 1);
		ereport(ERROR, (errcode(ERRCODE_INVALID_PARAMETER_VALUE), 
			errmsg("The temporal points must be of the same dimensionality")));
	}

	Temporal *inter1, *inter2;
	/* Returns false if the temporal points do not intersect in time */
	if (!intersection_temporal_temporal(temp1, temp2, &inter1, &inter2))
	{
		PG_FREE_IF_COPY(temp1, 0);
		PG_FREE_IF_COPY(temp2, 1);
		PG_RETURN_NULL();
	}
	bool result = spatialrel_tpoint_tpoint(inter1, inter2, &geom_within);
	pfree(inter1); pfree(inter2); 
	PG_FREE_IF_COPY(temp1, 0);
	PG_FREE_IF_COPY(temp2, 1);
	PG_RETURN_BOOL(result);
}
 
/*****************************************************************************
 * Temporal dwithin (for both geometry and geography)
 *****************************************************************************/

PG_FUNCTION_INFO_V1(dwithin_geo_tpoint);

PGDLLEXPORT Datum
dwithin_geo_tpoint(PG_FUNCTION_ARGS)
{
	GSERIALIZED *gs = PG_GETARG_GSERIALIZED_P(0);
	Temporal *temp = PG_GETARG_TEMPORAL(1);
	Datum dist = PG_GETARG_DATUM(2);
	if (gserialized_get_srid(gs) != tpoint_srid_internal(temp))
	{
		PG_FREE_IF_COPY(gs, 0);
		PG_FREE_IF_COPY(temp, 1);
		ereport(ERROR, (errcode(ERRCODE_INVALID_PARAMETER_VALUE), 
			errmsg("The geometries must be in the same SRID")));
	}
	if (FLAGS_GET_Z(gs->flags) != MOBDB_FLAGS_GET_Z(temp->flags))
	{
		PG_FREE_IF_COPY(gs, 0);
		PG_FREE_IF_COPY(temp, 1);
		ereport(ERROR, (errcode(ERRCODE_INVALID_PARAMETER_VALUE), 
			errmsg("The geometries must be of the same dimensionality")));
	}
	if (gserialized_is_empty(gs))
	{
		PG_FREE_IF_COPY(gs, 0);
		PG_FREE_IF_COPY(temp, 1);
		PG_RETURN_NULL();
	}

	Datum (*func)(Datum, Datum, Datum);
	if (temp->valuetypid == type_oid(T_GEOMETRY))
	{
		if (MOBDB_FLAGS_GET_Z(temp->flags))
			func = &geom_dwithin3d;
		else
			func = &geom_dwithin2d;
	}
	else if (temp->valuetypid == type_oid(T_GEOGRAPHY))
		func = &geog_dwithin;
	else
		ereport(ERROR, (errcode(ERRCODE_INTERNAL_ERROR), 
			errmsg("Operation not supported")));

	bool result = spatialrel3_tpoint_geo(temp, PointerGetDatum(gs), dist,
		func, true);

	PG_FREE_IF_COPY(gs, 0);
	PG_FREE_IF_COPY(temp, 1);
	PG_RETURN_BOOL(result);
}
 
PG_FUNCTION_INFO_V1(dwithin_tpoint_geo);

PGDLLEXPORT Datum
dwithin_tpoint_geo(PG_FUNCTION_ARGS)
{
	Temporal *temp = PG_GETARG_TEMPORAL(0);
	GSERIALIZED *gs = PG_GETARG_GSERIALIZED_P(1);
	Datum dist = PG_GETARG_DATUM(2);
	if (tpoint_srid_internal(temp) != gserialized_get_srid(gs))
	{
		PG_FREE_IF_COPY(temp, 0);
		PG_FREE_IF_COPY(gs, 1);
		ereport(ERROR, (errcode(ERRCODE_INVALID_PARAMETER_VALUE), 
			errmsg("The geometries must be in the same SRID")));
	}
	if (MOBDB_FLAGS_GET_Z(temp->flags) != FLAGS_GET_Z(gs->flags))
	{
		PG_FREE_IF_COPY(temp, 0);
		PG_FREE_IF_COPY(gs, 1);
		ereport(ERROR, (errcode(ERRCODE_INVALID_PARAMETER_VALUE), 
			errmsg("The geometries must be of the same dimensionality")));
	}
	if (gserialized_is_empty(gs))
	{
		PG_FREE_IF_COPY(temp, 0);
		PG_FREE_IF_COPY(gs, 1);
		PG_RETURN_NULL();
	}

	Datum (*func)(Datum, Datum, Datum);
	if (temp->valuetypid == type_oid(T_GEOMETRY))
	{
		if (MOBDB_FLAGS_GET_Z(temp->flags))
			func = &geom_dwithin3d;
		else
			func = &geom_dwithin2d;
	}
	else if (temp->valuetypid == type_oid(T_GEOGRAPHY))
		func = &geog_dwithin;
	else
		ereport(ERROR, (errcode(ERRCODE_INTERNAL_ERROR), 
			errmsg("Operation not supported")));

	bool result = spatialrel3_tpoint_geo(temp, PointerGetDatum(gs), dist,
		func, false);

	PG_FREE_IF_COPY(temp, 0);
	PG_FREE_IF_COPY(gs, 1);
	PG_RETURN_BOOL(result);
}

PG_FUNCTION_INFO_V1(dwithin_tpoint_tpoint);

PGDLLEXPORT Datum
dwithin_tpoint_tpoint(PG_FUNCTION_ARGS)
{
	Temporal *temp1 = PG_GETARG_TEMPORAL(0);
	Temporal *temp2 = PG_GETARG_TEMPORAL(1);
	Datum dist = PG_GETARG_DATUM(2);
	if (tpoint_srid_internal(temp1) != tpoint_srid_internal(temp2))
	{
		PG_FREE_IF_COPY(temp1, 0);
		PG_FREE_IF_COPY(temp2, 1);
		ereport(ERROR, (errcode(ERRCODE_INVALID_PARAMETER_VALUE), 
			errmsg("The temporal points must be in the same SRID")));
	}
	if (MOBDB_FLAGS_GET_Z(temp1->flags) != MOBDB_FLAGS_GET_Z(temp2->flags))
	{
		PG_FREE_IF_COPY(temp1, 0);
		PG_FREE_IF_COPY(temp2, 1);
		ereport(ERROR, (errcode(ERRCODE_INVALID_PARAMETER_VALUE), 
			errmsg("The temporal points must be of the same dimensionality")));
	}

	Temporal *sync1, *sync2;
	/* Returns false if the temporal points do not intersect in time 
	 * The last parameter crossing must be set to false */
	if (!synchronize_temporal_temporal(temp1, temp2, &sync1, &sync2, false))
	{
		PG_FREE_IF_COPY(temp1, 0);
		PG_FREE_IF_COPY(temp2, 1);
		PG_RETURN_NULL();
	}
	
	Datum (*func)(Datum, Datum, Datum);
	if (temp1->valuetypid == type_oid(T_GEOMETRY))
	{
		if (MOBDB_FLAGS_GET_Z(temp1->flags))
			func = &geom_dwithin3d;
		else
			func = &geom_dwithin2d;
	}
	else if (temp1->valuetypid == type_oid(T_GEOGRAPHY))
		func = &geog_dwithin;
	else
		ereport(ERROR, (errcode(ERRCODE_INTERNAL_ERROR), 
			errmsg("Operation not supported")));

	bool result = false;
	if (sync1->type == TEMPORALINST) 
		result = spatialrel3_tpointinst_tpointinst(
			(TemporalInst *)sync1, (TemporalInst *)sync2, dist, func);
	else if (sync1->type == TEMPORALI) 
		result = spatialrel3_tpointi_tpointi(
			(TemporalI *)sync1, (TemporalI *)sync2, dist, func);
	else if (sync1->type == TEMPORALSEQ) 
		result = dwithin_tpointseq_tpointseq(
			(TemporalSeq *)sync1, (TemporalSeq *)sync2, dist, func);
	else if (sync1->type == TEMPORALS) 
		result = dwithin_tpoints_tpoints(
			(TemporalS *)sync1, (TemporalS *)sync2, dist, func);
	else
		ereport(ERROR, (errcode(ERRCODE_INTERNAL_ERROR), 
			errmsg("Operation not supported")));

	pfree(sync1); pfree(sync2); 
	PG_FREE_IF_COPY(temp1, 0);
	PG_FREE_IF_COPY(temp2, 1);
	PG_RETURN_BOOL(result);
}

/*****************************************************************************
 * Temporal relate
 *****************************************************************************/

PG_FUNCTION_INFO_V1(relate_geo_tpoint);

PGDLLEXPORT Datum
relate_geo_tpoint(PG_FUNCTION_ARGS)
{
	GSERIALIZED *gs = PG_GETARG_GSERIALIZED_P(0);
	Temporal *temp = PG_GETARG_TEMPORAL(1);
	if (gserialized_get_srid(gs) != tpoint_srid_internal(temp))
	{
		PG_FREE_IF_COPY(gs, 0);
		PG_FREE_IF_COPY(temp, 1);
		ereport(ERROR, (errcode(ERRCODE_INVALID_PARAMETER_VALUE), 
			errmsg("The geometries must be in the same SRID")));
	}
	if (FLAGS_GET_Z(gs->flags) != MOBDB_FLAGS_GET_Z(temp->flags))
	{
		PG_FREE_IF_COPY(gs, 0);
		PG_FREE_IF_COPY(temp, 1);
		ereport(ERROR, (errcode(ERRCODE_INVALID_PARAMETER_VALUE), 
			errmsg("The geometries must be of the same dimensionality")));
	}
	if (gserialized_is_empty(gs))
	{
		PG_FREE_IF_COPY(gs, 0);
		PG_FREE_IF_COPY(temp, 1);
		PG_RETURN_NULL();
	}

	text *result = relate2_tpoint_geo(temp, PointerGetDatum(gs), true);
	PG_FREE_IF_COPY(gs, 0);
	PG_FREE_IF_COPY(temp, 1);
	PG_RETURN_TEXT_P(result);
}

PG_FUNCTION_INFO_V1(relate_tpoint_geo);

PGDLLEXPORT Datum
relate_tpoint_geo(PG_FUNCTION_ARGS)
{
	Temporal *temp = PG_GETARG_TEMPORAL(0);
	GSERIALIZED *gs = PG_GETARG_GSERIALIZED_P(1);
	if (tpoint_srid_internal(temp) != gserialized_get_srid(gs))
	{
		PG_FREE_IF_COPY(temp, 0);
		PG_FREE_IF_COPY(gs, 1);
		ereport(ERROR, (errcode(ERRCODE_INVALID_PARAMETER_VALUE), 
			errmsg("The geometries must be in the same SRID")));
	}
	if (MOBDB_FLAGS_GET_Z(temp->flags) != FLAGS_GET_Z(gs->flags))
	{
		PG_FREE_IF_COPY(temp, 0);
		PG_FREE_IF_COPY(gs, 1);
		ereport(ERROR, (errcode(ERRCODE_INVALID_PARAMETER_VALUE), 
			errmsg("The geometries must be of the same dimensionality")));
	}
	if (gserialized_is_empty(gs))
	{
		PG_FREE_IF_COPY(temp, 0);
		PG_FREE_IF_COPY(gs, 1);
		PG_RETURN_NULL();
	}

	text *result = relate2_tpoint_geo(temp, PointerGetDatum(gs), true);
	PG_FREE_IF_COPY(temp, 0);
	PG_FREE_IF_COPY(gs, 1);
	PG_RETURN_TEXT_P(result);
}
 
PG_FUNCTION_INFO_V1(relate_tpoint_tpoint);

PGDLLEXPORT Datum
relate_tpoint_tpoint(PG_FUNCTION_ARGS)
{
<<<<<<< HEAD
    Temporal *temp1 = PG_GETARG_TEMPORAL(0);
    Temporal *temp2 = PG_GETARG_TEMPORAL(1);
	if (temp1->type == TEMPORALS || temp2->type == TEMPORALS)
	{
		PG_FREE_IF_COPY(temp1, 0);
		PG_FREE_IF_COPY(temp2, 1);
		ereport(ERROR, (errcode(ERRCODE_INVALID_PARAMETER_VALUE), 
			errmsg("The relate operator cannot accept temporal points of sequence set duration")));
	}
=======
	Temporal *temp1 = PG_GETARG_TEMPORAL(0);
	Temporal *temp2 = PG_GETARG_TEMPORAL(1);
>>>>>>> 3f0e8cf4
	if (tpoint_srid_internal(temp1) != tpoint_srid_internal(temp2))
	{
		PG_FREE_IF_COPY(temp1, 0);
		PG_FREE_IF_COPY(temp2, 1);
		ereport(ERROR, (errcode(ERRCODE_INVALID_PARAMETER_VALUE), 
			errmsg("The temporal points must be in the same SRID")));
	}
	if (MOBDB_FLAGS_GET_Z(temp1->flags) != MOBDB_FLAGS_GET_Z(temp2->flags))
	{
		PG_FREE_IF_COPY(temp1, 0);
		PG_FREE_IF_COPY(temp2, 1);
		ereport(ERROR, (errcode(ERRCODE_INVALID_PARAMETER_VALUE), 
			errmsg("The temporal points must be of the same dimensionality")));
	}

	Temporal *inter1, *inter2;
	/* Returns false if the temporal points do not intersect in time */
	if (!intersection_temporal_temporal(temp1, temp2, &inter1, &inter2))
	{
		PG_FREE_IF_COPY(temp1, 0);
		PG_FREE_IF_COPY(temp2, 1);
		PG_RETURN_NULL();
	}
	
	Temporal *result = NULL;
	if (inter1->type == TEMPORALINST)
		result = (Temporal *)relate2_tpointinst_tpointinst(
			(TemporalInst *)inter1, (TemporalInst *)inter2);
	else if (inter1->type == TEMPORALI)
		result = (Temporal *)relate2_tpointi_tpointi(
			(TemporalI *)inter1, (TemporalI *)inter2);			
	else if (inter1->type == TEMPORALSEQ)
		result = (Temporal *)relate2_tpointseq_tpointseq(
			(TemporalSeq *)inter1, (TemporalSeq *)inter2);
	else if (inter1->type == TEMPORALS)
		result = (Temporal *)relate2_tpoints_tpoints(
			(TemporalS *)inter1, (TemporalS *)inter2);
	else
		ereport(ERROR, (errcode(ERRCODE_INTERNAL_ERROR), 
			errmsg("Operation not supported")));

	pfree(inter1); pfree(inter2); 
    PG_FREE_IF_COPY(temp1, 0);
    PG_FREE_IF_COPY(temp2, 1);
    if (result == NULL)
        PG_RETURN_NULL();
    PG_RETURN_POINTER(result);
}
 
/*****************************************************************************
 * Temporal relate_pattern
 *****************************************************************************/

PG_FUNCTION_INFO_V1(relate_pattern_geo_tpoint);

PGDLLEXPORT Datum
relate_pattern_geo_tpoint(PG_FUNCTION_ARGS)
{
	GSERIALIZED *gs = PG_GETARG_GSERIALIZED_P(0);
	Temporal *temp = PG_GETARG_TEMPORAL(1);
	Datum pattern = PG_GETARG_DATUM(2);
	if (gserialized_get_srid(gs) != tpoint_srid_internal(temp))
	{
		PG_FREE_IF_COPY(gs, 0);
		PG_FREE_IF_COPY(temp, 1);
		ereport(ERROR, (errcode(ERRCODE_INVALID_PARAMETER_VALUE), 
			errmsg("The geometries must be in the same SRID")));
	}
	if (FLAGS_GET_Z(gs->flags) != MOBDB_FLAGS_GET_Z(temp->flags))
	{
		PG_FREE_IF_COPY(gs, 0);
		PG_FREE_IF_COPY(temp, 1);
		ereport(ERROR, (errcode(ERRCODE_INVALID_PARAMETER_VALUE), 
			errmsg("The geometries must be of the same dimensionality")));
	}
	if (gserialized_is_empty(gs))
	{
		PG_FREE_IF_COPY(gs, 0);
		PG_FREE_IF_COPY(temp, 1);
		PG_RETURN_NULL();
	}

	bool result = spatialrel3_tpoint_geo(temp, PointerGetDatum(gs), pattern,
		&geom_relate_pattern, true);
	PG_FREE_IF_COPY(gs, 0);
	PG_FREE_IF_COPY(temp, 1);
	PG_RETURN_BOOL(result);
}

PG_FUNCTION_INFO_V1(relate_pattern_tpoint_geo);

PGDLLEXPORT Datum
relate_pattern_tpoint_geo(PG_FUNCTION_ARGS)
{
	Temporal *temp = PG_GETARG_TEMPORAL(0);
	GSERIALIZED *gs = PG_GETARG_GSERIALIZED_P(1);
	Datum pattern = PG_GETARG_DATUM(2);
	if (tpoint_srid_internal(temp) != gserialized_get_srid(gs))
	{
		PG_FREE_IF_COPY(temp, 0);
		PG_FREE_IF_COPY(gs, 1);
		ereport(ERROR, (errcode(ERRCODE_INVALID_PARAMETER_VALUE), 
			errmsg("The geometries must be in the same SRID")));
	}
	if (MOBDB_FLAGS_GET_Z(temp->flags) != FLAGS_GET_Z(gs->flags))
	{
		PG_FREE_IF_COPY(temp, 0);
		PG_FREE_IF_COPY(gs, 1);
		ereport(ERROR, (errcode(ERRCODE_INVALID_PARAMETER_VALUE), 
			errmsg("The geometries must be of the same dimensionality")));
	}
	if (gserialized_is_empty(gs))
	{
		PG_FREE_IF_COPY(temp, 0);
		PG_FREE_IF_COPY(gs, 1);
		PG_RETURN_NULL();
	}

	bool result = spatialrel3_tpoint_geo(temp, PointerGetDatum(gs), pattern,
		&geom_relate_pattern, false);
	PG_FREE_IF_COPY(temp, 0);
	PG_FREE_IF_COPY(gs, 1);
	PG_RETURN_BOOL(result);
}

PG_FUNCTION_INFO_V1(relate_pattern_tpoint_tpoint);

PGDLLEXPORT Datum
relate_pattern_tpoint_tpoint(PG_FUNCTION_ARGS)
{
    Temporal *temp1 = PG_GETARG_TEMPORAL(0);
    Temporal *temp2 = PG_GETARG_TEMPORAL(1);
	Datum pattern = PG_GETARG_DATUM(2);
	if (tpoint_srid_internal(temp1) != tpoint_srid_internal(temp2))
	{
		PG_FREE_IF_COPY(temp1, 0);
		PG_FREE_IF_COPY(temp2, 1);
		ereport(ERROR, (errcode(ERRCODE_INVALID_PARAMETER_VALUE), 
			errmsg("The temporal points must be in the same SRID")));
	}
	if (MOBDB_FLAGS_GET_Z(temp1->flags) != MOBDB_FLAGS_GET_Z(temp2->flags))
	{
		PG_FREE_IF_COPY(temp1, 0);
		PG_FREE_IF_COPY(temp2, 1);
		ereport(ERROR, (errcode(ERRCODE_INVALID_PARAMETER_VALUE), 
			errmsg("The temporal points must be of the same dimensionality")));
	}

	Temporal *inter1, *inter2;
	/* Returns false if the temporal points do not intersect in time */
	if (!intersection_temporal_temporal(temp1, temp2, &inter1, &inter2))
	{
		PG_FREE_IF_COPY(temp1, 0);
		PG_FREE_IF_COPY(temp2, 1);
		PG_RETURN_NULL();
	}

	bool result = spatialrel3_tpoint_tpoint(inter1, inter2, pattern, &geom_relate_pattern);

	pfree(inter1); pfree(inter2); 
    PG_FREE_IF_COPY(temp1, 0);
    PG_FREE_IF_COPY(temp2, 1);
	PG_RETURN_BOOL(result);
}

/*****************************************************************************/
<|MERGE_RESOLUTION|>--- conflicted
+++ resolved
@@ -435,13 +435,8 @@
 		start1 = end1;
 		start2 = end2;
 	}
-<<<<<<< HEAD
-	result = spatialrel3_tpointinst_tpointinst(start1, start2, d, operator);
-    return result;
-=======
 	result = spatialrel3_tpointinst_tpointinst(start1, start2, d, func);
 	return result;
->>>>>>> 3f0e8cf4
 }
 
 static bool
@@ -2260,20 +2255,8 @@
 PGDLLEXPORT Datum
 relate_tpoint_tpoint(PG_FUNCTION_ARGS)
 {
-<<<<<<< HEAD
-    Temporal *temp1 = PG_GETARG_TEMPORAL(0);
-    Temporal *temp2 = PG_GETARG_TEMPORAL(1);
-	if (temp1->type == TEMPORALS || temp2->type == TEMPORALS)
-	{
-		PG_FREE_IF_COPY(temp1, 0);
-		PG_FREE_IF_COPY(temp2, 1);
-		ereport(ERROR, (errcode(ERRCODE_INVALID_PARAMETER_VALUE), 
-			errmsg("The relate operator cannot accept temporal points of sequence set duration")));
-	}
-=======
 	Temporal *temp1 = PG_GETARG_TEMPORAL(0);
 	Temporal *temp2 = PG_GETARG_TEMPORAL(1);
->>>>>>> 3f0e8cf4
 	if (tpoint_srid_internal(temp1) != tpoint_srid_internal(temp2))
 	{
 		PG_FREE_IF_COPY(temp1, 0);
