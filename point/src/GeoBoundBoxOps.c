--- conflicted
+++ resolved
@@ -208,21 +208,12 @@
  *****************************************************************************/
 
 void
-<<<<<<< HEAD
-tpoint_expand_gbox(GBOX *box, Temporal *temp, TemporalInst *inst)
-{
-	temporal_bbox(box, temp);
-	GBOX box1;
-	temporalinst_bbox(&box1, inst);
-	gbox_merge(&box1, box);
-=======
 tpoint_expand_stbox(STBOX *box, Temporal *temp, TemporalInst *inst)
 {
 	temporal_bbox(box, temp);
 	STBOX box1 = {0};
 	temporalinst_bbox(&box1, inst);
 	stbox_expand(box, &box1);
->>>>>>> 08b85fba
 	return;
 }
 
@@ -282,17 +273,6 @@
 /*
  * Expand the box on the temporal dimension
  */
-<<<<<<< HEAD
-static GBOX *
-gbox_expand_temporal_internal(GBOX *box, Datum interval)
-{
-	GBOX *result = gbox_copy(box);
-	Datum tmin = TimestampGetDatum((Timestamp)box->mmin);
-	Datum tmax = TimestampGetDatum((Timestamp)box->mmax);
-	result->mmin = DatumGetTimestamp(call_function2(timestamp_mi_interval, 
-		tmin, interval));
-	result->mmax = DatumGetTimestamp(call_function2(timestamp_pl_interval, 
-=======
 static STBOX *
 stbox_expand_temporal_internal(STBOX *box, Datum interval)
 {
@@ -302,7 +282,6 @@
 	result->tmin = DatumGetTimestamp(call_function2(timestamp_mi_interval, 
 		tmin, interval));
 	result->tmax = DatumGetTimestamp(call_function2(timestamp_pl_interval, 
->>>>>>> 08b85fba
 		tmax, interval));
 	return result;
 }
