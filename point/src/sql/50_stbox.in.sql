/*****************************************************************************
 *
 * stbox.sql
 *	  Basic functions for STBOX bounding box.
 *
 * Portions Copyright (c) 2019, Esteban Zimanyi, Arthur Lesuisse,
 *		Universite Libre de Bruxelles
 * Portions Copyright (c) 1996-2019, PostgreSQL Global Development Group
 * Portions Copyright (c) 1994, Regents of the University of California
 *
 *****************************************************************************/

/******************************************************************************
 * Input/Output
 ******************************************************************************/

CREATE TYPE stbox;

CREATE FUNCTION stbox_in(cstring)
	RETURNS stbox 
	AS 'MODULE_PATHNAME'
	LANGUAGE C IMMUTABLE STRICT PARALLEL SAFE;
CREATE FUNCTION stbox_out(stbox)
	RETURNS cstring 
	AS 'MODULE_PATHNAME' 
	LANGUAGE C IMMUTABLE STRICT PARALLEL SAFE;
/*
CREATE FUNCTION stbox_recv(internal)
	RETURNS stbox 
	AS 'MODULE_PATHNAME'
	LANGUAGE C IMMUTABLE STRICT PARALLEL SAFE;
CREATE FUNCTION stbox_send(stbox)
	RETURNS bytea 
	AS 'MODULE_PATHNAME' 
	LANGUAGE C IMMUTABLE STRICT PARALLEL SAFE;
*/

CREATE TYPE stbox (
	internallength = 88,
	input = stbox_in,
	output = stbox_out,
--	receive = stbox_recv,
--	send = stbox_send,
	storage = plain,
	alignment = double
);

/******************************************************************************
 * Constructors
 ******************************************************************************/

/* The names of the SQL and C functions are different, otherwise there is
<<<<<<< HEAD
 * ambiguity and explicit casting of the arguments to ::timestamptz is needed */
=======
 * ambiguity and explicit casting of the arguments to timestamptz is needed */
>>>>>>> 87899f46
CREATE FUNCTION stboxt(timestamptz, timestamptz)
	RETURNS stbox
	AS 'MODULE_PATHNAME', 'stbox_constructor'
	LANGUAGE C IMMUTABLE STRICT PARALLEL SAFE;

CREATE FUNCTION stbox(float8, float8, float8, float8)
	RETURNS stbox
	AS 'MODULE_PATHNAME', 'stbox_constructor'
	LANGUAGE C IMMUTABLE STRICT PARALLEL SAFE;

CREATE FUNCTION stbox(float8, float8, float8, float8, float8, float8)
	RETURNS stbox
	AS 'MODULE_PATHNAME', 'stbox_constructor'
	LANGUAGE C IMMUTABLE STRICT PARALLEL SAFE;

CREATE FUNCTION stbox(float8, float8, float8, float8, float8, float8, float8, float8)
	RETURNS stbox
	AS 'MODULE_PATHNAME', 'stbox_constructor'
	LANGUAGE C IMMUTABLE STRICT PARALLEL SAFE;

CREATE FUNCTION stbox(float8, float8, float8, float8, timestamptz, float8, float8, float8, float8, timestamptz)
	RETURNS stbox
	AS 'MODULE_PATHNAME', 'stbox_constructor'
	LANGUAGE C IMMUTABLE STRICT PARALLEL SAFE;

CREATE FUNCTION stboxt(float8, float8, timestamptz, float8, float8, timestamptz)
	RETURNS stbox
	AS 'MODULE_PATHNAME', 'stboxt_constructor'
	LANGUAGE C IMMUTABLE STRICT PARALLEL SAFE;

<<<<<<< HEAD
CREATE FUNCTION stboxzt(float8, float8, float8, timestamptz, float8, float8, float8, timestamptz)
	RETURNS stbox
	AS 'MODULE_PATHNAME', 'stboxzt_constructor'
	LANGUAGE C IMMUTABLE STRICT PARALLEL SAFE;

CREATE FUNCTION stboxmt(float8, float8, float8, timestamptz, float8, float8, float8, timestamptz)
	RETURNS stbox
	AS 'MODULE_PATHNAME', 'stboxmt_constructor'
	LANGUAGE C IMMUTABLE STRICT PARALLEL SAFE;

=======
>>>>>>> 87899f46
/* The names of the SQL and C functions are different, otherwise there is
 * ambiguity and explicit casting of the arguments to ::timestamptz is needed */
CREATE FUNCTION geodstboxt(timestamptz, timestamptz)
	RETURNS stbox
	AS 'MODULE_PATHNAME', 'geodstbox_constructor'
	LANGUAGE C IMMUTABLE STRICT PARALLEL SAFE;

CREATE FUNCTION geodstbox(float8, float8, float8, float8, float8, float8)
	RETURNS stbox
	AS 'MODULE_PATHNAME', 'geodstbox_constructor'
	LANGUAGE C IMMUTABLE STRICT PARALLEL SAFE;

CREATE FUNCTION geodstbox(float8, float8, float8, float8, float8, float8, float8, float8)
	RETURNS stbox
	AS 'MODULE_PATHNAME', 'geodstbox_constructor'
	LANGUAGE C IMMUTABLE STRICT PARALLEL SAFE;

CREATE FUNCTION geodstbox(float8, float8, float8, float8, timestamptz, float8, float8, float8, float8, timestamptz)
	RETURNS stbox
	AS 'MODULE_PATHNAME', 'geodstbox_constructor'
	LANGUAGE C IMMUTABLE STRICT PARALLEL SAFE;

CREATE FUNCTION geodstboxzt(float8, float8, float8, timestamptz, float8, float8, float8, timestamptz)
	RETURNS stbox
	AS 'MODULE_PATHNAME', 'geodstboxzt_constructor'
	LANGUAGE C IMMUTABLE STRICT PARALLEL SAFE;

/*****************************************************************************
 * Comparison
 *****************************************************************************/

CREATE FUNCTION stbox_eq(stbox, stbox)
	RETURNS boolean
	AS 'MODULE_PATHNAME', 'stbox_eq'
	LANGUAGE C IMMUTABLE STRICT PARALLEL SAFE;
CREATE FUNCTION stbox_ne(stbox, stbox)
	RETURNS boolean
	AS 'MODULE_PATHNAME', 'stbox_ne'
	LANGUAGE C IMMUTABLE STRICT PARALLEL SAFE;
CREATE FUNCTION stbox_lt(stbox, stbox)
	RETURNS boolean
	AS 'MODULE_PATHNAME', 'stbox_lt'
	LANGUAGE C IMMUTABLE STRICT PARALLEL SAFE; 
CREATE FUNCTION stbox_le(stbox, stbox)
	RETURNS boolean
	AS 'MODULE_PATHNAME', 'stbox_le'
	LANGUAGE C IMMUTABLE STRICT PARALLEL SAFE; 
CREATE FUNCTION stbox_ge(stbox, stbox)
	RETURNS boolean
	AS 'MODULE_PATHNAME', 'stbox_ge'
	LANGUAGE C IMMUTABLE STRICT PARALLEL SAFE; 
CREATE FUNCTION stbox_gt(stbox, stbox)
	RETURNS boolean
	AS 'MODULE_PATHNAME', 'stbox_gt'
	LANGUAGE C IMMUTABLE STRICT PARALLEL SAFE; 
CREATE FUNCTION stbox_cmp(stbox, stbox)
	RETURNS int4
	AS 'MODULE_PATHNAME', 'stbox_cmp'
	LANGUAGE C IMMUTABLE STRICT PARALLEL SAFE;

CREATE OPERATOR = (
	LEFTARG = stbox, RIGHTARG = stbox,
	PROCEDURE = stbox_eq,
	COMMUTATOR = =,
	NEGATOR = <>,
	RESTRICT = eqsel, JOIN = eqjoinsel
);
CREATE OPERATOR <> (
	LEFTARG = stbox, RIGHTARG = stbox,
	PROCEDURE = stbox_ne,
	COMMUTATOR = <>,
	NEGATOR = =,
	RESTRICT = neqsel, JOIN = neqjoinsel
);
CREATE OPERATOR < (
	PROCEDURE = stbox_lt,
	LEFTARG = stbox, RIGHTARG = stbox,
	COMMUTATOR = >, NEGATOR = >=,
	RESTRICT = areasel, JOIN = areajoinsel 
);
CREATE OPERATOR <= (
	PROCEDURE = stbox_le,
	LEFTARG = stbox, RIGHTARG = stbox,
	COMMUTATOR = >=, NEGATOR = >,
	RESTRICT = areasel, JOIN = areajoinsel 
);
CREATE OPERATOR >= (
	PROCEDURE = stbox_ge,
	LEFTARG = stbox, RIGHTARG = stbox,
	COMMUTATOR = <=, NEGATOR = <,
	RESTRICT = areasel, JOIN = areajoinsel
);
CREATE OPERATOR > (
	PROCEDURE = stbox_gt,
	LEFTARG = stbox, RIGHTARG = stbox,
	COMMUTATOR = <, NEGATOR = <=,
	RESTRICT = areasel, JOIN = areajoinsel
);

CREATE OPERATOR CLASS stbox_ops
	DEFAULT FOR TYPE stbox USING btree AS
	OPERATOR	1	< ,
	OPERATOR	2	<= ,
	OPERATOR	3	= ,
	OPERATOR	4	>= ,
	OPERATOR	5	> ,
	FUNCTION	1	stbox_cmp(stbox, stbox);

/*****************************************************************************/<|MERGE_RESOLUTION|>--- conflicted
+++ resolved
@@ -50,11 +50,7 @@
  ******************************************************************************/
 
 /* The names of the SQL and C functions are different, otherwise there is
-<<<<<<< HEAD
- * ambiguity and explicit casting of the arguments to ::timestamptz is needed */
-=======
  * ambiguity and explicit casting of the arguments to timestamptz is needed */
->>>>>>> 87899f46
 CREATE FUNCTION stboxt(timestamptz, timestamptz)
 	RETURNS stbox
 	AS 'MODULE_PATHNAME', 'stbox_constructor'
@@ -85,7 +81,6 @@
 	AS 'MODULE_PATHNAME', 'stboxt_constructor'
 	LANGUAGE C IMMUTABLE STRICT PARALLEL SAFE;
 
-<<<<<<< HEAD
 CREATE FUNCTION stboxzt(float8, float8, float8, timestamptz, float8, float8, float8, timestamptz)
 	RETURNS stbox
 	AS 'MODULE_PATHNAME', 'stboxzt_constructor'
@@ -96,8 +91,6 @@
 	AS 'MODULE_PATHNAME', 'stboxmt_constructor'
 	LANGUAGE C IMMUTABLE STRICT PARALLEL SAFE;
 
-=======
->>>>>>> 87899f46
 /* The names of the SQL and C functions are different, otherwise there is
  * ambiguity and explicit casting of the arguments to ::timestamptz is needed */
 CREATE FUNCTION geodstboxt(timestamptz, timestamptz)
