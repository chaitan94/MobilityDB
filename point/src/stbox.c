/*****************************************************************************
 *
 * stbox.c
 *	  Basic functions for STBOX bounding box.
 *
 * Portions Copyright (c) 2019, Esteban Zimanyi, Arthur Lesuisse,
 *		Universite Libre de Bruxelles
 * Portions Copyright (c) 1996-2019, PostgreSQL Global Development Group
 * Portions Copyright (c) 1994, Regents of the University of California
 *
 *****************************************************************************/

#include "stbox.h"

#include <assert.h>
#include <utils/timestamp.h>

#include "period.h"
#include "temporal_util.h"
#include "tpoint.h"
#include "tpoint_parser.h"

/* Buffer size for input and  of STBOX */
#define MAXSTBOXLEN		256

/*****************************************************************************
 * Miscellaneus functions
 *****************************************************************************/

STBOX *
stbox_new(bool hasx, bool hasz, bool hasm, bool hast, bool geodetic)
{
	STBOX *result = palloc0(sizeof(STBOX));
	MOBDB_FLAGS_SET_X(result->flags, hasx);
	MOBDB_FLAGS_SET_Z(result->flags, hasz);
	MOBDB_FLAGS_SET_M(result->flags, hasm);
	MOBDB_FLAGS_SET_T(result->flags, hast);
	MOBDB_FLAGS_SET_GEODETIC(result->flags, geodetic);
	return result;
}

STBOX *
stbox_copy(const STBOX *box)
{
	STBOX *result = palloc0(sizeof(STBOX));
	memcpy(result, box, sizeof(STBOX));
	return result;
}

void
stbox_to_period(Period *period, const STBOX *box)
{
	assert(MOBDB_FLAGS_GET_T(box->flags));
	period_set(period, (TimestampTz) box->tmin, (TimestampTz) box->tmin, true, true);
	return;
}


/*****************************************************************************
 * Input/ functions
 *****************************************************************************/

/* 
 * Input function. 
 * Examples of input:
 * 		STBOX((1.0, 2.0), (1.0, 2.0)) -> only spatial
 * 		STBOX Z((1.0, 2.0, 3.0), (1.0, 2.0, 3.0)) -> only spatial
 * 		STBOX T((1.0, 2.0, 3.0), (1.0, 2.0, 3.0)) -> spatiotemporal
 * 		STBOX ZT((1.0, 2.0, 3.0, 4.0), (1.0, 2.0, 3.0, 4.0)) -> spatiotemporal
 * 		GEODSTBOX((1.0, 2.0, 3.0), (1.0, 2.0, 3.0)) -> only spatial
 * 		GEODSTBOX T((1.0, 2.0, 3.0, 4.0), (1.0, 2.0, 3.0, 4.0)) -> spatiotemporal
 * where the commas are optional
 */
PG_FUNCTION_INFO_V1(stbox_in);

PGDLLEXPORT Datum
stbox_in(PG_FUNCTION_ARGS)
{
	char *input = PG_GETARG_CSTRING(0);
	STBOX *result = stbox_parse(&input);
	PG_RETURN_POINTER(result);
}

static char *
stbox_to_string(const STBOX *box)
{
	static int size = MAXSTBOXLEN + 1;
	char *str = NULL, *strtmin = NULL, *strtmax = NULL;
	str = (char *)palloc(size);
	char *boxtype = MOBDB_FLAGS_GET_GEODETIC(box->flags) ? "GEODSTBOX" : "STBOX";

	assert(MOBDB_FLAGS_GET_X(box->flags) || MOBDB_FLAGS_GET_T(box->flags));
	if (MOBDB_FLAGS_GET_T(box->flags))
	{
		strtmin = call_output(TIMESTAMPTZOID, box->tmin);
		strtmax = call_output(TIMESTAMPTZOID, box->tmax);
	}
	if (MOBDB_FLAGS_GET_X(box->flags))
	{
<<<<<<< HEAD
		if (MOBDB_FLAGS_GET_Z(box->flags) && MOBDB_FLAGS_GET_M(box->flags) && 
			MOBDB_FLAGS_GET_T(box->flags))
			snprintf(str, size, "%s ZMT((%.8g,%.8g,%.8g,%.8g,%s),(%.8g,%.8g,%.8g,%.8g,%s))",
				boxtype, box->xmin, box->ymin, box->zmin, box->mmin, strtmin, 
				box->xmax, box->ymax, box->zmax, box->mmax, strtmax);
		else if (MOBDB_FLAGS_GET_Z(box->flags) && MOBDB_FLAGS_GET_T(box->flags))
			snprintf(str, size, "%s ZT((%.8g,%.8g,%.8g,%s),(%.8g,%.8g,%.8g,%s))",
				boxtype, box->xmin, box->ymin, box->zmin, strtmin, 
=======
		if (MOBDB_FLAGS_GET_GEODETIC(box->flags))
		{
			if (MOBDB_FLAGS_GET_T(box->flags))
				snprintf(str, size, "GEODSTBOX T((%.8g,%.8g,%.8g,%s),(%.8g,%.8g,%.8g,%s))",
					box->xmin, box->ymin, box->zmin, strtmin, 
					box->xmax, box->ymax, box->zmax, strtmax);
			else
				snprintf(str, size, "GEODSTBOX((%.8g,%.8g,%.8g),(%.8g,%.8g,%.8g))", 
					box->xmin, box->ymin, box->zmin, 
					box->xmax, box->ymax, box->zmax);
		}
		else if (MOBDB_FLAGS_GET_Z(box->flags) && MOBDB_FLAGS_GET_T(box->flags))
			snprintf(str, size, "STBOX ZT((%.8g,%.8g,%.8g,%s),(%.8g,%.8g,%.8g,%s))",
				box->xmin, box->ymin, box->zmin, strtmin, 
>>>>>>> 65f0fa2a
				box->xmax, box->ymax, box->zmax, strtmax);
		else if (MOBDB_FLAGS_GET_M(box->flags) && MOBDB_FLAGS_GET_T(box->flags))
			snprintf(str, size, "%s MT((%.8g,%.8g,%.8g,%s),(%.8g,%.8g,%.8g,%s))",
				boxtype, box->xmin, box->ymin, box->mmin, strtmin, 
				box->xmax, box->ymax, box->mmax, strtmax);
		else if (MOBDB_FLAGS_GET_Z(box->flags) && MOBDB_FLAGS_GET_M(box->flags))
			snprintf(str, size, "%s ZM((%.8g,%.8g,%.8g,%.8g),(%.8g,%.8g,%.8g,%.8g))",
				boxtype, box->xmin, box->ymin, box->zmin, box->mmin,
				box->xmax, box->ymax, box->zmax, box->mmax);
		else if (MOBDB_FLAGS_GET_Z(box->flags))
<<<<<<< HEAD
			snprintf(str, size, "%s Z((%.8g,%.8g,%.8g),(%.8g,%.8g,%.8g))", 
				boxtype, box->xmin, box->ymin, box->zmin, 
=======
			snprintf(str, size, "STBOX Z((%.8g,%.8g,%.8g),(%.8g,%.8g,%.8g))", 
				box->xmin, box->ymin, box->zmin, 
>>>>>>> 65f0fa2a
				box->xmax, box->ymax, box->zmax);
		else if (MOBDB_FLAGS_GET_M(box->flags))
			snprintf(str, size, "%s M((%.8g,%.8g,%.8g),(%.8g,%.8g,%.8g))", 
				boxtype, box->xmin, box->ymin, box->mmin, 
				box->xmax, box->ymax, box->mmax);
		else if (MOBDB_FLAGS_GET_T(box->flags))
<<<<<<< HEAD
			snprintf(str, size, "%s T((%.8g,%.8g,%s),(%.8g,%.8g,%s))", 
				boxtype, box->xmin, box->ymin, strtmin, box->xmax, box->ymax, strtmax);
		else 
			snprintf(str, size, "%s((%.8g,%.8g),(%.8g,%.8g))", 
				boxtype, box->xmin, box->ymin, box->xmax, box->ymax);
	}
	else
		/* Missing spatial dimension */
		snprintf(str, size, "STBOX T((,,%s),(,,%s))", 
			strtmin, strtmax);
=======
			snprintf(str, size, "STBOX T((%.8g,%.8g,%s),(%.8g,%.8g,%s))", 
				box->xmin, box->ymin, strtmin, box->xmax, box->ymax, strtmax);
		else 
			snprintf(str, size, "STBOX((%.8g,%.8g),(%.8g,%.8g))", 
				box->xmin, box->ymin, box->xmax, box->ymax);
	}
	else
		/* Missing spatial dimension */
		snprintf(str, size, "%s T((,,%s),(,,%s))", boxtype, strtmin, strtmax);
>>>>>>> 65f0fa2a
	if (MOBDB_FLAGS_GET_T(box->flags))
	{
		pfree(strtmin);
		pfree(strtmax);
	}
	return str;
}

/* 
 * Output function. 
 */
PG_FUNCTION_INFO_V1(stbox_out);

PGDLLEXPORT Datum
stbox_out(PG_FUNCTION_ARGS)
{
	STBOX *box = PG_GETARG_STBOX_P(0);
	char *result = stbox_to_string(box);
	PG_RETURN_CSTRING(result);
}

/*****************************************************************************
 * Constructor functions
 *****************************************************************************/

PG_FUNCTION_INFO_V1(stbox_constructor);

PGDLLEXPORT Datum
stbox_constructor(PG_FUNCTION_ARGS)
{
	assert(PG_NARGS() == 2 || PG_NARGS() == 4 || 
		PG_NARGS() == 6 || PG_NARGS() == 8 || PG_NARGS() == 10);
	double xmin = 0, xmax = 0, ymin = 0, ymax = 0, /* keep compiler quiet */
		zmin, zmax, mmin, mmax, tmp;
	TimestampTz tmin, tmax, ttmp;
	bool hasx = false, hasz = false, hasm = false, hast = false;

	if (PG_NARGS() == 2)
	{
		tmin = PG_GETARG_TIMESTAMPTZ(0);
		tmax = PG_GETARG_TIMESTAMPTZ(1);
		hast = true;
	}
	if (PG_NARGS() == 4)
	{
		xmin = PG_GETARG_FLOAT8(0);
		ymin = PG_GETARG_FLOAT8(1);
		xmax = PG_GETARG_FLOAT8(2);
		ymax = PG_GETARG_FLOAT8(3);
		hasx = true;
	}
	else if (PG_NARGS() == 6)
	{
		xmin = PG_GETARG_FLOAT8(0);
		ymin = PG_GETARG_FLOAT8(1);
		zmin = PG_GETARG_FLOAT8(2);
		xmax = PG_GETARG_FLOAT8(3);
		ymax = PG_GETARG_FLOAT8(4);
		zmax = PG_GETARG_FLOAT8(5);
		hasx = hasz = true;
	}
	else if (PG_NARGS() == 8)
	{
		xmin = PG_GETARG_FLOAT8(0);
		ymin = PG_GETARG_FLOAT8(1);
		zmin = PG_GETARG_FLOAT8(2);
		mmin = PG_GETARG_FLOAT8(3);
		xmax = PG_GETARG_FLOAT8(4);
		ymax = PG_GETARG_FLOAT8(5);
		zmax = PG_GETARG_FLOAT8(6);
		mmax = PG_GETARG_FLOAT8(7);
		hasx = hasz = hasm = true;
	}
	else if (PG_NARGS() == 10)
	{
		xmin = PG_GETARG_FLOAT8(0);
		ymin = PG_GETARG_FLOAT8(1);
		zmin = PG_GETARG_FLOAT8(2);
		mmin = PG_GETARG_FLOAT8(3);
		tmin = PG_GETARG_TIMESTAMPTZ(4);
		xmax = PG_GETARG_FLOAT8(5);
		ymax = PG_GETARG_FLOAT8(6);
		zmax = PG_GETARG_FLOAT8(7);
		mmax = PG_GETARG_FLOAT8(8);
		tmax = PG_GETARG_TIMESTAMPTZ(9);
		hasx = hasz = hasm = hast = true;
	}

	STBOX *result = stbox_new(hasx, hasz, hasm, hast, false);
	
	/* Process X min/max */
	if (hasx)
	{
		if (xmin > xmax)
		{
			tmp = xmin;
			xmin = xmax;
			xmax = tmp;
		}
		result->xmin = xmin;
		result->xmax = xmax;

		/* Process Y min/max */
		if (ymin > ymax)
		{
			tmp = ymin;
			ymin = ymax;
			ymax = tmp;
		}
		result->ymin = ymin;
		result->ymax = ymax;

		/* Process Z min/max */
		if (hasz)
		{
			if (zmin > zmax)
			{
				tmp = zmin;
				zmin = zmax;
				zmax = tmp;
			}
			result->zmin = zmin;
			result->zmax = zmax;
		}

		/* Process M min/max */
		if (hasm)
		{
			if (mmin > mmax)
			{
				tmp = mmin;
				mmin = mmax;
				mmax = tmp;
			}
			result->mmin = mmin;
			result->mmax = mmax;
		}
	}

	/* Process T min/max */
	if (hast)
	{
		if (tmin > tmax)
		{
			ttmp = tmin;
			tmin = tmax;
			tmax = ttmp;
		}
		result->tmin = tmin;
		result->tmax = tmax;
	}

	PG_RETURN_POINTER(result);
}

PG_FUNCTION_INFO_V1(stboxt_constructor);

PGDLLEXPORT Datum
stboxt_constructor(PG_FUNCTION_ARGS)
{
	double xmin, xmax, ymin, ymax, tmp;
	TimestampTz tmin, tmax, ttmp;

	xmin = PG_GETARG_FLOAT8(0);
	ymin = PG_GETARG_FLOAT8(1);
	tmin = PG_GETARG_TIMESTAMPTZ(2);
	xmax = PG_GETARG_FLOAT8(3);
	ymax = PG_GETARG_FLOAT8(4);
	tmax = PG_GETARG_TIMESTAMPTZ(5);

	STBOX *result = stbox_new(true, false, false, true, false);
	
	/* Process X min/max */
	if (xmin > xmax)
	{
		tmp = xmin;
		xmin = xmax;
		xmax = tmp;
	}
	result->xmin = xmin;
	result->xmax = xmax;

	/* Process Y min/max */
	if (ymin > ymax)
	{
		tmp = ymin;
		ymin = ymax;
		ymax = tmp;
	}
	result->ymin = ymin;
	result->ymax = ymax;

	/* Process T min/max */
	if (tmin > tmax)
	{
		ttmp = tmin;
		tmin = tmax;
		tmax = ttmp;
	}
	result->tmin = tmin;
	result->tmax = tmax;

	PG_RETURN_POINTER(result);
}

PG_FUNCTION_INFO_V1(stboxzt_constructor);

PGDLLEXPORT Datum
stboxzt_constructor(PG_FUNCTION_ARGS)
{
	double xmin, xmax, ymin, ymax, zmin, zmax, tmp;
	TimestampTz tmin, tmax, ttmp;

	xmin = PG_GETARG_FLOAT8(0);
	ymin = PG_GETARG_FLOAT8(1);
	zmin = PG_GETARG_FLOAT8(2);
	tmin = PG_GETARG_TIMESTAMPTZ(3);
	xmax = PG_GETARG_FLOAT8(4);
	ymax = PG_GETARG_FLOAT8(5);
	zmax = PG_GETARG_FLOAT8(6);
	tmax = PG_GETARG_TIMESTAMPTZ(7);

	STBOX *result = stbox_new(true, true, false, true, false);
	
	/* Process X min/max */
	if (xmin > xmax)
	{
		tmp = xmin;
		xmin = xmax;
		xmax = tmp;
	}
	result->xmin = xmin;
	result->xmax = xmax;

	/* Process Y min/max */
	if (ymin > ymax)
	{
		tmp = ymin;
		ymin = ymax;
		ymax = tmp;
	}
	result->ymin = ymin;
	result->ymax = ymax;

	/* Process Z min/max */
	if (zmin > zmax)
	{
		tmp = zmin;
		zmin = zmax;
		zmax = tmp;
	}
	result->zmin = zmin;
	result->zmax = zmax;

	/* Process T min/max */
	if (tmin > tmax)
	{
		ttmp = tmin;
		tmin = tmax;
		tmax = ttmp;
	}
	result->tmin = tmin;
	result->tmax = tmax;

	PG_RETURN_POINTER(result);
}

PG_FUNCTION_INFO_V1(stboxmt_constructor);

PGDLLEXPORT Datum
stboxmt_constructor(PG_FUNCTION_ARGS)
{
	double xmin, xmax, ymin, ymax, mmin, mmax, tmp;
	TimestampTz tmin, tmax, ttmp;

	xmin = PG_GETARG_FLOAT8(0);
	ymin = PG_GETARG_FLOAT8(1);
	mmin = PG_GETARG_FLOAT8(2);
	tmin = PG_GETARG_TIMESTAMPTZ(3);
	xmax = PG_GETARG_FLOAT8(4);
	ymax = PG_GETARG_FLOAT8(5);
	mmax = PG_GETARG_FLOAT8(6);
	tmax = PG_GETARG_TIMESTAMPTZ(7);

	STBOX *result = stbox_new(true, false, true, true, false);
	
	/* Process X min/max */
	if (xmin > xmax)
	{
		tmp = xmin;
		xmin = xmax;
		xmax = tmp;
	}
	result->xmin = xmin;
	result->xmax = xmax;

	/* Process Y min/max */
	if (ymin > ymax)
	{
		tmp = ymin;
		ymin = ymax;
		ymax = tmp;
	}
	result->ymin = ymin;
	result->ymax = ymax;

	/* Process M min/max */
	if (mmin > mmax)
	{
		tmp = mmin;
		mmin = mmax;
		mmax = tmp;
	}
	result->mmin = mmin;
	result->mmax = mmax;

	/* Process M min/max */
	if (tmin > tmax)
	{
		ttmp = tmin;
		tmin = tmax;
		tmax = ttmp;
	}
	result->tmin = tmin;
	result->tmax = tmax;

	PG_RETURN_POINTER(result);
}

PG_FUNCTION_INFO_V1(geodstbox_constructor);

PGDLLEXPORT Datum
geodstbox_constructor(PG_FUNCTION_ARGS)
{
<<<<<<< HEAD
	double xmin, xmax, ymin, ymax, zmin, zmax, mmin, mmax, tmp;
	TimestampTz tmin, tmax, ttmp;
	bool hasx = false, hasz = false, hasm = false, hast = false;

	assert(PG_NARGS() == 2 || PG_NARGS() == 6 || 
		PG_NARGS() == 8 || PG_NARGS() == 10);
=======
	double xmin, xmax, ymin, ymax, zmin, zmax, tmp;
	TimestampTz tmin, tmax, ttmp;
	bool hasx = false, hasz = false, hast = false;

	assert(PG_NARGS() == 2 || PG_NARGS() == 6 || PG_NARGS() == 8);
>>>>>>> 65f0fa2a
	if (PG_NARGS() == 2)
	{
		tmin = PG_GETARG_TIMESTAMPTZ(0);
		tmax = PG_GETARG_TIMESTAMPTZ(1);
		hast = true;
	}
	else if (PG_NARGS() == 6)
	{
		xmin = PG_GETARG_FLOAT8(0);
		ymin = PG_GETARG_FLOAT8(1);
		zmin = PG_GETARG_FLOAT8(2);
		xmax = PG_GETARG_FLOAT8(3);
		ymax = PG_GETARG_FLOAT8(4);
		zmax = PG_GETARG_FLOAT8(5);
		hasx = hasz = true;
	}
	else if (PG_NARGS() == 8)
	{
		xmin = PG_GETARG_FLOAT8(0);
		ymin = PG_GETARG_FLOAT8(1);
		zmin = PG_GETARG_FLOAT8(2);
		tmin = PG_GETARG_TIMESTAMPTZ(3);
		xmax = PG_GETARG_FLOAT8(4);
		ymax = PG_GETARG_FLOAT8(5);
		zmax = PG_GETARG_FLOAT8(6);
		tmax = PG_GETARG_TIMESTAMPTZ(7);
		hasx = hasz = hast = true;
<<<<<<< HEAD
	}
	else if (PG_NARGS() == 10)
	{
		xmin = PG_GETARG_FLOAT8(0);
		ymin = PG_GETARG_FLOAT8(1);
		zmin = PG_GETARG_FLOAT8(2);
		mmin = PG_GETARG_FLOAT8(3);
		tmin = PG_GETARG_TIMESTAMPTZ(4);
		xmax = PG_GETARG_FLOAT8(5);
		ymax = PG_GETARG_FLOAT8(6);
		zmax = PG_GETARG_FLOAT8(7);
		mmax = PG_GETARG_FLOAT8(8);
		tmax = PG_GETARG_TIMESTAMPTZ(9);
		hasx = hasz = hasm = hast = true;
	}

	STBOX *result = stbox_new(hasx, hasz, hasm, hast, true);

	/* Process X min/max */
	if (hasx)
	{
		if (xmin > xmax)
		{
			tmp = xmin;
			xmin = xmax;
			xmax = tmp;
		}
		result->xmin = xmin;
		result->xmax = xmax;

		/* Process Y min/max */
		if (ymin > ymax)
		{
			tmp = ymin;
			ymin = ymax;
			ymax = tmp;
		}
		result->ymin = ymin;
		result->ymax = ymax;

		/* Process Z min/max */
		if (zmin > zmax)
		{
			tmp = zmin;
			zmin = zmax;
			zmax = tmp;
		}
		result->zmin = zmin;
		result->zmax = zmax;

		if (hasm)
		{
			/* Process M min/max */
			if ( mmin > mmax )
			{
				tmp = mmin;
				mmin = mmax;
				mmax = tmp;
			}
			result->mmin = mmin;
			result->mmax = mmax;
		}

		if (hast)
		{
			/* Process T min/max */
			if ( tmin > tmax )
			{
				ttmp = tmin;
				tmin = tmax;
				tmax = ttmp;
			}
			result->tmin = tmin;
			result->tmax = tmax;
		}
	}

	PG_RETURN_POINTER(result);
}

PG_FUNCTION_INFO_V1(geodstboxzt_constructor);

PGDLLEXPORT Datum
geodstboxzt_constructor(PG_FUNCTION_ARGS)
{
	double xmin, xmax, ymin, ymax, zmin, zmax, tmp;
	TimestampTz tmin, tmax, ttmp;

	xmin = PG_GETARG_FLOAT8(0);
	ymin = PG_GETARG_FLOAT8(1);
	zmin = PG_GETARG_FLOAT8(2);
	tmin = PG_GETARG_TIMESTAMPTZ(3);
	xmax = PG_GETARG_FLOAT8(4);
	ymax = PG_GETARG_FLOAT8(5);
	zmax = PG_GETARG_FLOAT8(6);
	tmax = PG_GETARG_TIMESTAMPTZ(7);

	STBOX *result = stbox_new(true, true, false, true, true);
	
	/* Process X min/max */
	if (xmin > xmax)
=======
	}

	STBOX *result = stbox_new(hasx, hasz, hast, true);

	/* Process X min/max */
	if (hasx)
>>>>>>> 65f0fa2a
	{
		if (xmin > xmax)
		{
			tmp = xmin;
			xmin = xmax;
			xmax = tmp;
		}
		result->xmin = xmin;
		result->xmax = xmax;

		/* Process Y min/max */
		if (ymin > ymax)
		{
			tmp = ymin;
			ymin = ymax;
			ymax = tmp;
		}
		result->ymin = ymin;
		result->ymax = ymax;

		/* Process Z min/max */
		if (zmin > zmax)
		{
			tmp = zmin;
			zmin = zmax;
			zmax = tmp;
		}
		result->zmin = zmin;
		result->zmax = zmax;
	}
<<<<<<< HEAD
	result->zmin = zmin;
	result->zmax = zmax;
=======
>>>>>>> 65f0fa2a

	/* Process T min/max */
	if (tmin > tmax)
	{
<<<<<<< HEAD
		ttmp = tmin;
		tmin = tmax;
		tmax = ttmp;
=======
		/* Process M min/max */
		if ( tmin > tmax )
		{
			ttmp = tmin;
			tmin = tmax;
			tmax = ttmp;
		}
		result->tmin = tmin;
		result->tmax = tmax;
>>>>>>> 65f0fa2a
	}
	result->tmin = tmin;
	result->tmax = tmax;

	PG_RETURN_POINTER(result);
}

<<<<<<< HEAD
PG_FUNCTION_INFO_V1(geodstboxt_constructor);

PGDLLEXPORT Datum
geodstboxt_constructor(PG_FUNCTION_ARGS)
{
	TimestampTz tmin, tmax, ttmp;

	tmin = PG_GETARG_TIMESTAMPTZ(0);
	tmax = PG_GETARG_TIMESTAMPTZ(1);

	STBOX *result = stbox_new(false, false, false, true, true);
	
	/* Process T min/max */
	if (tmin > tmax)
	{
		ttmp = tmin;
		tmin = tmax;
		tmax = ttmp;
	}
	result->tmin = tmin;
	result->tmax = tmax;

=======
>>>>>>> 65f0fa2a
	PG_RETURN_POINTER(result);
}

/*****************************************************************************
 * Comparison functions
 *****************************************************************************/

/*
 * Compare two boxes
 */
int 
stbox_cmp_internal(const STBOX *box1, const STBOX *box2)
{
	/* Compare the box minima */
	if (MOBDB_FLAGS_GET_X(box1->flags) && MOBDB_FLAGS_GET_X(box2->flags))
	{
		if (box1->xmin < box2->xmin)
			return -1;
		if (box1->xmin > box2->xmin)
			return 1;
		if (box1->ymin < box2->ymin)
			return -1;
		if (box1->ymin > box2->ymin)
			return 1;
	}
	if (MOBDB_FLAGS_GET_Z(box1->flags) && MOBDB_FLAGS_GET_Z(box2->flags))
	{
		if (box1->zmin < box2->zmin)
			return -1;
		if (box1->zmin > box2->zmin)
			return 1;
	}
	if (MOBDB_FLAGS_GET_M(box1->flags) && MOBDB_FLAGS_GET_M(box2->flags))
	{
		if (box1->mmin < box2->mmin)
			return -1;
		if (box1->mmin > box2->mmin)
			return 1;
	}
	if (MOBDB_FLAGS_GET_T(box1->flags) && MOBDB_FLAGS_GET_T(box2->flags))
	{
		if (box1->tmin < box2->tmin)
			return -1;
		if (box1->tmin > box2->tmin)
			return 1;
	}
	/* Compare the box maxima */
	if (MOBDB_FLAGS_GET_X(box1->flags) && MOBDB_FLAGS_GET_X(box2->flags))
	{
		if (box1->xmax < box2->xmax)
			return -1;
		if (box1->xmax > box2->xmax)
			return 1;
		if (box1->ymax < box2->ymax)
			return -1;
		if (box1->ymax > box2->ymax)
			return 1;
	}
	if (MOBDB_FLAGS_GET_Z(box1->flags) && MOBDB_FLAGS_GET_Z(box2->flags))
	{
		if (box1->zmax < box2->zmax)
			return -1;
		if (box1->zmax > box2->zmax)
			return 1;
	}
	if (MOBDB_FLAGS_GET_M(box1->flags) && MOBDB_FLAGS_GET_M(box2->flags))
	{
		if (box1->mmax < box2->mmax)
			return -1;
		if (box1->mmax > box2->mmax)
			return 1;
	}
	if (MOBDB_FLAGS_GET_T(box1->flags) && MOBDB_FLAGS_GET_T(box2->flags))
	{
		if (box1->tmax < box2->tmax)
			return -1;
		if (box1->tmax > box2->tmax)
			return 1;
	}
	if ( ! MOBDB_FLAGS_GET_GEODETIC(box1->flags) && MOBDB_FLAGS_GET_GEODETIC(box2->flags))
		return -1;
	if ( MOBDB_FLAGS_GET_GEODETIC(box1->flags) && ! MOBDB_FLAGS_GET_GEODETIC(box2->flags))
		return 1;
	/* The two boxes are equal */
	return 0;
}

PG_FUNCTION_INFO_V1(stbox_cmp);

PGDLLEXPORT Datum
stbox_cmp(PG_FUNCTION_ARGS)
{
	STBOX *box1 = PG_GETARG_STBOX_P(0);
	STBOX *box2 = PG_GETARG_STBOX_P(1);
	int	cmp = stbox_cmp_internal(box1, box2);
	PG_RETURN_INT32(cmp);
}

PG_FUNCTION_INFO_V1(stbox_lt);

PGDLLEXPORT Datum
stbox_lt(PG_FUNCTION_ARGS)
{
	STBOX *box1 = PG_GETARG_STBOX_P(0);
	STBOX *box2 = PG_GETARG_STBOX_P(1);
	int	cmp = stbox_cmp_internal(box1, box2);
	PG_RETURN_BOOL(cmp < 0);
}

PG_FUNCTION_INFO_V1(stbox_le);

PGDLLEXPORT Datum
stbox_le(PG_FUNCTION_ARGS)
{
	STBOX *box1 = PG_GETARG_STBOX_P(0);
	STBOX *box2 = PG_GETARG_STBOX_P(1);
	int	cmp = stbox_cmp_internal(box1, box2);
	PG_RETURN_BOOL(cmp <= 0);
}

PG_FUNCTION_INFO_V1(stbox_ge);

PGDLLEXPORT Datum
stbox_ge(PG_FUNCTION_ARGS)
{
	STBOX *box1 = PG_GETARG_STBOX_P(0);
	STBOX *box2 = PG_GETARG_STBOX_P(1);
	int	cmp = stbox_cmp_internal(box1, box2);
	PG_RETURN_BOOL(cmp >= 0);
}

PG_FUNCTION_INFO_V1(stbox_gt);

PGDLLEXPORT Datum
stbox_gt(PG_FUNCTION_ARGS)
{
	STBOX *box1 = PG_GETARG_STBOX_P(0);
	STBOX *box2 = PG_GETARG_STBOX_P(1);
	int	cmp = stbox_cmp_internal(box1, box2);
	PG_RETURN_BOOL(cmp > 0);
}

/*
 * Equality and inequality of two boxes
 */
bool
stbox_eq_internal(const STBOX *box1, const STBOX *box2)
{
	if (box1->xmin != box2->xmin || box1->ymin != box2->ymin ||
		box1->zmin != box2->zmin || box1->tmin != box2->tmin ||
		box1->xmax != box2->xmax || box1->ymax != box2->ymax ||
		box1->zmax != box2->zmax || box1->tmax != box2->tmax)
		return false;
	/* The two boxes are equal */
	return true;
}

PG_FUNCTION_INFO_V1(stbox_eq);

PGDLLEXPORT Datum
stbox_eq(PG_FUNCTION_ARGS)
{
	STBOX *box1 = PG_GETARG_STBOX_P(0);
	STBOX *box2 = PG_GETARG_STBOX_P(1);
	PG_RETURN_BOOL(stbox_eq_internal(box1, box2));
}

PG_FUNCTION_INFO_V1(stbox_ne);

PGDLLEXPORT Datum
stbox_ne(PG_FUNCTION_ARGS)
{
	STBOX *box1 = PG_GETARG_STBOX_P(0);
	STBOX *box2 = PG_GETARG_STBOX_P(1);
	PG_RETURN_BOOL(! stbox_eq_internal(box1, box2));
}

/*****************************************************************************/
<|MERGE_RESOLUTION|>--- conflicted
+++ resolved
@@ -97,7 +97,6 @@
 	}
 	if (MOBDB_FLAGS_GET_X(box->flags))
 	{
-<<<<<<< HEAD
 		if (MOBDB_FLAGS_GET_Z(box->flags) && MOBDB_FLAGS_GET_M(box->flags) && 
 			MOBDB_FLAGS_GET_T(box->flags))
 			snprintf(str, size, "%s ZMT((%.8g,%.8g,%.8g,%.8g,%s),(%.8g,%.8g,%.8g,%.8g,%s))",
@@ -106,22 +105,6 @@
 		else if (MOBDB_FLAGS_GET_Z(box->flags) && MOBDB_FLAGS_GET_T(box->flags))
 			snprintf(str, size, "%s ZT((%.8g,%.8g,%.8g,%s),(%.8g,%.8g,%.8g,%s))",
 				boxtype, box->xmin, box->ymin, box->zmin, strtmin, 
-=======
-		if (MOBDB_FLAGS_GET_GEODETIC(box->flags))
-		{
-			if (MOBDB_FLAGS_GET_T(box->flags))
-				snprintf(str, size, "GEODSTBOX T((%.8g,%.8g,%.8g,%s),(%.8g,%.8g,%.8g,%s))",
-					box->xmin, box->ymin, box->zmin, strtmin, 
-					box->xmax, box->ymax, box->zmax, strtmax);
-			else
-				snprintf(str, size, "GEODSTBOX((%.8g,%.8g,%.8g),(%.8g,%.8g,%.8g))", 
-					box->xmin, box->ymin, box->zmin, 
-					box->xmax, box->ymax, box->zmax);
-		}
-		else if (MOBDB_FLAGS_GET_Z(box->flags) && MOBDB_FLAGS_GET_T(box->flags))
-			snprintf(str, size, "STBOX ZT((%.8g,%.8g,%.8g,%s),(%.8g,%.8g,%.8g,%s))",
-				box->xmin, box->ymin, box->zmin, strtmin, 
->>>>>>> 65f0fa2a
 				box->xmax, box->ymax, box->zmax, strtmax);
 		else if (MOBDB_FLAGS_GET_M(box->flags) && MOBDB_FLAGS_GET_T(box->flags))
 			snprintf(str, size, "%s MT((%.8g,%.8g,%.8g,%s),(%.8g,%.8g,%.8g,%s))",
@@ -132,20 +115,14 @@
 				boxtype, box->xmin, box->ymin, box->zmin, box->mmin,
 				box->xmax, box->ymax, box->zmax, box->mmax);
 		else if (MOBDB_FLAGS_GET_Z(box->flags))
-<<<<<<< HEAD
 			snprintf(str, size, "%s Z((%.8g,%.8g,%.8g),(%.8g,%.8g,%.8g))", 
 				boxtype, box->xmin, box->ymin, box->zmin, 
-=======
-			snprintf(str, size, "STBOX Z((%.8g,%.8g,%.8g),(%.8g,%.8g,%.8g))", 
-				box->xmin, box->ymin, box->zmin, 
->>>>>>> 65f0fa2a
 				box->xmax, box->ymax, box->zmax);
 		else if (MOBDB_FLAGS_GET_M(box->flags))
 			snprintf(str, size, "%s M((%.8g,%.8g,%.8g),(%.8g,%.8g,%.8g))", 
 				boxtype, box->xmin, box->ymin, box->mmin, 
 				box->xmax, box->ymax, box->mmax);
 		else if (MOBDB_FLAGS_GET_T(box->flags))
-<<<<<<< HEAD
 			snprintf(str, size, "%s T((%.8g,%.8g,%s),(%.8g,%.8g,%s))", 
 				boxtype, box->xmin, box->ymin, strtmin, box->xmax, box->ymax, strtmax);
 		else 
@@ -156,17 +133,6 @@
 		/* Missing spatial dimension */
 		snprintf(str, size, "STBOX T((,,%s),(,,%s))", 
 			strtmin, strtmax);
-=======
-			snprintf(str, size, "STBOX T((%.8g,%.8g,%s),(%.8g,%.8g,%s))", 
-				box->xmin, box->ymin, strtmin, box->xmax, box->ymax, strtmax);
-		else 
-			snprintf(str, size, "STBOX((%.8g,%.8g),(%.8g,%.8g))", 
-				box->xmin, box->ymin, box->xmax, box->ymax);
-	}
-	else
-		/* Missing spatial dimension */
-		snprintf(str, size, "%s T((,,%s),(,,%s))", boxtype, strtmin, strtmax);
->>>>>>> 65f0fa2a
 	if (MOBDB_FLAGS_GET_T(box->flags))
 	{
 		pfree(strtmin);
@@ -501,20 +467,12 @@
 PGDLLEXPORT Datum
 geodstbox_constructor(PG_FUNCTION_ARGS)
 {
-<<<<<<< HEAD
 	double xmin, xmax, ymin, ymax, zmin, zmax, mmin, mmax, tmp;
 	TimestampTz tmin, tmax, ttmp;
 	bool hasx = false, hasz = false, hasm = false, hast = false;
 
 	assert(PG_NARGS() == 2 || PG_NARGS() == 6 || 
 		PG_NARGS() == 8 || PG_NARGS() == 10);
-=======
-	double xmin, xmax, ymin, ymax, zmin, zmax, tmp;
-	TimestampTz tmin, tmax, ttmp;
-	bool hasx = false, hasz = false, hast = false;
-
-	assert(PG_NARGS() == 2 || PG_NARGS() == 6 || PG_NARGS() == 8);
->>>>>>> 65f0fa2a
 	if (PG_NARGS() == 2)
 	{
 		tmin = PG_GETARG_TIMESTAMPTZ(0);
@@ -542,7 +500,6 @@
 		zmax = PG_GETARG_FLOAT8(6);
 		tmax = PG_GETARG_TIMESTAMPTZ(7);
 		hasx = hasz = hast = true;
-<<<<<<< HEAD
 	}
 	else if (PG_NARGS() == 10)
 	{
@@ -644,14 +601,6 @@
 	
 	/* Process X min/max */
 	if (xmin > xmax)
-=======
-	}
-
-	STBOX *result = stbox_new(hasx, hasz, hast, true);
-
-	/* Process X min/max */
-	if (hasx)
->>>>>>> 65f0fa2a
 	{
 		if (xmin > xmax)
 		{
@@ -682,30 +631,15 @@
 		result->zmin = zmin;
 		result->zmax = zmax;
 	}
-<<<<<<< HEAD
 	result->zmin = zmin;
 	result->zmax = zmax;
-=======
->>>>>>> 65f0fa2a
 
 	/* Process T min/max */
 	if (tmin > tmax)
 	{
-<<<<<<< HEAD
 		ttmp = tmin;
 		tmin = tmax;
 		tmax = ttmp;
-=======
-		/* Process M min/max */
-		if ( tmin > tmax )
-		{
-			ttmp = tmin;
-			tmin = tmax;
-			tmax = ttmp;
-		}
-		result->tmin = tmin;
-		result->tmax = tmax;
->>>>>>> 65f0fa2a
 	}
 	result->tmin = tmin;
 	result->tmax = tmax;
@@ -713,7 +647,6 @@
 	PG_RETURN_POINTER(result);
 }
 
-<<<<<<< HEAD
 PG_FUNCTION_INFO_V1(geodstboxt_constructor);
 
 PGDLLEXPORT Datum
@@ -736,8 +669,6 @@
 	result->tmin = tmin;
 	result->tmax = tmax;
 
-=======
->>>>>>> 65f0fa2a
 	PG_RETURN_POINTER(result);
 }
 
