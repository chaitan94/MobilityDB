--- conflicted
+++ resolved
@@ -282,11 +282,7 @@
 		GBOX box1;
 		value = temporalinst_value(instants[i]);
 		tpointinst_make_gbox(&box1, value, instants[i]->t);
-<<<<<<< HEAD
-        gbox_merge(&box1, box);
-=======
 		gbox_merge(&box1, box);
->>>>>>> 9e2e71cf
 	}
 	return;
 }
