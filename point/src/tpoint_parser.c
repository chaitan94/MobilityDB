/*****************************************************************************
 *
 * tpoint_parser.c
 *	  Functions for parsing temporal points.
 *
 * Portions Copyright (c) 2019, Esteban Zimanyi, Arthur Lesuisse,
 *		Universite Libre de Bruxelles
 * Portions Copyright (c) 1996-2019, PostgreSQL Global Development Group
 * Portions Copyright (c) 1994, Regents of the University of California
 *
 *****************************************************************************/

#include "tpoint_parser.h"

#include "temporaltypes.h"
#include "oidcache.h"
#include "tpoint.h"
#include "temporal_parser.h"
#include "stbox.h"

/*****************************************************************************/

STBOX *
stbox_parse(char **str) 
{
<<<<<<< HEAD
	double xmin, xmax, ymin, ymax, zmin, zmax, mmin, mmax, tmp;
	TimestampTz tmin, tmax, ttmp;
	bool hasx = false, hasz = false, hasm = false, hast = false, geodetic = false;
=======
	double xmin, xmax, ymin, ymax, zmin, zmax, tmp;
	TimestampTz tmin, tmax, ttmp;
	bool hasx = false, hasz = false, hast = false, geodetic = false;
>>>>>>> 87899f46
	char *nextstr;

	p_whitespace(str);
	if (strncasecmp(*str, "STBOX", 5) == 0) 
	{
		*str += 5;
		p_whitespace(str);
		if (strncasecmp(*str, "ZMT", 3) == 0)
		{
			hasz = hasm = hast = true;
			*str += 3;
		}
		if (strncasecmp(*str, "ZT", 2) == 0)
		{
			hasz = hast = true;
			*str += 2;
		}
		else if (strncasecmp(*str, "MT", 2) == 0)
		{
			hasm = hast = true;
			*str += 2;
		}
		else if (strncasecmp(*str, "ZM", 2) == 0)
		{
			hasz = hasm = true;
			*str += 2;
		}
		else if (strncasecmp(*str, "Z", 1) == 0)
		{
			*str += 1;
			hasz = true;
		}
		else if (strncasecmp(*str, "M", 1) == 0)
		{
			*str += 1;
			hasm = true;
		}
		else if (strncasecmp(*str, "T", 1) == 0)
		{
			*str += 1;
			hast = true;
		}
		p_whitespace(str);
	}
	else if (strncasecmp(*str, "GEODSTBOX", 9) == 0) 
	{
		*str += 9;
		geodetic = 1;
		p_whitespace(str);
		if (strncasecmp(*str, "ZMT", 3) == 0)
		{
			*str += 3;
			hasz = hasm = hast = true;
		}
		else if (strncasecmp(*str, "ZM", 2) == 0)
		{
			*str += 2;
			hasz = hasm = true;
		}
		else if (strncasecmp(*str, "ZT", 2) == 0)
		{
			*str += 2;
			hasz = hast = true;
		}
		else if (strncasecmp(*str, "T", 1) == 0)
		{
			*str += 1;
			hast = true;
		}
		else if (strncasecmp(*str, "Z", 1) == 0)
		{
			*str += 1;
			hasz = true;
		}
		p_whitespace(str);
	}
	else
		ereport(ERROR, (errcode(ERRCODE_INVALID_TEXT_REPRESENTATION), 
			errmsg("Could not parse STBOX")));

	/* Parse double opening parenthesis */
	if (!p_oparen(str) || !p_oparen(str))
		ereport(ERROR, (errcode(ERRCODE_INVALID_TEXT_REPRESENTATION), 
			errmsg("Could not parse STBOX: Missing opening parenthesis")));

	/* Determine whether there is an XY(Z) dimension */
	p_whitespace(str);
	if (((*str)[0]) != ',')
		hasx = true;

	if (!hasx && !hast)
		ereport(ERROR, (errcode(ERRCODE_INVALID_TEXT_REPRESENTATION), 
			errmsg("Could not parse TBOX")));

	if (hasx)
	{
		/* xmin */
		nextstr = *str;
		xmin = strtod(*str, &nextstr);
		if (*str == nextstr)
			ereport(ERROR, (errcode(ERRCODE_INVALID_TEXT_REPRESENTATION), 
				errmsg("Could not parse TBOX: Invalid input syntax for type double")));
		*str = nextstr; 
		/* ymin */
		p_whitespace(str);
		p_comma(str);
		p_whitespace(str);
		ymin = strtod(*str, &nextstr);
		if (*str == nextstr)
			ereport(ERROR, (errcode(ERRCODE_INVALID_TEXT_REPRESENTATION), 
				errmsg("Could not parse TBOX: Invalid input syntax for type double")));
		*str = nextstr; 
		if (hasz)
		{	
			p_whitespace(str);
			p_comma(str);
			p_whitespace(str);
			zmin = strtod(*str, &nextstr);
			if (*str == nextstr)
				ereport(ERROR, (errcode(ERRCODE_INVALID_TEXT_REPRESENTATION), 
					errmsg("Could not parse TBOX: Invalid input syntax for type double")));
			*str = nextstr; 
		}
		if (hasm)
		{	
			p_whitespace(str);
			p_comma(str);
			p_whitespace(str);
			mmin = strtod(*str, &nextstr);
			if (*str == nextstr)
				ereport(ERROR, (errcode(ERRCODE_INVALID_TEXT_REPRESENTATION), 
					errmsg("Could not parse TBOX: Invalid input syntax for type double")));
			*str = nextstr; 
		}
	}
	else
	{
		/* Empty XY(ZM) dimension */
		p_whitespace(str);
		p_comma(str);
		p_whitespace(str);
		p_comma(str);
	}
	if (hast)
	{	
		p_whitespace(str);
		p_comma(str);
		p_whitespace(str);
		nextstr = *str;
		tmin = timestamp_parse(&nextstr);
		if (*str == nextstr)
			ereport(ERROR, (errcode(ERRCODE_INVALID_TEXT_REPRESENTATION), 
				errmsg("Could not parse STBOX")));
		*str = nextstr; 
	}
	p_whitespace(str);
	if (!p_cparen(str))
		ereport(ERROR, (errcode(ERRCODE_INVALID_TEXT_REPRESENTATION), 
			errmsg("Could not parse STBOX: Missing closing parenthesis")));
	p_whitespace(str);
	p_comma(str);
	p_whitespace(str);

	/* Parse upper bounds */
	if (!p_oparen(str))
		ereport(ERROR, (errcode(ERRCODE_INVALID_TEXT_REPRESENTATION), 
			errmsg("Could not parse STBOX: Missing opening parenthesis")));

	if (hasx)
	{
		xmax = strtod(*str, &nextstr);
		if (*str == nextstr)
			ereport(ERROR, (errcode(ERRCODE_INVALID_TEXT_REPRESENTATION), 
				errmsg("Could not parse TBOX: Invalid input syntax for type double")));
		*str = nextstr; 
		p_whitespace(str);
		p_comma(str);
		p_whitespace(str);
		ymax = strtod(*str, &nextstr);
		if (*str == nextstr)
			ereport(ERROR, (errcode(ERRCODE_INVALID_TEXT_REPRESENTATION), 
				errmsg("Could not parse TBOX: Invalid input syntax for type double")));
		*str = nextstr; 
		if (hasz)
		{	
			p_whitespace(str);
			p_comma(str);
			p_whitespace(str);
			zmax = strtod(*str, &nextstr);
			if (*str == nextstr)
				ereport(ERROR, (errcode(ERRCODE_INVALID_TEXT_REPRESENTATION), 
					errmsg("Could not parse TBOX: Invalid input syntax for type double")));
			*str = nextstr; 
<<<<<<< HEAD
		}
		if (hasm)
		{	
			p_whitespace(str);
			p_comma(str);
			p_whitespace(str);
			mmax = strtod(*str, &nextstr);
			if (*str == nextstr)
				ereport(ERROR, (errcode(ERRCODE_INVALID_TEXT_REPRESENTATION), 
					errmsg("Could not parse TBOX: Invalid input syntax for type double")));
			*str = nextstr; 
=======
>>>>>>> 87899f46
		}
	}
	else
	{
		/* Empty XY(ZM) dimensions */
		p_whitespace(str);
		p_comma(str);
		p_whitespace(str);
		p_comma(str);
	}
	if (hast)
	{	
		p_whitespace(str);
		p_comma(str);
		nextstr = *str;
		tmax = timestamp_parse(&nextstr);
		if (*str == nextstr)
			ereport(ERROR, (errcode(ERRCODE_INVALID_TEXT_REPRESENTATION), 
				errmsg("Could not parse STBOX")));
		*str = nextstr; 
	}
	p_whitespace(str);
	if (!p_cparen(str) || !p_cparen(str) )
		ereport(ERROR, (errcode(ERRCODE_INVALID_TEXT_REPRESENTATION), 
			errmsg("Could not parse STBOX: Missing closing parenthesis")));
	
	STBOX *result = stbox_new(hasx, hasz, hasm, hast, geodetic);
	if (hasx)
	{
		if (xmin > xmax)
		{
			tmp = xmin;
			xmin = xmax;
			xmax = tmp;
		}
		if (ymin > ymax)
		{
			tmp = ymin;
			ymin = ymax;
			ymax = tmp;
		}
		result->xmin = xmin;
		result->xmax = xmax;
		result->ymin = ymin;
		result->ymax = ymax;
		if (hasz)
<<<<<<< HEAD
		{
			if (zmin > zmax)
			{
				tmp = zmin;
				zmin = zmax;
				zmax = tmp;
			}
			result->zmin = zmin;
			result->zmax = zmax;
		}
		if (hasm)
		{
			if (mmin > mmax)
			{
				tmp = mmin;
				mmin = mmax;
				mmax = tmp;
			}
			result->mmin = mmin;
			result->mmax = mmax;
=======
		{
			if (zmin > zmax)
			{
				tmp = zmin;
				zmin = zmax;
				zmax = tmp;
			}
			result->zmin = zmin;
			result->zmax = zmax;
>>>>>>> 87899f46
		}
	}
	if (hast)
	{
		if (tmin > tmax)
		{
			ttmp = tmin;
			tmin = tmax;
			tmax = ttmp;
		}
		result->tmin = tmin;
		result->tmax = tmax;
	}
	return result;
}

/*****************************************************************************/

static TemporalInst *
tpointinst_parse(char **str, Oid basetype, bool end, int *tpoint_srid) 
{
	p_whitespace(str);
	/* The next instruction will throw an exception if it fails */
	Datum geo = basetype_parse(str, basetype); 
	GSERIALIZED *gs = (GSERIALIZED *)PG_DETOAST_DATUM(geo);
	int geo_srid = gserialized_get_srid(gs);
	if ((gserialized_get_type(gs) != POINTTYPE) || gserialized_is_empty(gs))
		ereport(ERROR, (errcode(ERRCODE_INVALID_TEXT_REPRESENTATION), 
			errmsg("Only non-empty point geometries accepted")));
	if (*tpoint_srid != SRID_UNKNOWN && geo_srid != SRID_UNKNOWN && *tpoint_srid != geo_srid)
		ereport(ERROR, (errcode(ERRCODE_INVALID_TEXT_REPRESENTATION), 
			errmsg("Geometry SRID (%d) does not match temporal type SRID (%d)", 
			geo_srid, *tpoint_srid)));
	if (basetype == type_oid(T_GEOMETRY))
	{
		if (*tpoint_srid != SRID_UNKNOWN && geo_srid == SRID_UNKNOWN)
			gserialized_set_srid(gs, *tpoint_srid);
		if (*tpoint_srid == SRID_UNKNOWN && geo_srid != SRID_UNKNOWN)
			*tpoint_srid = geo_srid;
	}
	else
	{
		if (*tpoint_srid != SRID_UNKNOWN && geo_srid == SRID_DEFAULT)
			gserialized_set_srid(gs, *tpoint_srid);
		if (*tpoint_srid == SRID_UNKNOWN && geo_srid != SRID_DEFAULT)
			*tpoint_srid = geo_srid;
	}
	/* The next instruction will throw an exception if it fails */
	TimestampTz t = timestamp_parse(str);
	if (end)
	{
		/* Ensure there is no more input */
		p_whitespace(str);
		if (**str != 0)
			ereport(ERROR, (errcode(ERRCODE_INVALID_TEXT_REPRESENTATION), 
				errmsg("Could not parse temporal value")));
	}
	TemporalInst *result = temporalinst_make(PointerGetDatum(gs), t, basetype);
	pfree(gs);
	return result;
}

static TemporalI *
tpointi_parse(char **str, Oid basetype, int *tpoint_srid) 
{
	p_whitespace(str);
	/* We are sure to find an opening brace because that was the condition 
	 * to call this function in the dispatch function tpoint_parse */
	p_obrace(str);

	//FIXME: parsing twice
	char *bak = *str;
	TemporalInst *inst = tpointinst_parse(str, basetype, false, tpoint_srid);
	int count = 1;
	while (p_comma(str)) 
	{
		count++;
		pfree(inst);
		inst = tpointinst_parse(str, basetype, false, tpoint_srid);
	}
	pfree(inst);
	if (!p_cbrace(str))
		ereport(ERROR, (errcode(ERRCODE_INVALID_TEXT_REPRESENTATION), 
			errmsg("Could not parse temporal value")));
	/* Ensure there is no more input */
	p_whitespace(str);
	if (**str != 0)
		ereport(ERROR, (errcode(ERRCODE_INVALID_TEXT_REPRESENTATION), 
			errmsg("Could not parse temporal value")));
	/* Second parsing */
	*str = bak;
	TemporalInst **insts = palloc(sizeof(TemporalInst *) * count);
	for (int i = 0; i < count; i++) 
	{
		p_comma(str);
		insts[i] = tpointinst_parse(str, basetype, false, tpoint_srid);
	}
	p_cbrace(str);
	TemporalI *result = temporali_from_temporalinstarr(insts, count);

	for (int i = 0; i < count; i++)
		pfree(insts[i]);
	pfree(insts);

	return result;
}

static TemporalSeq *
tpointseq_parse(char **str, Oid basetype, bool end, int *tpoint_srid) 
{
	p_whitespace(str);
	bool lower_inc = false, upper_inc = false;
	/* We are sure to find an opening bracket or parenthesis because that was 
	 * the condition to call this function in the dispatch function tpoint_parse */
	if (p_obracket(str))
		lower_inc = true;
	else if (p_oparen(str))
		lower_inc = false;

	// FIXME: I pre-parse to have the count, then re-parse. This is the only
	// approach I see at the moment which is both correct and simple
	char *bak = *str;
	TemporalInst *inst = tpointinst_parse(str, basetype, false, tpoint_srid);
	int count = 1;
	while (p_comma(str)) 
	{
		count++;
		pfree(inst);
		inst = tpointinst_parse(str, basetype, false, tpoint_srid);
	}
	pfree(inst);
	if (p_cbracket(str))
		upper_inc = true;
	else if (p_cparen(str))
		upper_inc = false;
	else
		ereport(ERROR, (errcode(ERRCODE_INVALID_TEXT_REPRESENTATION), 
			errmsg("Could not parse temporal value")));
	if (end)
	{
		/* Ensure there is no more input */
		p_whitespace(str);
		if (**str != 0)
			ereport(ERROR, (errcode(ERRCODE_INVALID_TEXT_REPRESENTATION), 
				errmsg("Could not parse temporal value")));
	}
	/* Second parsing */
	*str = bak; 
	TemporalInst **insts = palloc(sizeof(TemporalInst *) * count);
	for (int i = 0; i < count; i++) 
	{
		p_comma(str);
		insts[i] = tpointinst_parse(str, basetype, false, tpoint_srid);
	}

	p_cbracket(str);
	p_cparen(str);

	TemporalSeq *result = temporalseq_from_temporalinstarr(insts, 
		count, lower_inc, upper_inc, true);

	for (int i = 0; i < count; i++)
		pfree(insts[i]);
	pfree(insts);

	return result;
}

static TemporalS *
tpoints_parse(char **str, Oid basetype, int *tpoint_srid) 
{
	p_whitespace(str);
	/* We are sure to find an opening brace because that was the condition 
	 * to call this function in the dispatch function tpoint_parse */
	p_obrace(str);

	//FIXME: parsing twice
	char *bak = *str;
	TemporalSeq *seq = tpointseq_parse(str, basetype, false, tpoint_srid);
	int count = 1;
	while (p_comma(str)) 
	{
		count++;
		pfree(seq);
		seq = tpointseq_parse(str, basetype, false, tpoint_srid);
	}
	pfree(seq);
	if (!p_cbrace(str))
		ereport(ERROR, (errcode(ERRCODE_INVALID_TEXT_REPRESENTATION), 
			errmsg("Could not parse temporal value")));
	/* Ensure there is no more input */
	p_whitespace(str);
	if (**str != 0)
		ereport(ERROR, (errcode(ERRCODE_INVALID_TEXT_REPRESENTATION), 
			errmsg("Could not parse temporal value")));
	/* Second parsing */
	*str = bak;
	TemporalSeq **seqs = palloc(sizeof(TemporalSeq *) * count);
	for (int i = 0; i < count; i++) 
	{
		p_comma(str);
		seqs[i] = tpointseq_parse(str, basetype, false, tpoint_srid);
	}
	p_cbrace(str);
	TemporalS *result = temporals_from_temporalseqarr(seqs, count, true);

	for (int i = 0; i < count; i++)
		pfree(seqs[i]);
	pfree(seqs);

	return result;
}

Temporal *
tpoint_parse(char **str, Oid basetype) 
{
	int tpoint_srid = 0;
	p_whitespace(str);
	
	/* Starts with "SRID=". The SRID specification must be gobbled for all 
	 * durations excepted TemporalInst. We cannot use the atoi() function
	 * because this requires a string terminated by '\0' and we cannot 
	 * modify the string in case it must be passed to the tpointinst_parse
	 * function. */
	char *bak = *str;
	if (strncasecmp(*str,"SRID=",5) == 0)
	{
		/* Move str to the start of the numeric part */
		*str += 5;
		int delim = 0;
		tpoint_srid = 0;
		while ((*str)[delim] != ';' && (*str)[delim] != '\0')
		{
			tpoint_srid = tpoint_srid * 10 + (*str)[delim] - '0'; 
			delim++;
		}
		/* Set str to the start of the temporal point */
		*str += delim + 1;
	}
	/* We cannot ensure that the SRID is geodetic for geography since
	 * the srid_is_latlong function is not exported by PostGIS
	if (basetype == type_oid(T_GEOGRAPHY))
		srid_is_latlong(fcinfo, tpoint_srid);
     */	

	Temporal *result = NULL; /* keep compiler quiet */
	/* Determine the type of the temporal point */
	if (**str != '{' && **str != '[' && **str != '(')
	{
		/* Pass the SRID specification */
		*str = bak;
		result = (Temporal *)tpointinst_parse(str, basetype, true, &tpoint_srid);
	}
	else if (**str == '[' || **str == '(')
		result = (Temporal *)tpointseq_parse(str, basetype, true, &tpoint_srid);		
	else if (**str == '{')
	{
		bak = *str;
		p_obrace(str);
		p_whitespace(str);
		if (**str == '[' || **str == '(')
		{
			*str = bak;
			result = (Temporal *)tpoints_parse(str, basetype, &tpoint_srid);
		}
		else
		{
			*str = bak;
			result = (Temporal *)tpointi_parse(str, basetype, &tpoint_srid);		
		}
	}
	return result;
}

/*****************************************************************************/<|MERGE_RESOLUTION|>--- conflicted
+++ resolved
@@ -23,15 +23,9 @@
 STBOX *
 stbox_parse(char **str) 
 {
-<<<<<<< HEAD
 	double xmin, xmax, ymin, ymax, zmin, zmax, mmin, mmax, tmp;
 	TimestampTz tmin, tmax, ttmp;
 	bool hasx = false, hasz = false, hasm = false, hast = false, geodetic = false;
-=======
-	double xmin, xmax, ymin, ymax, zmin, zmax, tmp;
-	TimestampTz tmin, tmax, ttmp;
-	bool hasx = false, hasz = false, hast = false, geodetic = false;
->>>>>>> 87899f46
 	char *nextstr;
 
 	p_whitespace(str);
@@ -225,7 +219,6 @@
 				ereport(ERROR, (errcode(ERRCODE_INVALID_TEXT_REPRESENTATION), 
 					errmsg("Could not parse TBOX: Invalid input syntax for type double")));
 			*str = nextstr; 
-<<<<<<< HEAD
 		}
 		if (hasm)
 		{	
@@ -237,8 +230,6 @@
 				ereport(ERROR, (errcode(ERRCODE_INVALID_TEXT_REPRESENTATION), 
 					errmsg("Could not parse TBOX: Invalid input syntax for type double")));
 			*str = nextstr; 
-=======
->>>>>>> 87899f46
 		}
 	}
 	else
@@ -285,7 +276,6 @@
 		result->ymin = ymin;
 		result->ymax = ymax;
 		if (hasz)
-<<<<<<< HEAD
 		{
 			if (zmin > zmax)
 			{
@@ -306,17 +296,6 @@
 			}
 			result->mmin = mmin;
 			result->mmax = mmax;
-=======
-		{
-			if (zmin > zmax)
-			{
-				tmp = zmin;
-				zmin = zmax;
-				zmax = tmp;
-			}
-			result->zmin = zmin;
-			result->zmax = zmax;
->>>>>>> 87899f46
 		}
 	}
 	if (hast)
