--- conflicted
+++ resolved
@@ -73,11 +73,7 @@
 	else if (strncasecmp(*str, "GEODSTBOX", 9) == 0)
 	{
 		*str += 9;
-<<<<<<< HEAD
-		geodetic = 1;
-=======
 		hasz = geodetic = true;
->>>>>>> 65f0fa2a
 		p_whitespace(str);
 		if (strncasecmp(*str, "ZMT", 3) == 0)
 		{
