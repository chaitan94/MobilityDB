/*****************************************************************************
 *
 * tpoint_spatialrels.c
 *	  Spatial relationships for temporal points.
 *
 * These relationships project the time dimension and return a Boolean.
 * They are thus defined with the "at any instant" semantics, that is, the
 * traditional spatial function is applied to the union of all values taken 
 * by the temporal point. The following relationships are supported for 
 * geometries:
 *		contains, containsproperly, covers, coveredby, crosses, disjoint, 
 *		contains, containsproperly, covers, coveredby, crosses, disjoint,
 *		equals, intersects, overlaps, touches, within, dwithin, and
 *		relate (with 2 and 3 arguments)
 * The following relationships are supported for geographies
 *     covers, coveredby, intersects, dwithin
 * Only dwithin and intersects support 3D geometries.
 *
 * Portions Copyright (c) 2019, Esteban Zimanyi, Arthur Lesuisse, 
 * 		Universite Libre de Bruxelles
 * Portions Copyright (c) 1996-2019, PostgreSQL Global Development Group
 * Portions Copyright (c) 1994, Regents of the University of California
 *
 *****************************************************************************/

#include "tpoint_spatialrels.h"

#include "temporaltypes.h"
#include "oidcache.h"
#include "temporal_util.h"
#include "tpoint.h"
#include "tpoint_spatialfuncs.h"

/*****************************************************************************
 * Spatial relationship functions
 * contains and within are inverse to each other
 * covers and coveredby are inverse to each other
 *****************************************************************************/

Datum
geom_contains(Datum geom1, Datum geom2)
{
	return call_function2(contains, geom1, geom2);
}

Datum
geom_containsproperly(Datum geom1, Datum geom2)
{
	return call_function2(containsproperly, geom1, geom2);
}

Datum
geom_covers(Datum geom1, Datum geom2)
{
	return call_function2(covers, geom1, geom2);
}

Datum
geom_coveredby(Datum geom1, Datum geom2)
{
	return call_function2(coveredby, geom1, geom2);
}

Datum
geom_crosses(Datum geom1, Datum geom2)
{
	return call_function2(crosses, geom1, geom2);
}

/* ST_Relate(A,B) = 'FF*FF****' */
Datum
geom_disjoint(Datum geom1, Datum geom2)
{
	return call_function2(disjoint, geom1, geom2);
}

Datum
geom_equals(Datum geom1, Datum geom2)
{
	return call_function2(ST_Equals, geom1, geom2);
}

/* ST_Intersects(g1, g2 ) --> Not (ST_Disjoint(g1, g2 )) */
Datum
geom_intersects2d(Datum geom1, Datum geom2)
{
	return call_function2(intersects, geom1, geom2);
}

Datum
geom_intersects3d(Datum geom1, Datum geom2)
{
	return call_function2(intersects3d, geom1, geom2);
}

Datum
geom_overlaps(Datum geom1, Datum geom2)
{
	return call_function2(overlaps, geom1, geom2);
}

/* ST_Relate(A,B) = 'FT*******' or 'F**T*****' or 'F***T****' */
Datum
geom_touches(Datum geom1, Datum geom2)
{
	return call_function2(touches, geom1, geom2);
}

/* ST_Relate(A,B) = 'T*F**F***' */
Datum
geom_within(Datum geom1, Datum geom2)
{
	return call_function2(contains, geom2, geom1);
}

Datum
geom_dwithin2d(Datum geom1, Datum geom2, Datum dist)
{
	return call_function3(LWGEOM_dwithin, geom1, geom2, dist);
}

Datum
geom_dwithin3d(Datum geom1, Datum geom2, Datum dist)
{
	return call_function3(LWGEOM_dwithin3d, geom1, geom2, dist);
}

Datum
geom_relate(Datum geom1, Datum geom2)
{
	return call_function2(relate_full, geom1, geom2); 
}

Datum
geom_relate_pattern(Datum geom1, Datum geom2, Datum pattern)
{
	return call_function3(relate_pattern, geom1, geom2, pattern); 
}

/*****************************************************************************/
 
Datum
geog_covers(Datum geog1, Datum geog2)
{
	return call_function2(geography_covers, geog1, geog2);
}

Datum
geog_coveredby(Datum geog1, Datum geog2)
{
	return call_function2(geography_covers, geog2, geog1);
}

Datum
geog_intersects(Datum geog1, Datum geog2)
{
	double dist = DatumGetFloat8(call_function4(geography_distance, 
		geog1, geog2, Float8GetDatum(0.0), BoolGetDatum(false)));
	return BoolGetDatum(dist < 0.00001);
}

Datum
geog_dwithin(Datum geog1, Datum geog2, Datum dist)
{
	return call_function4(geography_dwithin, geog1, geog2, dist, 
		BoolGetDatum(true));
}

/*****************************************************************************
 * Generic dwithin functions when both temporal points are moving
 * The functions suppose that the temporal points are synchronized
 * TODO: VERIFY THAT THESE FUNCTIONS CORRECT !!!
 *****************************************************************************/

static bool
dwithin_tpointseq_tpointseq1(TemporalInst *start1, TemporalInst *end1, bool linear1,
	TemporalInst *start2, TemporalInst *end2, bool linear2, Datum param,
	Datum (*func)(Datum, Datum, Datum))
{
	Datum sv1 = temporalinst_value(start1);
	Datum ev1 = temporalinst_value(end1);
	Datum sv2 = temporalinst_value(start2);
	Datum ev2 = temporalinst_value(end2);
	/* Both instants are constant */
	if (datum_point_eq(sv1, ev1) &&	datum_point_eq(sv2, ev2))
	{
		/* Compute the function at the start instant */
		return func(sv1, sv2, param);
	}
	
	TimestampTz lower = start1->t;
	TimestampTz upper = start2->t;
	/* Determine whether there is a local minimum between lower and upper */
	TimestampTz crosstime;
	bool cross = tpointseq_min_dist_at_timestamp(start1, end1, 
		start2, end2, &crosstime);
	/* If there is no local minimum or if there is one at a bound */	
	if (!cross || crosstime == lower || crosstime == upper)
	{
		/* Compute the function at the start and end instants */
		return func(sv1, sv2, param);
	}

	/* Find the values at the local minimum */
	Datum crossvalue1 = temporalseq_value_at_timestamp1(start1, end1, linear1, crosstime);
	Datum crossvalue2 = temporalseq_value_at_timestamp1(start2, end2, linear2, crosstime);
	/* Compute the function at the start instant and at the local minimum */
	bool result = func(crossvalue1, crossvalue2, param);
	
	pfree(DatumGetPointer(crossvalue1));
	pfree(DatumGetPointer(crossvalue2));
		
	return result;
}

static bool
dwithin_tpointseq_tpointseq(TemporalSeq *seq1, TemporalSeq *seq2, Datum d,
	Datum (*func)(Datum, Datum, Datum))
{
	TemporalInst *start1 = temporalseq_inst_n(seq1, 0);
	TemporalInst *start2 = temporalseq_inst_n(seq2, 0);
	bool result;
	for (int i = 1; i < seq1->count; i++)
	{
		TemporalInst *end1 = temporalseq_inst_n(seq1, i);
		TemporalInst *end2 = temporalseq_inst_n(seq2, i);
		result = dwithin_tpointseq_tpointseq1(start1, end1, MOBDB_FLAGS_GET_LINEAR(seq1->flags), 
			start2, end2, MOBDB_FLAGS_GET_LINEAR(seq2->flags), d, func);
		if (result == true)
			return true;
		start1 = end1;
		start2 = end2;
	}
	return DatumGetBool(func(temporalinst_value(start1), 
		temporalinst_value(start2), d));
}

static bool
dwithin_tpoints_tpoints(TemporalS *ts1, TemporalS *ts2, Datum d,
	Datum (*func)(Datum, Datum, Datum))
{
	bool result = false;
	for (int i = 0; i < ts1->count; i++)
	{
		TemporalSeq *seq1 = temporals_seq_n(ts1, i);
		TemporalSeq *seq2 = temporals_seq_n(ts2, i);
		if (dwithin_tpointseq_tpointseq(seq1, seq2, d, func))
		{
			result = true;
			break;
		}
	}
    return result;
}

/*****************************************************************************
 * Generic functions
 * The functions that have two temporal points as arguments suppose that they
 * have been intersected before by the calling function. As a consequence of
 * this, they have the same timeframe and they are of the same duration.
 *****************************************************************************/

static Datum
spatialrel_tpoint_geo(Temporal *temp, Datum geo,
	Datum (*func)(Datum, Datum), bool invert)
{
	Datum traj = tpoint_trajectory_internal(temp);
	Datum result = invert ? func(geo, traj) : func(traj, geo);
	pfree(DatumGetPointer(traj));
	return result;
}
 
static Datum
spatialrel3_tpoint_geo(Temporal *temp, Datum geo, Datum param,
	Datum (*func)(Datum, Datum, Datum), bool invert)
{
	Datum traj = tpoint_trajectory_internal(temp);
	Datum result = invert ? func(geo, traj, param) : func(traj, geo, param);
	pfree(DatumGetPointer(traj));
	return result;
}

static Datum
spatialrel_tpoint_tpoint(Temporal *temp1, Temporal *temp2,
	Datum (*func)(Datum, Datum))
{
	Datum traj1 = tpoint_trajectory_internal(temp1);
	Datum traj2 = tpoint_trajectory_internal(temp2);
	Datum result = func(traj1, traj2);
	pfree(DatumGetPointer(traj1)); pfree(DatumGetPointer(traj2)); 
	return result;
}

static Datum
spatialrel3_tpoint_tpoint(Temporal *temp1, Temporal *temp2, Datum param,
	Datum (*func)(Datum, Datum, Datum))
{
	Datum traj1 = tpoint_trajectory_internal(temp1);
	Datum traj2 = tpoint_trajectory_internal(temp2);
	Datum result = func(traj1, traj2, param);
	pfree(DatumGetPointer(traj1)); pfree(DatumGetPointer(traj2));
	return result;
}

/*****************************************************************************
 * contains
 *****************************************************************************/

PG_FUNCTION_INFO_V1(contains_geo_tpoint);

PGDLLEXPORT Datum
contains_geo_tpoint(PG_FUNCTION_ARGS)
{
	GSERIALIZED *gs = PG_GETARG_GSERIALIZED_P(0);
	Temporal *temp = PG_GETARG_TEMPORAL(1);
	ensure_same_srid_tpoint_gs(temp, gs);
	ensure_same_dimensionality_tpoint_gs(temp, gs);
	if (gserialized_is_empty(gs))
	{
		PG_FREE_IF_COPY(gs, 0);
		PG_FREE_IF_COPY(temp, 1);
		PG_RETURN_NULL();
	}
	Datum result = spatialrel_tpoint_geo(temp, PointerGetDatum(gs), 
		&geom_contains, true);
	PG_FREE_IF_COPY(gs, 0);
	PG_FREE_IF_COPY(temp, 1);
	PG_RETURN_DATUM(result);
}
 
PG_FUNCTION_INFO_V1(contains_tpoint_geo);

PGDLLEXPORT Datum
contains_tpoint_geo(PG_FUNCTION_ARGS)
{
	Temporal *temp = PG_GETARG_TEMPORAL(0);
	GSERIALIZED *gs = PG_GETARG_GSERIALIZED_P(1);
	ensure_same_srid_tpoint_gs(temp, gs);
	ensure_same_dimensionality_tpoint_gs(temp, gs);
	if (gserialized_is_empty(gs))
	{
		PG_FREE_IF_COPY(temp, 0);
		PG_FREE_IF_COPY(gs, 1);
		PG_RETURN_NULL();
	}
	Datum result = spatialrel_tpoint_geo(temp, PointerGetDatum(gs), 
		&geom_contains, false);
	PG_FREE_IF_COPY(temp, 0);
	PG_FREE_IF_COPY(gs, 1);
	PG_RETURN_DATUM(result);
}

PG_FUNCTION_INFO_V1(contains_tpoint_tpoint);

PGDLLEXPORT Datum
contains_tpoint_tpoint(PG_FUNCTION_ARGS)
{
	Temporal *temp1 = PG_GETARG_TEMPORAL(0);
	Temporal *temp2 = PG_GETARG_TEMPORAL(1);
	ensure_same_srid_tpoint(temp1, temp2);
	ensure_same_dimensionality_tpoint(temp1, temp2);
	Temporal *inter1, *inter2;
	/* Returns false if the temporal points do not intersect in time */
	if (!intersection_temporal_temporal(temp1, temp2, &inter1, &inter2))
	{
		PG_FREE_IF_COPY(temp1, 0);
		PG_FREE_IF_COPY(temp2, 1);
		PG_RETURN_NULL();
	}
	Datum result = spatialrel_tpoint_tpoint(inter1, inter2, &geom_contains);
	pfree(inter1); pfree(inter2); 
	PG_FREE_IF_COPY(temp1, 0);
	PG_FREE_IF_COPY(temp2, 1);
	PG_RETURN_DATUM(result);
}
 
/*****************************************************************************
 * containsproperly
 *****************************************************************************/

PG_FUNCTION_INFO_V1(containsproperly_geo_tpoint);

PGDLLEXPORT Datum
containsproperly_geo_tpoint(PG_FUNCTION_ARGS)
{
	GSERIALIZED *gs = PG_GETARG_GSERIALIZED_P(0);
	Temporal *temp = PG_GETARG_TEMPORAL(1);
	ensure_same_srid_tpoint_gs(temp, gs);
	ensure_same_dimensionality_tpoint_gs(temp, gs);
	if (gserialized_is_empty(gs))
	{
		PG_FREE_IF_COPY(gs, 0);
		PG_FREE_IF_COPY(temp, 1);
		PG_RETURN_NULL();
	}
	Datum result = spatialrel_tpoint_geo(temp, PointerGetDatum(gs), 
		&geom_containsproperly, true);
	PG_FREE_IF_COPY(gs, 0);
	PG_FREE_IF_COPY(temp, 1);
	PG_RETURN_DATUM(result);
}
 
PG_FUNCTION_INFO_V1(containsproperly_tpoint_geo);

PGDLLEXPORT Datum
containsproperly_tpoint_geo(PG_FUNCTION_ARGS)
{
	Temporal *temp = PG_GETARG_TEMPORAL(0);
	GSERIALIZED *gs = PG_GETARG_GSERIALIZED_P(1);
	ensure_same_srid_tpoint_gs(temp, gs);
	ensure_same_dimensionality_tpoint_gs(temp, gs);
	if (gserialized_is_empty(gs))
	{
		PG_FREE_IF_COPY(temp, 0);
		PG_FREE_IF_COPY(gs, 1);
		PG_RETURN_NULL();
	}
	Datum result = spatialrel_tpoint_geo(temp, PointerGetDatum(gs), 
		&geom_containsproperly, false);
	PG_FREE_IF_COPY(temp, 0);
	PG_FREE_IF_COPY(gs, 1);
	PG_RETURN_DATUM(result);
}

PG_FUNCTION_INFO_V1(containsproperly_tpoint_tpoint);

PGDLLEXPORT Datum
containsproperly_tpoint_tpoint(PG_FUNCTION_ARGS)
{
	Temporal *temp1 = PG_GETARG_TEMPORAL(0);
	Temporal *temp2 = PG_GETARG_TEMPORAL(1);
	ensure_same_srid_tpoint(temp1, temp2);
	ensure_same_dimensionality_tpoint(temp1, temp2);
	Temporal *inter1, *inter2;
	/* Returns false if the temporal points do not intersect in time */
	if (!intersection_temporal_temporal(temp1, temp2, &inter1, &inter2))
	{
		PG_FREE_IF_COPY(temp1, 0);
		PG_FREE_IF_COPY(temp2, 1);
		PG_RETURN_NULL();
	}
	Datum result = spatialrel_tpoint_tpoint(inter1, inter2, &geom_containsproperly);
	pfree(inter1); pfree(inter2); 
	PG_FREE_IF_COPY(temp1, 0);
	PG_FREE_IF_COPY(temp2, 1);
	PG_RETURN_DATUM(result);
}
 
/*****************************************************************************
 * covers (for both geometry and geography)
 *****************************************************************************/

PG_FUNCTION_INFO_V1(covers_geo_tpoint);

PGDLLEXPORT Datum
covers_geo_tpoint(PG_FUNCTION_ARGS)
{
	GSERIALIZED *gs = PG_GETARG_GSERIALIZED_P(0);
	Temporal *temp = PG_GETARG_TEMPORAL(1);
	ensure_same_srid_tpoint_gs(temp, gs);
	ensure_same_dimensionality_tpoint_gs(temp, gs);
	if (gserialized_is_empty(gs))
	{
		PG_FREE_IF_COPY(gs, 0);
		PG_FREE_IF_COPY(temp, 1);
		PG_RETURN_NULL();
	}
	Datum (*func)(Datum, Datum) = NULL;
	ensure_point_base_type(temp->valuetypid);
	if (temp->valuetypid == type_oid(T_GEOMETRY))
		func = &geom_covers;
	else if (temp->valuetypid == type_oid(T_GEOGRAPHY))
		func = &geog_covers;
	Datum result = spatialrel_tpoint_geo(temp, PointerGetDatum(gs), 
		func, true);
	PG_FREE_IF_COPY(gs, 0);
	PG_FREE_IF_COPY(temp, 1);
	PG_RETURN_DATUM(result);
}
 
PG_FUNCTION_INFO_V1(covers_tpoint_geo);

PGDLLEXPORT Datum
covers_tpoint_geo(PG_FUNCTION_ARGS)
{
	Temporal *temp = PG_GETARG_TEMPORAL(0);
	GSERIALIZED *gs = PG_GETARG_GSERIALIZED_P(1);
	ensure_same_srid_tpoint_gs(temp, gs);
	ensure_same_dimensionality_tpoint_gs(temp, gs);
	if (gserialized_is_empty(gs))
	{
		PG_FREE_IF_COPY(temp, 0);
		PG_FREE_IF_COPY(gs, 1);
		PG_RETURN_NULL();
	}
	Datum (*func)(Datum, Datum) = NULL;
	ensure_point_base_type(temp->valuetypid);
	if (temp->valuetypid == type_oid(T_GEOMETRY))
		func = &geom_covers;
	else if (temp->valuetypid == type_oid(T_GEOGRAPHY))
		func = &geog_covers;
	Datum result = spatialrel_tpoint_geo(temp, PointerGetDatum(gs), 
		func, false);
	PG_FREE_IF_COPY(temp, 0);
	PG_FREE_IF_COPY(gs, 1);
	PG_RETURN_DATUM(result);
}

PG_FUNCTION_INFO_V1(covers_tpoint_tpoint);

PGDLLEXPORT Datum
covers_tpoint_tpoint(PG_FUNCTION_ARGS)
{
	Temporal *temp1 = PG_GETARG_TEMPORAL(0);
	Temporal *temp2 = PG_GETARG_TEMPORAL(1);
	ensure_same_srid_tpoint(temp1, temp2);
	ensure_same_dimensionality_tpoint(temp1, temp2);
	Temporal *inter1, *inter2;
	/* Returns false if the temporal points do not intersect in time */
	if (!intersection_temporal_temporal(temp1, temp2, &inter1, &inter2))
	{
		PG_FREE_IF_COPY(temp1, 0);
		PG_FREE_IF_COPY(temp2, 1);
		PG_RETURN_NULL();
	}

	Datum (*func)(Datum, Datum) = NULL;
	ensure_point_base_type(temp1->valuetypid);
	if (temp1->valuetypid == type_oid(T_GEOMETRY))
		func = &geom_covers;
	else if (temp1->valuetypid == type_oid(T_GEOGRAPHY))
		func = &geog_covers;
	Datum result = spatialrel_tpoint_tpoint(inter1, inter2, func);

	pfree(inter1); pfree(inter2); 
	PG_FREE_IF_COPY(temp1, 0);
	PG_FREE_IF_COPY(temp2, 1);
	PG_RETURN_DATUM(result);
}
 
/*****************************************************************************
 * coveredby (for both geometry and geography)
 *****************************************************************************/

PG_FUNCTION_INFO_V1(coveredby_geo_tpoint);

PGDLLEXPORT Datum
coveredby_geo_tpoint(PG_FUNCTION_ARGS)
{
	GSERIALIZED *gs = PG_GETARG_GSERIALIZED_P(0);
	Temporal *temp = PG_GETARG_TEMPORAL(1);
	ensure_same_srid_tpoint_gs(temp, gs);
	ensure_same_dimensionality_tpoint_gs(temp, gs);
	if (gserialized_is_empty(gs))
	{
		PG_FREE_IF_COPY(gs, 0);
		PG_FREE_IF_COPY(temp, 1);
		PG_RETURN_NULL();
	}
	Datum (*func)(Datum, Datum) = NULL;
	ensure_point_base_type(temp->valuetypid);
	if (temp->valuetypid == type_oid(T_GEOMETRY))
		func = &geom_coveredby;
	else if (temp->valuetypid == type_oid(T_GEOGRAPHY))
		func = &geog_coveredby;
	Datum result = spatialrel_tpoint_geo(temp, PointerGetDatum(gs), 
		func, false);
	PG_FREE_IF_COPY(gs, 0);
	PG_FREE_IF_COPY(temp, 1);
	PG_RETURN_DATUM(result);
}
 
PG_FUNCTION_INFO_V1(coveredby_tpoint_geo);

PGDLLEXPORT Datum
coveredby_tpoint_geo(PG_FUNCTION_ARGS)
{
	Temporal *temp = PG_GETARG_TEMPORAL(0);
	GSERIALIZED *gs = PG_GETARG_GSERIALIZED_P(1);
	ensure_same_srid_tpoint_gs(temp, gs);
	ensure_same_dimensionality_tpoint_gs(temp, gs);
	if (gserialized_is_empty(gs))
	{
		PG_FREE_IF_COPY(temp, 0);
		PG_FREE_IF_COPY(gs, 1);
		PG_RETURN_NULL();
	}
	Datum (*func)(Datum, Datum) = NULL;
	ensure_point_base_type(temp->valuetypid);
	if (temp->valuetypid == type_oid(T_GEOMETRY))
		func = &geom_coveredby;
	else if (temp->valuetypid == type_oid(T_GEOGRAPHY))
		func = &geog_coveredby;
	Datum result = spatialrel_tpoint_geo(temp, PointerGetDatum(gs), 
		func, false);
	PG_FREE_IF_COPY(temp, 0);
	PG_FREE_IF_COPY(gs, 1);
	PG_RETURN_DATUM(result);
}

PG_FUNCTION_INFO_V1(coveredby_tpoint_tpoint);

PGDLLEXPORT Datum
coveredby_tpoint_tpoint(PG_FUNCTION_ARGS)
{
	Temporal *temp1 = PG_GETARG_TEMPORAL(0);
	Temporal *temp2 = PG_GETARG_TEMPORAL(1);
	ensure_same_srid_tpoint(temp1, temp2);
	ensure_same_dimensionality_tpoint(temp1, temp2);
	Temporal *inter1, *inter2;
	/* Returns false if the temporal points do not intersect in time */
	if (!intersection_temporal_temporal(temp1, temp2, &inter1, &inter2))
	{
		PG_FREE_IF_COPY(temp1, 0);
		PG_FREE_IF_COPY(temp2, 1);
		PG_RETURN_NULL();
	}

	Datum (*func)(Datum, Datum) = NULL;
	ensure_point_base_type(temp1->valuetypid);
	if (temp1->valuetypid == type_oid(T_GEOMETRY))
		func = &geom_coveredby;
	else if (temp1->valuetypid == type_oid(T_GEOGRAPHY))
		func = &geog_coveredby;
	Datum result = spatialrel_tpoint_tpoint(inter1, inter2, func);

	pfree(inter1); pfree(inter2); 
	PG_FREE_IF_COPY(temp1, 0);
	PG_FREE_IF_COPY(temp2, 1);
	PG_RETURN_DATUM(result);
}
 
/*****************************************************************************
 * crosses
 *****************************************************************************/

PG_FUNCTION_INFO_V1(crosses_geo_tpoint);

PGDLLEXPORT Datum
crosses_geo_tpoint(PG_FUNCTION_ARGS)
{
	GSERIALIZED *gs = PG_GETARG_GSERIALIZED_P(0);
	Temporal *temp = PG_GETARG_TEMPORAL(1);
	ensure_same_srid_tpoint_gs(temp, gs);
	ensure_same_dimensionality_tpoint_gs(temp, gs);
	if (gserialized_is_empty(gs))
	{
		PG_FREE_IF_COPY(gs, 0);
		PG_FREE_IF_COPY(temp, 1);
		PG_RETURN_NULL();
	}
	Datum result = spatialrel_tpoint_geo(temp, PointerGetDatum(gs), 
		&geom_crosses, true);
	PG_FREE_IF_COPY(gs, 0);
	PG_FREE_IF_COPY(temp, 1);
	PG_RETURN_DATUM(result);
}
 
PG_FUNCTION_INFO_V1(crosses_tpoint_geo);

PGDLLEXPORT Datum
crosses_tpoint_geo(PG_FUNCTION_ARGS)
{
	Temporal *temp = PG_GETARG_TEMPORAL(0);
	GSERIALIZED *gs = PG_GETARG_GSERIALIZED_P(1);
	ensure_same_srid_tpoint_gs(temp, gs);
	ensure_same_dimensionality_tpoint_gs(temp, gs);
	if (gserialized_is_empty(gs))
	{
		PG_FREE_IF_COPY(temp, 0);
		PG_FREE_IF_COPY(gs, 1);
		PG_RETURN_NULL();
	}
	Datum result = spatialrel_tpoint_geo(temp, PointerGetDatum(gs), 
		&geom_crosses, false);
	PG_FREE_IF_COPY(temp, 0);
	PG_FREE_IF_COPY(gs, 1);
	PG_RETURN_DATUM(result);
}

PG_FUNCTION_INFO_V1(crosses_tpoint_tpoint);

PGDLLEXPORT Datum
crosses_tpoint_tpoint(PG_FUNCTION_ARGS)
{
	Temporal *temp1 = PG_GETARG_TEMPORAL(0);
	Temporal *temp2 = PG_GETARG_TEMPORAL(1);
	ensure_same_srid_tpoint(temp1, temp2);
	ensure_same_dimensionality_tpoint(temp1, temp2);
	Temporal *inter1, *inter2;
	/* Returns false if the temporal points do not intersect in time */
	if (!intersection_temporal_temporal(temp1, temp2, &inter1, &inter2))
	{
		PG_FREE_IF_COPY(temp1, 0);
		PG_FREE_IF_COPY(temp2, 1);
		PG_RETURN_NULL();
	}
	Datum result = spatialrel_tpoint_tpoint(inter1, inter2, &geom_crosses);
	pfree(inter1); pfree(inter2); 
	PG_FREE_IF_COPY(temp1, 0);
	PG_FREE_IF_COPY(temp2, 1);
	PG_RETURN_DATUM(result);
}
 
/*****************************************************************************
 * disjoint
 *****************************************************************************/

PG_FUNCTION_INFO_V1(disjoint_geo_tpoint);

PGDLLEXPORT Datum
disjoint_geo_tpoint(PG_FUNCTION_ARGS)
{
	GSERIALIZED *gs = PG_GETARG_GSERIALIZED_P(0);
	Temporal *temp = PG_GETARG_TEMPORAL(1);
	ensure_same_srid_tpoint_gs(temp, gs);
	ensure_same_dimensionality_tpoint_gs(temp, gs);
	if (gserialized_is_empty(gs))
	{
		PG_FREE_IF_COPY(gs, 0);
		PG_FREE_IF_COPY(temp, 1);
		PG_RETURN_NULL();
	}
	Datum result = spatialrel_tpoint_geo(temp, PointerGetDatum(gs), 
		&geom_disjoint, true);
	PG_FREE_IF_COPY(gs, 0);
	PG_FREE_IF_COPY(temp, 1);
	PG_RETURN_DATUM(result);
}
 
PG_FUNCTION_INFO_V1(disjoint_tpoint_geo);

PGDLLEXPORT Datum
disjoint_tpoint_geo(PG_FUNCTION_ARGS)
{
	Temporal *temp = PG_GETARG_TEMPORAL(0);
	GSERIALIZED *gs = PG_GETARG_GSERIALIZED_P(1);
	ensure_same_srid_tpoint_gs(temp, gs);
	ensure_same_dimensionality_tpoint_gs(temp, gs);
	if (gserialized_is_empty(gs))
	{
		PG_FREE_IF_COPY(temp, 0);
		PG_FREE_IF_COPY(gs, 1);
		PG_RETURN_NULL();
	}
	Datum result = spatialrel_tpoint_geo(temp, PointerGetDatum(gs), 
		&geom_disjoint, false);
	PG_FREE_IF_COPY(temp, 0);
	PG_FREE_IF_COPY(gs, 1);
	PG_RETURN_DATUM(result);
}

PG_FUNCTION_INFO_V1(disjoint_tpoint_tpoint);

PGDLLEXPORT Datum
disjoint_tpoint_tpoint(PG_FUNCTION_ARGS)
{
	Temporal *temp1 = PG_GETARG_TEMPORAL(0);
	Temporal *temp2 = PG_GETARG_TEMPORAL(1);
	ensure_same_srid_tpoint(temp1, temp2);
	ensure_same_dimensionality_tpoint(temp1, temp2);
	Temporal *inter1, *inter2;
	/* Returns false if the temporal points do not intersect in time */
	if (!intersection_temporal_temporal(temp1, temp2, &inter1, &inter2))
	{
		PG_FREE_IF_COPY(temp1, 0);
		PG_FREE_IF_COPY(temp2, 1);
		PG_RETURN_NULL();
	}
	Datum result = spatialrel_tpoint_tpoint(inter1, inter2, &geom_disjoint);
	pfree(inter1); pfree(inter2); 
	PG_FREE_IF_COPY(temp1, 0);
	PG_FREE_IF_COPY(temp2, 1);
	PG_RETURN_DATUM(result);
}
 
/*****************************************************************************
 * equals
 *****************************************************************************/

PG_FUNCTION_INFO_V1(equals_geo_tpoint);

PGDLLEXPORT Datum
equals_geo_tpoint(PG_FUNCTION_ARGS)
{
	GSERIALIZED *gs = PG_GETARG_GSERIALIZED_P(0);
	Temporal *temp = PG_GETARG_TEMPORAL(1);
	ensure_same_srid_tpoint_gs(temp, gs);
	ensure_same_dimensionality_tpoint_gs(temp, gs);
	if (gserialized_is_empty(gs))
	{
		PG_FREE_IF_COPY(gs, 0);
		PG_FREE_IF_COPY(temp, 1);
		PG_RETURN_NULL();
	}
	Datum result = spatialrel_tpoint_geo(temp, PointerGetDatum(gs), 
		&geom_equals, true);
	PG_FREE_IF_COPY(gs, 0);
	PG_FREE_IF_COPY(temp, 1);
	PG_RETURN_DATUM(result);
}
 
PG_FUNCTION_INFO_V1(equals_tpoint_geo);

PGDLLEXPORT Datum
equals_tpoint_geo(PG_FUNCTION_ARGS)
{
	Temporal *temp = PG_GETARG_TEMPORAL(0);
	GSERIALIZED *gs = PG_GETARG_GSERIALIZED_P(1);
	ensure_same_srid_tpoint_gs(temp, gs);
	ensure_same_dimensionality_tpoint_gs(temp, gs);
	if (gserialized_is_empty(gs))
	{
		PG_FREE_IF_COPY(temp, 0);
		PG_FREE_IF_COPY(gs, 1);
		PG_RETURN_NULL();
	}
	Datum result = spatialrel_tpoint_geo(temp, PointerGetDatum(gs), 
		&geom_equals, false);
	PG_FREE_IF_COPY(temp, 0);
	PG_FREE_IF_COPY(gs, 1);
	PG_RETURN_DATUM(result);
}

PG_FUNCTION_INFO_V1(equals_tpoint_tpoint);

PGDLLEXPORT Datum
equals_tpoint_tpoint(PG_FUNCTION_ARGS)
{
	Temporal *temp1 = PG_GETARG_TEMPORAL(0);
	Temporal *temp2 = PG_GETARG_TEMPORAL(1);
	ensure_same_srid_tpoint(temp1, temp2);
	ensure_same_dimensionality_tpoint(temp1, temp2);
	Temporal *inter1, *inter2;
	/* Returns false if the temporal points do not intersect in time */
	if (!intersection_temporal_temporal(temp1, temp2, &inter1, &inter2))
	{
		PG_FREE_IF_COPY(temp1, 0);
		PG_FREE_IF_COPY(temp2, 1);
		PG_RETURN_NULL();
	}
	Datum result = spatialrel_tpoint_tpoint(inter1, inter2, &geom_equals);
	pfree(inter1); pfree(inter2); 
	PG_FREE_IF_COPY(temp1, 0);
	PG_FREE_IF_COPY(temp2, 1);
	PG_RETURN_DATUM(result);
}
 
/*****************************************************************************
 * intersects (for both geometry and geography)
 *****************************************************************************/

PG_FUNCTION_INFO_V1(intersects_geo_tpoint);

PGDLLEXPORT Datum
intersects_geo_tpoint(PG_FUNCTION_ARGS)
{
	GSERIALIZED *gs = PG_GETARG_GSERIALIZED_P(0);
	Temporal *temp = PG_GETARG_TEMPORAL(1);
	ensure_same_srid_tpoint_gs(temp, gs);
	ensure_same_dimensionality_tpoint_gs(temp, gs);
	if (gserialized_is_empty(gs))
	{
		PG_FREE_IF_COPY(gs, 0);
		PG_FREE_IF_COPY(temp, 1);
		PG_RETURN_NULL();
	}
	Datum (*func)(Datum, Datum) = NULL;
	ensure_point_base_type(temp->valuetypid);
	if (temp->valuetypid == type_oid(T_GEOMETRY))
	{
		if (MOBDB_FLAGS_GET_Z(temp->flags))
			func = &geom_intersects3d;
		else
			func = &geom_intersects2d;
	}
	else if (temp->valuetypid == type_oid(T_GEOGRAPHY))
		func = &geog_intersects;
	Datum result = spatialrel_tpoint_geo(temp, PointerGetDatum(gs), 
		func, true);
	PG_FREE_IF_COPY(gs, 0);
	PG_FREE_IF_COPY(temp, 1);
	PG_RETURN_DATUM(result);
}
 
PG_FUNCTION_INFO_V1(intersects_tpoint_geo);

PGDLLEXPORT Datum
intersects_tpoint_geo(PG_FUNCTION_ARGS)
{
	Temporal *temp = PG_GETARG_TEMPORAL(0);
	GSERIALIZED *gs = PG_GETARG_GSERIALIZED_P(1);
	ensure_same_srid_tpoint_gs(temp, gs);
	ensure_same_dimensionality_tpoint_gs(temp, gs);
	if (gserialized_is_empty(gs))
	{
		PG_FREE_IF_COPY(temp, 0);
		PG_FREE_IF_COPY(gs, 1);
		PG_RETURN_NULL();
	}
	Datum (*func)(Datum, Datum) = NULL;
	ensure_point_base_type(temp->valuetypid);
	if (temp->valuetypid == type_oid(T_GEOMETRY))
	{
		if (MOBDB_FLAGS_GET_Z(temp->flags))
			func = &geom_intersects3d;
		else
			func = &geom_intersects2d;
	}
	else if (temp->valuetypid == type_oid(T_GEOGRAPHY))
		func = &geog_intersects;
	Datum result = spatialrel_tpoint_geo(temp, PointerGetDatum(gs),
		func, false);
	PG_FREE_IF_COPY(temp, 0);
	PG_FREE_IF_COPY(gs, 1);
	PG_RETURN_DATUM(result);
}

PG_FUNCTION_INFO_V1(intersects_tpoint_tpoint);

PGDLLEXPORT Datum
intersects_tpoint_tpoint(PG_FUNCTION_ARGS)
{
	Temporal *temp1 = PG_GETARG_TEMPORAL(0);
	Temporal *temp2 = PG_GETARG_TEMPORAL(1);
	ensure_same_srid_tpoint(temp1, temp2);
	ensure_same_dimensionality_tpoint(temp1, temp2);
	Temporal *inter1, *inter2;
	/* Returns false if the temporal points do not intersect in time */
	if (!intersection_temporal_temporal(temp1, temp2, &inter1, &inter2))
	{
		PG_FREE_IF_COPY(temp1, 0);
		PG_FREE_IF_COPY(temp2, 1);
		PG_RETURN_NULL();
	}

	Datum (*func)(Datum, Datum) = NULL;
	ensure_point_base_type(temp1->valuetypid);
	if (temp1->valuetypid == type_oid(T_GEOMETRY))
		func = &geom_intersects2d;
	else if (temp1->valuetypid == type_oid(T_GEOGRAPHY))
		func = &geog_intersects;
	Datum result = spatialrel_tpoint_tpoint(inter1, inter2, func);

	pfree(inter1); pfree(inter2); 
	PG_FREE_IF_COPY(temp1, 0);
	PG_FREE_IF_COPY(temp2, 1);
	PG_RETURN_DATUM(result);
}
 
/*****************************************************************************
 * overlaps
 *****************************************************************************/

PG_FUNCTION_INFO_V1(overlaps_geo_tpoint);

PGDLLEXPORT Datum
overlaps_geo_tpoint(PG_FUNCTION_ARGS)
{
	GSERIALIZED *gs = PG_GETARG_GSERIALIZED_P(0);
	Temporal *temp = PG_GETARG_TEMPORAL(1);
	ensure_same_srid_tpoint_gs(temp, gs);
	ensure_same_dimensionality_tpoint_gs(temp, gs);
	if (gserialized_is_empty(gs))
	{
		PG_FREE_IF_COPY(gs, 0);
		PG_FREE_IF_COPY(temp, 1);
		PG_RETURN_NULL();
	}
	Datum result = spatialrel_tpoint_geo(temp, PointerGetDatum(gs), 
		&geom_overlaps, true);			
	PG_FREE_IF_COPY(gs, 0);
	PG_FREE_IF_COPY(temp, 1);
	PG_RETURN_DATUM(result);
}
 
PG_FUNCTION_INFO_V1(overlaps_tpoint_geo);

PGDLLEXPORT Datum
overlaps_tpoint_geo(PG_FUNCTION_ARGS)
{
	Temporal *temp = PG_GETARG_TEMPORAL(0);
	GSERIALIZED *gs = PG_GETARG_GSERIALIZED_P(1);
	ensure_same_srid_tpoint_gs(temp, gs);
	ensure_same_dimensionality_tpoint_gs(temp, gs);
	if (gserialized_is_empty(gs))
	{
		PG_FREE_IF_COPY(temp, 0);
		PG_FREE_IF_COPY(gs, 1);
		PG_RETURN_NULL();
	}
	Datum result = spatialrel_tpoint_geo(temp, PointerGetDatum(gs), 
		&geom_overlaps, false);
	PG_FREE_IF_COPY(temp, 0);
	PG_FREE_IF_COPY(gs, 1);
	PG_RETURN_DATUM(result);
}

PG_FUNCTION_INFO_V1(overlaps_tpoint_tpoint);

PGDLLEXPORT Datum
overlaps_tpoint_tpoint(PG_FUNCTION_ARGS)
{
	Temporal *temp1 = PG_GETARG_TEMPORAL(0);
	Temporal *temp2 = PG_GETARG_TEMPORAL(1);
	ensure_same_srid_tpoint(temp1, temp2);
	ensure_same_dimensionality_tpoint(temp1, temp2);
	Temporal *inter1, *inter2;
	/* Returns false if the temporal points do not intersect in time */
	if (!intersection_temporal_temporal(temp1, temp2, &inter1, &inter2))
	{
		PG_FREE_IF_COPY(temp1, 0);
		PG_FREE_IF_COPY(temp2, 1);
		PG_RETURN_NULL();
	}
	Datum result = spatialrel_tpoint_tpoint(inter1, inter2, &geom_overlaps);
	pfree(inter1); pfree(inter2); 
	PG_FREE_IF_COPY(temp1, 0);
	PG_FREE_IF_COPY(temp2, 1);
	PG_RETURN_DATUM(result);
}
 
/*****************************************************************************
 * touches
 *****************************************************************************/

PG_FUNCTION_INFO_V1(touches_geo_tpoint);

PGDLLEXPORT Datum
touches_geo_tpoint(PG_FUNCTION_ARGS)
{
	GSERIALIZED *gs = PG_GETARG_GSERIALIZED_P(0);
	Temporal *temp = PG_GETARG_TEMPORAL(1);
	ensure_same_srid_tpoint_gs(temp, gs);
	ensure_same_dimensionality_tpoint_gs(temp, gs);
	if (gserialized_is_empty(gs))
	{
		PG_FREE_IF_COPY(gs, 0);
		PG_FREE_IF_COPY(temp, 1);
		PG_RETURN_NULL();
	}
	Datum result = spatialrel_tpoint_geo(temp, PointerGetDatum(gs), 
		&geom_touches, true);
	PG_FREE_IF_COPY(gs, 0);
	PG_FREE_IF_COPY(temp, 1);
	PG_RETURN_DATUM(result);
}
 
PG_FUNCTION_INFO_V1(touches_tpoint_geo);

PGDLLEXPORT Datum
touches_tpoint_geo(PG_FUNCTION_ARGS)
{
	Temporal *temp = PG_GETARG_TEMPORAL(0);
	GSERIALIZED *gs = PG_GETARG_GSERIALIZED_P(1);
	ensure_same_srid_tpoint_gs(temp, gs);
	ensure_same_dimensionality_tpoint_gs(temp, gs);
	if (gserialized_is_empty(gs))
	{
		PG_FREE_IF_COPY(temp, 0);
		PG_FREE_IF_COPY(gs, 1);
		PG_RETURN_NULL();
	}
	Datum result = spatialrel_tpoint_geo(temp, PointerGetDatum(gs), 
		&geom_touches, false);
	PG_FREE_IF_COPY(temp, 0);
	PG_FREE_IF_COPY(gs, 1);
	PG_RETURN_DATUM(result);
}

PG_FUNCTION_INFO_V1(touches_tpoint_tpoint);

PGDLLEXPORT Datum
touches_tpoint_tpoint(PG_FUNCTION_ARGS)
{
	Temporal *temp1 = PG_GETARG_TEMPORAL(0);
	Temporal *temp2 = PG_GETARG_TEMPORAL(1);
	ensure_same_srid_tpoint(temp1, temp2);
	ensure_same_dimensionality_tpoint(temp1, temp2);
	Temporal *inter1, *inter2;
	/* Returns false if the temporal points do not intersect in time */
	if (!intersection_temporal_temporal(temp1, temp2, &inter1, &inter2))
	{
		PG_FREE_IF_COPY(temp1, 0);
		PG_FREE_IF_COPY(temp2, 1);
		PG_RETURN_NULL();
	}
	Datum result = spatialrel_tpoint_tpoint(inter1, inter2, &geom_touches);
	pfree(inter1); pfree(inter2); 
	PG_FREE_IF_COPY(temp1, 0);
	PG_FREE_IF_COPY(temp2, 1);
	PG_RETURN_DATUM(result);
}
 
/*****************************************************************************
 * within
 *****************************************************************************/

PG_FUNCTION_INFO_V1(within_geo_tpoint);

PGDLLEXPORT Datum
within_geo_tpoint(PG_FUNCTION_ARGS)
{
	GSERIALIZED *gs = PG_GETARG_GSERIALIZED_P(0);
	Temporal *temp = PG_GETARG_TEMPORAL(1);
	ensure_same_srid_tpoint_gs(temp, gs);
	ensure_same_dimensionality_tpoint_gs(temp, gs);
	if (gserialized_is_empty(gs))
	{
		PG_FREE_IF_COPY(gs, 0);
		PG_FREE_IF_COPY(temp, 1);
		PG_RETURN_NULL();
	}
	Datum result = spatialrel_tpoint_geo(temp, PointerGetDatum(gs), 
		&geom_within, true);
	PG_FREE_IF_COPY(gs, 0);
	PG_FREE_IF_COPY(temp, 1);
	PG_RETURN_DATUM(result);
}
 
PG_FUNCTION_INFO_V1(within_tpoint_geo);

PGDLLEXPORT Datum
within_tpoint_geo(PG_FUNCTION_ARGS)
{
	Temporal *temp = PG_GETARG_TEMPORAL(0);
	GSERIALIZED *gs = PG_GETARG_GSERIALIZED_P(1);
	ensure_same_srid_tpoint_gs(temp, gs);
	ensure_same_dimensionality_tpoint_gs(temp, gs);
	if (gserialized_is_empty(gs))
	{
		PG_FREE_IF_COPY(temp, 0);
		PG_FREE_IF_COPY(gs, 1);
		PG_RETURN_NULL();
	}
	Datum result = spatialrel_tpoint_geo(temp, PointerGetDatum(gs), 
		&geom_within, false);
	PG_FREE_IF_COPY(temp, 0);
	PG_FREE_IF_COPY(gs, 1);
	PG_RETURN_DATUM(result);
}

PG_FUNCTION_INFO_V1(within_tpoint_tpoint);

PGDLLEXPORT Datum
within_tpoint_tpoint(PG_FUNCTION_ARGS)
{
	Temporal *temp1 = PG_GETARG_TEMPORAL(0);
	Temporal *temp2 = PG_GETARG_TEMPORAL(1);
	ensure_same_srid_tpoint(temp1, temp2);
	ensure_same_dimensionality_tpoint(temp1, temp2);
	Temporal *inter1, *inter2;
	/* Returns false if the temporal points do not intersect in time */
	if (!intersection_temporal_temporal(temp1, temp2, &inter1, &inter2))
	{
		PG_FREE_IF_COPY(temp1, 0);
		PG_FREE_IF_COPY(temp2, 1);
		PG_RETURN_NULL();
	}
	Datum result = spatialrel_tpoint_tpoint(inter1, inter2, &geom_within);
	pfree(inter1); pfree(inter2); 
	PG_FREE_IF_COPY(temp1, 0);
	PG_FREE_IF_COPY(temp2, 1);
	PG_RETURN_DATUM(result);
}
 
/*****************************************************************************
 * dwithin (for both geometry and geography)
 *****************************************************************************/

PG_FUNCTION_INFO_V1(dwithin_geo_tpoint);

PGDLLEXPORT Datum
dwithin_geo_tpoint(PG_FUNCTION_ARGS)
{
	GSERIALIZED *gs = PG_GETARG_GSERIALIZED_P(0);
	Temporal *temp = PG_GETARG_TEMPORAL(1);
	Datum dist = PG_GETARG_DATUM(2);
	ensure_same_srid_tpoint_gs(temp, gs);
	ensure_same_dimensionality_tpoint_gs(temp, gs);
	if (gserialized_is_empty(gs))
	{
		PG_FREE_IF_COPY(gs, 0);
		PG_FREE_IF_COPY(temp, 1);
		PG_RETURN_NULL();
	}
	Datum (*func)(Datum, Datum, Datum) = NULL;
	ensure_point_base_type(temp->valuetypid);
	if (temp->valuetypid == type_oid(T_GEOMETRY))
	{
		if (MOBDB_FLAGS_GET_Z(temp->flags))
			func = &geom_dwithin3d;
		else
			func = &geom_dwithin2d;
	}
	else if (temp->valuetypid == type_oid(T_GEOGRAPHY))
		func = &geog_dwithin;
	Datum result = spatialrel3_tpoint_geo(temp, PointerGetDatum(gs), dist,
		func, true);
	PG_FREE_IF_COPY(gs, 0);
	PG_FREE_IF_COPY(temp, 1);
	PG_RETURN_DATUM(result);
}
 
PG_FUNCTION_INFO_V1(dwithin_tpoint_geo);

PGDLLEXPORT Datum
dwithin_tpoint_geo(PG_FUNCTION_ARGS)
{
	Temporal *temp = PG_GETARG_TEMPORAL(0);
	GSERIALIZED *gs = PG_GETARG_GSERIALIZED_P(1);
	Datum dist = PG_GETARG_DATUM(2);
	ensure_same_srid_tpoint_gs(temp, gs);
	ensure_same_dimensionality_tpoint_gs(temp, gs);
	if (gserialized_is_empty(gs))
	{
		PG_FREE_IF_COPY(temp, 0);
		PG_FREE_IF_COPY(gs, 1);
		PG_RETURN_NULL();
	}
	Datum (*func)(Datum, Datum, Datum) = NULL;
	ensure_point_base_type(temp->valuetypid);
	if (temp->valuetypid == type_oid(T_GEOMETRY))
	{
		if (MOBDB_FLAGS_GET_Z(temp->flags))
			func = &geom_dwithin3d;
		else
			func = &geom_dwithin2d;
	}
	else if (temp->valuetypid == type_oid(T_GEOGRAPHY))
		func = &geog_dwithin;
	Datum result = spatialrel3_tpoint_geo(temp, PointerGetDatum(gs), dist,
		func, false);
	PG_FREE_IF_COPY(temp, 0);
	PG_FREE_IF_COPY(gs, 1);
	PG_RETURN_DATUM(result);
}

PG_FUNCTION_INFO_V1(dwithin_tpoint_tpoint);

PGDLLEXPORT Datum
dwithin_tpoint_tpoint(PG_FUNCTION_ARGS)
{
	Temporal *temp1 = PG_GETARG_TEMPORAL(0);
	Temporal *temp2 = PG_GETARG_TEMPORAL(1);
	Datum dist = PG_GETARG_DATUM(2);
	ensure_same_srid_tpoint(temp1, temp2);
	ensure_same_dimensionality_tpoint(temp1, temp2);
	Temporal *sync1, *sync2;
	/* Returns false if the temporal points do not intersect in time 
	 * The last parameter crossing must be set to false */
	if (!synchronize_temporal_temporal(temp1, temp2, &sync1, &sync2, false))
	{
		PG_FREE_IF_COPY(temp1, 0);
		PG_FREE_IF_COPY(temp2, 1);
		PG_RETURN_NULL();
	}
	Datum (*func)(Datum, Datum, Datum) = NULL;
	ensure_point_base_type(temp1->valuetypid);
	if (temp1->valuetypid == type_oid(T_GEOMETRY))
	{
		if (MOBDB_FLAGS_GET_Z(temp1->flags))
			func = &geom_dwithin3d;
		else
			func = &geom_dwithin2d;
	}
	else if (temp1->valuetypid == type_oid(T_GEOGRAPHY))
		func = &geog_dwithin;

	bool result = false;
	ensure_valid_duration(sync1->duration);
	if (sync1->duration == TEMPORALINST || sync1->duration == TEMPORALI) 
		result = spatialrel3_tpoint_tpoint(sync1, sync2, dist, func);
	else if (sync1->duration == TEMPORALSEQ) 
		result = dwithin_tpointseq_tpointseq(
			(TemporalSeq *)sync1, (TemporalSeq *)sync2, dist, func);
	else if (sync1->duration == TEMPORALS) 
		result = dwithin_tpoints_tpoints(
			(TemporalS *)sync1, (TemporalS *)sync2, dist, func);

	pfree(sync1); pfree(sync2); 
	PG_FREE_IF_COPY(temp1, 0);
	PG_FREE_IF_COPY(temp2, 1);
	PG_RETURN_DATUM(result);
}

/*****************************************************************************
 * relate
 *****************************************************************************/

PG_FUNCTION_INFO_V1(relate_geo_tpoint);

PGDLLEXPORT Datum
relate_geo_tpoint(PG_FUNCTION_ARGS)
{
	GSERIALIZED *gs = PG_GETARG_GSERIALIZED_P(0);
	Temporal *temp = PG_GETARG_TEMPORAL(1);
	ensure_same_srid_tpoint_gs(temp, gs);
	ensure_same_dimensionality_tpoint_gs(temp, gs);
	if (gserialized_is_empty(gs))
	{
		PG_FREE_IF_COPY(gs, 0);
		PG_FREE_IF_COPY(temp, 1);
		PG_RETURN_NULL();
	}
	Datum result = spatialrel_tpoint_geo(temp, PointerGetDatum(gs), 
		&geom_relate, false);
	PG_FREE_IF_COPY(gs, 0);
	PG_FREE_IF_COPY(temp, 1);
	PG_RETURN_DATUM(result);
}

PG_FUNCTION_INFO_V1(relate_tpoint_geo);

PGDLLEXPORT Datum
relate_tpoint_geo(PG_FUNCTION_ARGS)
{
	Temporal *temp = PG_GETARG_TEMPORAL(0);
	GSERIALIZED *gs = PG_GETARG_GSERIALIZED_P(1);
	ensure_same_srid_tpoint_gs(temp, gs);
	ensure_same_dimensionality_tpoint_gs(temp, gs);
	if (gserialized_is_empty(gs))
	{
		PG_FREE_IF_COPY(temp, 0);
		PG_FREE_IF_COPY(gs, 1);
		PG_RETURN_NULL();
	}
	Datum result = spatialrel_tpoint_geo(temp, PointerGetDatum(gs), 
		&geom_relate, false);
	PG_FREE_IF_COPY(temp, 0);
	PG_FREE_IF_COPY(gs, 1);
	PG_RETURN_DATUM(result);
}
 
PG_FUNCTION_INFO_V1(relate_tpoint_tpoint);

PGDLLEXPORT Datum
relate_tpoint_tpoint(PG_FUNCTION_ARGS)
{
	Temporal *temp1 = PG_GETARG_TEMPORAL(0);
	Temporal *temp2 = PG_GETARG_TEMPORAL(1);
	ensure_same_srid_tpoint(temp1, temp2);
	ensure_same_dimensionality_tpoint(temp1, temp2);
	Temporal *inter1, *inter2;
	/* Returns false if the temporal points do not intersect in time */
	if (!intersection_temporal_temporal(temp1, temp2, &inter1, &inter2))
	{
		PG_FREE_IF_COPY(temp1, 0);
		PG_FREE_IF_COPY(temp2, 1);
		PG_RETURN_NULL();
	}
	Datum result = spatialrel_tpoint_tpoint(inter1, inter2, &geom_relate);
	pfree(inter1); pfree(inter2); 
	PG_FREE_IF_COPY(temp1, 0);
	PG_FREE_IF_COPY(temp2, 1);
	PG_RETURN_DATUM(result);
}
 
/*****************************************************************************
 * relate_pattern
 *****************************************************************************/

PG_FUNCTION_INFO_V1(relate_pattern_geo_tpoint);

PGDLLEXPORT Datum
relate_pattern_geo_tpoint(PG_FUNCTION_ARGS)
{
	GSERIALIZED *gs = PG_GETARG_GSERIALIZED_P(0);
	Temporal *temp = PG_GETARG_TEMPORAL(1);
	Datum pattern = PG_GETARG_DATUM(2);
	ensure_same_srid_tpoint_gs(temp, gs);
	ensure_same_dimensionality_tpoint_gs(temp, gs);
	if (gserialized_is_empty(gs))
	{
		PG_FREE_IF_COPY(gs, 0);
		PG_FREE_IF_COPY(temp, 1);
		PG_RETURN_NULL();
	}
	Datum result = spatialrel3_tpoint_geo(temp, PointerGetDatum(gs), pattern,
		&geom_relate_pattern, true);
	PG_FREE_IF_COPY(gs, 0);
	PG_FREE_IF_COPY(temp, 1);
	PG_RETURN_DATUM(result);
}

PG_FUNCTION_INFO_V1(relate_pattern_tpoint_geo);

PGDLLEXPORT Datum
relate_pattern_tpoint_geo(PG_FUNCTION_ARGS)
{
	Temporal *temp = PG_GETARG_TEMPORAL(0);
	GSERIALIZED *gs = PG_GETARG_GSERIALIZED_P(1);
	Datum pattern = PG_GETARG_DATUM(2);
	ensure_same_srid_tpoint_gs(temp, gs);
	ensure_same_dimensionality_tpoint_gs(temp, gs);
	if (gserialized_is_empty(gs))
	{
		PG_FREE_IF_COPY(temp, 0);
		PG_FREE_IF_COPY(gs, 1);
		PG_RETURN_NULL();
	}
	Datum result = spatialrel3_tpoint_geo(temp, PointerGetDatum(gs), pattern,
		&geom_relate_pattern, false);
	PG_FREE_IF_COPY(temp, 0);
	PG_FREE_IF_COPY(gs, 1);
	PG_RETURN_DATUM(result);
}

PG_FUNCTION_INFO_V1(relate_pattern_tpoint_tpoint);

PGDLLEXPORT Datum
relate_pattern_tpoint_tpoint(PG_FUNCTION_ARGS)
{
    Temporal *temp1 = PG_GETARG_TEMPORAL(0);
    Temporal *temp2 = PG_GETARG_TEMPORAL(1);
	Datum pattern = PG_GETARG_DATUM(2);
	ensure_same_srid_tpoint(temp1, temp2);
	ensure_same_dimensionality_tpoint(temp1, temp2);
	Temporal *inter1, *inter2;
	/* Returns false if the temporal points do not intersect in time */
	if (!intersection_temporal_temporal(temp1, temp2, &inter1, &inter2))
	{
		PG_FREE_IF_COPY(temp1, 0);
		PG_FREE_IF_COPY(temp2, 1);
		PG_RETURN_NULL();
	}
	Datum result = spatialrel3_tpoint_tpoint(inter1, inter2, pattern, &geom_relate_pattern);
	pfree(inter1); pfree(inter2); 
<<<<<<< HEAD
    PG_FREE_IF_COPY(temp1, 0);
    PG_FREE_IF_COPY(temp2, 1);
	PG_RETURN_BOOL(result);
=======
	PG_FREE_IF_COPY(temp1, 0);
	PG_FREE_IF_COPY(temp2, 1);
	PG_RETURN_DATUM(result);
>>>>>>> 6d0eb8be
}

/*****************************************************************************/
<|MERGE_RESOLUTION|>--- conflicted
+++ resolved
@@ -1426,15 +1426,9 @@
 	}
 	Datum result = spatialrel3_tpoint_tpoint(inter1, inter2, pattern, &geom_relate_pattern);
 	pfree(inter1); pfree(inter2); 
-<<<<<<< HEAD
-    PG_FREE_IF_COPY(temp1, 0);
-    PG_FREE_IF_COPY(temp2, 1);
-	PG_RETURN_BOOL(result);
-=======
 	PG_FREE_IF_COPY(temp1, 0);
 	PG_FREE_IF_COPY(temp2, 1);
 	PG_RETURN_DATUM(result);
->>>>>>> 6d0eb8be
 }
 
 /*****************************************************************************/
