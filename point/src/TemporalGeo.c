--- conflicted
+++ resolved
@@ -1664,17 +1664,8 @@
 TemporalS *
 tpoints_azimuth(TemporalS *ts)
 {
-<<<<<<< HEAD
-	if (ts->count == 1)
-		return tpointseq_azimuth(temporals_seq_n(ts, 0));
-
-	TemporalSeq ***sequences = palloc(sizeof(TemporalSeq *) * ts->count);
-	int *countseqs = palloc0(sizeof(int) * ts->count);
-	int totalseqs = 0;
-=======
 	TemporalSeq **sequences = palloc(sizeof(TemporalSeq *) * ts->totalcount);
 	int k = 0, countstep;
->>>>>>> 9e2e71cf
 	for (int i = 0; i < ts->count; i++)
 	{
 		TemporalSeq *seq = temporals_seq_n(ts, i);
