--- conflicted
+++ resolved
@@ -828,13 +828,8 @@
 	return result;
 }
 
-<<<<<<< HEAD
 Temporal *
-tdwithin_tpoint_geo_internal(Temporal *temp, GSERIALIZED *gs, Datum dist)
-=======
-static Temporal *
 tdwithin_tpoint_geo_internal(const Temporal *temp, GSERIALIZED *gs, Datum dist)
->>>>>>> 92fb53e0
 {
 	Datum (*func)(Datum, Datum, Datum);
 	ensure_point_base_type(temp->valuetypid);
@@ -1315,15 +1310,9 @@
 	return k;
 }
 
-<<<<<<< HEAD
-TemporalS *
-tdwithin_tpointseq_tpointseq(TemporalSeq *seq1, TemporalSeq *seq2, Datum param,
-	Datum (*func)(Datum, Datum, Datum))
-=======
 static TemporalS *
 tdwithin_tpointseq_tpointseq(const TemporalSeq *seq1, const TemporalSeq *seq2,
 	Datum dist, Datum (*func)(Datum, Datum, Datum))
->>>>>>> 92fb53e0
 {
 	TemporalSeq **sequences = palloc(sizeof(TemporalSeq *) * seq1->count * 4);
 	int count = tdwithin_tpointseq_tpointseq2(sequences, seq1, seq2, dist, func);
@@ -1339,13 +1328,8 @@
 /* The following function supposes that the two temporal values are synchronized.
    This should be ensured by the calling function. */
 
-<<<<<<< HEAD
-TemporalS *
-tdwithin_tpoints_tpoints(TemporalS *ts1, TemporalS *ts2, Datum d,
-=======
 static TemporalS *
 tdwithin_tpoints_tpoints(const TemporalS *ts1, const TemporalS *ts2, Datum dist,
->>>>>>> 92fb53e0
 	Datum (*func)(Datum, Datum, Datum))
 {
 	/* Singleton sequence set */
@@ -2007,12 +1991,8 @@
 }
 
 Temporal *
-<<<<<<< HEAD
-tdwithin_tpoint_tpoint_internal(Temporal *temp1, Temporal *temp2, Datum dist)
-=======
 tdwithin_tpoint_tpoint_internal(const Temporal *temp1, const Temporal *temp2,
 	Datum dist)
->>>>>>> 92fb53e0
 {
 	Temporal *sync1, *sync2;
 	/* Return false if the temporal points do not intersect in time
