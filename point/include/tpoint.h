/*****************************************************************************
 *
 * tpoint.h
 *	  Functions for temporal points.
 *
 * Portions Copyright (c) 2019, Esteban Zimanyi, Arthur Lesuisse, 
 * 		Universite Libre de Bruxelles
 * Portions Copyright (c) 1996-2019, PostgreSQL Global Development Group
 * Portions Copyright (c) 1994, Regents of the University of California
 *
 *****************************************************************************/

#ifndef __TPOINT_H__
#define __TPOINT_H__

#include <postgres.h>
#include <catalog/pg_type.h>
#include <liblwgeom.h>

#include "temporal.h"

/*****************************************************************************
 * Macros for manipulating the 'typmod' int. An int32_t used as follows:
 * Plus/minus = Top bit.
 * Spare bits = Next 2 bits.
 * SRID = Next 21 bits.
 * TYPE = Next 6 bits.
 * ZM Flags = Bottom 2 bits.
 *****************************************************************************/

/* The following (commented out) definitions are taken from POSTGIS
#define TYPMOD_GET_SRID(typmod) ((((typmod) & 0x0FFFFF00) - ((typmod) & 0x10000000)) >> 8)
#define TYPMOD_SET_SRID(typmod, srid) ((typmod) = (((typmod) & 0xE00000FF) | ((srid & 0x001FFFFF)<<8)))
#define TYPMOD_GET_TYPE(typmod) ((typmod & 0x000000FC)>>2)
#define TYPMOD_SET_TYPE(typmod, type) ((typmod) = (typmod & 0xFFFFFF03) | ((type & 0x0000003F)<<2))
#define TYPMOD_GET_Z(typmod) ((typmod & 0x00000002)>>1)
#define TYPMOD_SET_Z(typmod) ((typmod) = typmod | 0x00000002)
#define TYPMOD_GET_M(typmod) (typmod & 0x00000001)
#define TYPMOD_SET_M(typmod) ((typmod) = typmod | 0x00000001)
#define TYPMOD_GET_NDIMS(typmod) (2+TYPMOD_GET_Z(typmod)+TYPMOD_GET_M(typmod))
*/

/* In order to reuse the above (commented out) macros for manipulating the
   typmod from POSTGIS we need to shift them to take into account that the 
   first 4 bits are taken for the duration type */

#define TYPMOD_DEL_DURATION(typmod) (typmod = typmod >> 4 )
#define TYPMOD_SET_DURATION(typmod, durtype) ((typmod) = typmod << 4 | durtype)

/*****************************************************************************
 * STBOX macros
 *****************************************************************************/

#define DatumGetSTboxP(X)    ((STBOX *) DatumGetPointer(X))
#define STboxPGetDatum(X)    PointerGetDatum(X)
#define PG_GETARG_STBOX_P(n) DatumGetSTboxP(PG_GETARG_DATUM(n))
#define PG_RETURN_STBOX_P(x) return STboxPGetDatum(x)

/*****************************************************************************
 * Well-Known Binary (WKB)
 *****************************************************************************/

/* Data type size */
#define WKB_TIMESTAMP_SIZE 8 /* Internal use only */
#define WKB_DOUBLE_SIZE 8 /* Internal use only */
#define WKB_INT_SIZE 4 /* Internal use only */
#define WKB_BYTE_SIZE 1 /* Internal use only */

/* Durations */
#define WKB_TEMPORALINST 1
#define WKB_TEMPORALI 2
#define WKB_TEMPORALSEQ 3
#define WKB_TEMPORALS 4

/* Period bounds */
#define WKB_LOWER_INC	0x01
#define WKB_UPPER_INC 	0x02

/* Machine endianness */
#define XDR 0 /* big endian */
#define NDR 1 /* little endian */

/* Variation flags */
<<<<<<< HEAD
#define WKB_ZFLAG  		0x10
#define WKB_MFLAG  		0x20
#define WKB_SRIDFLAG 	0x40
#define WKB_BBOXFLAG 	0x80
=======
#define WKB_ZFLAG       0x10
#define WKB_SRIDFLAG    0x20
#define WKB_BBOXFLAG    0x40
>>>>>>> 65f0fa2a

/*****************************************************************************
 * Miscellaneous functions defined in TemporalPoint.c
 *****************************************************************************/

extern void temporalgeom_init();

/* Input/output functions */

extern Datum tpoint_in(PG_FUNCTION_ARGS);

/* Accessor functions */

extern Datum tpoint_value(PG_FUNCTION_ARGS);
extern Datum tpoint_values(PG_FUNCTION_ARGS);
extern Datum tpoint_stbox(PG_FUNCTION_ARGS);
extern Datum tpoint_ever_equals(PG_FUNCTION_ARGS);
extern Datum tpoint_always_equals(PG_FUNCTION_ARGS);

extern Datum tpoint_values_internal(Temporal *temp);

extern bool tpointinst_ever_equals(TemporalInst *inst, GSERIALIZED *value);

extern Datum tgeompointi_values(TemporalI *ti);
extern Datum tgeogpointi_values(TemporalI *ti);
extern Datum tpointi_values(TemporalI *ti);

/* Restriction functions */

extern Datum tpoint_at_value(PG_FUNCTION_ARGS);
extern Datum tpoint_minus_value(PG_FUNCTION_ARGS);
extern Datum tpoint_at_values(PG_FUNCTION_ARGS);
extern Datum tpoint_minus_values(PG_FUNCTION_ARGS);
extern Datum tpoints_at_values(PG_FUNCTION_ARGS);

/*****************************************************************************/

#endif<|MERGE_RESOLUTION|>--- conflicted
+++ resolved
@@ -81,16 +81,10 @@
 #define NDR 1 /* little endian */
 
 /* Variation flags */
-<<<<<<< HEAD
-#define WKB_ZFLAG  		0x10
-#define WKB_MFLAG  		0x20
-#define WKB_SRIDFLAG 	0x40
-#define WKB_BBOXFLAG 	0x80
-=======
 #define WKB_ZFLAG       0x10
-#define WKB_SRIDFLAG    0x20
-#define WKB_BBOXFLAG    0x40
->>>>>>> 65f0fa2a
+#define WKB_MFLAG       0x20
+#define WKB_SRIDFLAG    0x40
+#define WKB_BBOXFLAG    0x80
 
 /*****************************************************************************
  * Miscellaneous functions defined in TemporalPoint.c
