--- conflicted
+++ resolved
@@ -197,12 +197,9 @@
 extern int p4d_same(const POINT4D *p1, const POINT4D *p2);
 extern int p3d_same(const POINT3D *p1, const POINT3D *p2);
 extern int p2d_same(const POINT2D *p1, const POINT2D *p2);
-<<<<<<< HEAD
 extern void closest_point_on_segment(const POINT4D *R, const POINT4D *A, const POINT4D *B, POINT4D *ret);
 extern int lwline_is_empty(const LWLINE *line);
 extern int lwpoint_is_empty(const LWPOINT *point);
-=======
->>>>>>> 29ae934e
 
 /* PostGIS functions called by MobilityDB  */
 
