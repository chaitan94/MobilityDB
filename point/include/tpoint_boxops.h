--- conflicted
+++ resolved
@@ -38,12 +38,8 @@
 
 /* Functions computing the bounding box at the creation of the temporal point */
 
-<<<<<<< HEAD
 extern void stbox_expand(STBOX *box1, const STBOX *box2);
-extern void tpointinst_make_stbox(STBOX *box, Datum value, TimestampTz t);
-=======
 extern void tpointinst_make_stbox(STBOX *box, const TemporalInst *inst);
->>>>>>> 4bb1ab9d
 extern void tpointinstarr_to_stbox(STBOX *box, TemporalInst **inst, int count);
 extern void tpointseqarr_to_stbox(STBOX *box, TemporalSeq **seq, int count);
 
