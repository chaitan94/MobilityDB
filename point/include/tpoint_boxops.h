/*****************************************************************************
 *
 * tpoint_boxops.h
 *	  Bounding box operators for temporal points.
 *
 * Portions Copyright (c) 2020, Esteban Zimanyi, Arthur Lesuisse, 
 * 		Universite Libre de Bruxelles
 * Portions Copyright (c) 1996-2020, PostgreSQL Global Development Group
 * Portions Copyright (c) 1994, Regents of the University of California
 *
 *****************************************************************************/

#ifndef __TPOINT_BOXOPS_H__
#define __TPOINT_BOXOPS_H__

#define ACCEPT_USE_OF_DEPRECATED_PROJ_API_H 1

#include <postgres.h>
#include <catalog/pg_type.h>
#include <liblwgeom.h>
#include "temporal.h"

/*****************************************************************************/

<<<<<<< HEAD
=======
/* Transform a <Type> to a STBOX */

extern Datum geo_to_stbox(PG_FUNCTION_ARGS);
extern Datum timestamp_to_stbox(PG_FUNCTION_ARGS);
extern Datum timestampset_to_stbox(PG_FUNCTION_ARGS);
extern Datum period_to_stbox(PG_FUNCTION_ARGS);
extern Datum periodset_to_stbox(PG_FUNCTION_ARGS);
extern Datum geo_timestamp_to_stbox(PG_FUNCTION_ARGS);
extern Datum geo_period_to_stbox(PG_FUNCTION_ARGS);

extern bool geo_to_stbox_internal(STBOX *box, const GSERIALIZED *gs);
extern void timestamp_to_stbox_internal(STBOX *box, TimestampTz t);
extern void timestampset_to_stbox_internal(STBOX *box, const TimestampSet *ps);
extern void period_to_stbox_internal(STBOX *box, const Period *p);
extern void periodset_to_stbox_internal(STBOX *box, const PeriodSet *ps);
extern bool geo_timestamp_to_stbox_internal(STBOX *box, const GSERIALIZED* geom, TimestampTz t);
extern bool geo_period_to_stbox_internal(STBOX *box, const GSERIALIZED* geom, const Period *p);

>>>>>>> cfb5c722
/* Functions computing the bounding box at the creation of the temporal point */

extern void stbox_expand(STBOX *box1, const STBOX *box2);
extern void tpointinst_make_stbox(STBOX *box, const TemporalInst *inst);
extern void tpointinstarr_to_stbox(STBOX *box, TemporalInst **inst, int count);
extern void tpointseqarr_to_stbox(STBOX *box, TemporalSeq **seq, int count);

/* Boxes functions */

extern Datum tpoint_stboxes(PG_FUNCTION_ARGS);

extern ArrayType *tpointseq_stboxes(const TemporalSeq *seq);
extern ArrayType *tpoints_stboxes(const TemporalS *ts);

/* Functions for expanding the bounding box */

extern Datum stbox_expand_spatial(PG_FUNCTION_ARGS);
extern Datum tpoint_expand_spatial(PG_FUNCTION_ARGS);
extern Datum stbox_expand_temporal(PG_FUNCTION_ARGS);
extern Datum tpoint_expand_temporal(PG_FUNCTION_ARGS);


/*****************************************************************************/

extern Datum overlaps_bbox_geo_tpoint(PG_FUNCTION_ARGS);
extern Datum overlaps_bbox_stbox_tpoint(PG_FUNCTION_ARGS);
extern Datum overlaps_bbox_tpoint_geo(PG_FUNCTION_ARGS);
extern Datum overlaps_bbox_tpoint_stbox(PG_FUNCTION_ARGS);
extern Datum overlaps_bbox_tpoint_tpoint(PG_FUNCTION_ARGS);

extern Datum contains_bbox_geo_tpoint(PG_FUNCTION_ARGS);
extern Datum contains_bbox_stbox_tpoint(PG_FUNCTION_ARGS);
extern Datum contains_bbox_tpoint_geo(PG_FUNCTION_ARGS);
extern Datum contains_bbox_tpoint_stbox(PG_FUNCTION_ARGS);
extern Datum contains_bbox_tpoint_tpoint(PG_FUNCTION_ARGS);

extern Datum contained_bbox_geo_tpoint(PG_FUNCTION_ARGS);
extern Datum contained_bbox_stbox_tpoint(PG_FUNCTION_ARGS);
extern Datum contained_bbox_tpoint_geo(PG_FUNCTION_ARGS);
extern Datum contained_bbox_tpoint_stbox(PG_FUNCTION_ARGS);
extern Datum contained_bbox_tpoint_tpoint(PG_FUNCTION_ARGS);

extern Datum same_bbox_geo_tpoint(PG_FUNCTION_ARGS);
extern Datum same_bbox_stbox_tpoint(PG_FUNCTION_ARGS);
extern Datum same_bbox_tpoint_geo(PG_FUNCTION_ARGS);
extern Datum same_bbox_tpoint_stbox(PG_FUNCTION_ARGS);
extern Datum same_bbox_tpoint_tpoint(PG_FUNCTION_ARGS);

extern Datum adjacent_bbox_geo_tpoint(PG_FUNCTION_ARGS);
extern Datum adjacent_bbox_stbox_tpoint(PG_FUNCTION_ARGS);
extern Datum adjacent_bbox_tpoint_geo(PG_FUNCTION_ARGS);
extern Datum adjacent_bbox_tpoint_stbox(PG_FUNCTION_ARGS);
extern Datum adjacent_bbox_tpoint_tpoint(PG_FUNCTION_ARGS);

/*****************************************************************************/

#endif<|MERGE_RESOLUTION|>--- conflicted
+++ resolved
@@ -22,8 +22,6 @@
 
 /*****************************************************************************/
 
-<<<<<<< HEAD
-=======
 /* Transform a <Type> to a STBOX */
 
 extern Datum geo_to_stbox(PG_FUNCTION_ARGS);
@@ -42,7 +40,6 @@
 extern bool geo_timestamp_to_stbox_internal(STBOX *box, const GSERIALIZED* geom, TimestampTz t);
 extern bool geo_period_to_stbox_internal(STBOX *box, const GSERIALIZED* geom, const Period *p);
 
->>>>>>> cfb5c722
 /* Functions computing the bounding box at the creation of the temporal point */
 
 extern void stbox_expand(STBOX *box1, const STBOX *box2);
