/*****************************************************************************
 *
 * tpoint_tempspatialrels.h
 *	  Temporal spatial relationships for temporal points.
 *
 * Portions Copyright (c) 2020, Esteban Zimanyi, Arthur Lesuisse, 
 * 		Universite Libre de Bruxelles
 * Portions Copyright (c) 1996-2020, PostgreSQL Global Development Group
 * Portions Copyright (c) 1994, Regents of the University of California
 *
 *****************************************************************************/

#ifndef __TPOINT_TEMPSPATIALRELS_H__
#define __TPOINT_TEMPSPATIALRELS_H__

#include <postgres.h>
#include <catalog/pg_type.h>

#include "temporal.h"

/*****************************************************************************/

extern Datum tcontains_geo_tpoint(PG_FUNCTION_ARGS);
extern Datum tcontains_tpoint_geo(PG_FUNCTION_ARGS);

extern Datum tcovers_geo_tpoint(PG_FUNCTION_ARGS);
extern Datum tcovers_tpoint_geo(PG_FUNCTION_ARGS);

extern Datum tcoveredby_geo_tpoint(PG_FUNCTION_ARGS);
extern Datum tcoveredby_tpoint_geo(PG_FUNCTION_ARGS);

extern Datum tdisjoint_geo_tpoint(PG_FUNCTION_ARGS);
extern Datum tdisjoint_tpoint_geo(PG_FUNCTION_ARGS);
extern Datum tdisjoint_tpoint_tpoint(PG_FUNCTION_ARGS);

extern Datum tequals_geo_tpoint(PG_FUNCTION_ARGS);
extern Datum tequals_tpoint_geo(PG_FUNCTION_ARGS);
extern Datum tequals_tpoint_tpoint(PG_FUNCTION_ARGS);

extern Datum tintersects_geo_tpoint(PG_FUNCTION_ARGS);
extern Datum tintersects_tpoint_geo(PG_FUNCTION_ARGS);
extern Datum tintersects_tpoint_tpoint(PG_FUNCTION_ARGS);

extern Datum ttouches_geo_tpoint(PG_FUNCTION_ARGS);
extern Datum ttouches_tpoint_geo(PG_FUNCTION_ARGS);

extern Datum twithin_geo_tpoint(PG_FUNCTION_ARGS);
extern Datum twithin_tpoint_geo(PG_FUNCTION_ARGS);

extern Datum tdwithin_geo_tpoint(PG_FUNCTION_ARGS);
extern Datum tdwithin_tpoint_geo(PG_FUNCTION_ARGS);
extern Datum tdwithin_tpoint_tpoint(PG_FUNCTION_ARGS);

extern Temporal *tdwithin_tpoint_geo_internal(const Temporal *temp,
<<<<<<< HEAD
	GSERIALIZED *gs, Datum dist);
=======
		GSERIALIZED *gs, Datum dist);
>>>>>>> 3426d861
extern Temporal *tdwithin_tpoint_tpoint_internal(const Temporal *temp1,
	const Temporal *temp2, Datum dist);

extern Datum trelate_geo_tpoint(PG_FUNCTION_ARGS);
extern Datum trelate_tpoint_geo(PG_FUNCTION_ARGS);
extern Datum trelate_tpoint_tpoint(PG_FUNCTION_ARGS);

extern Datum trelate_pattern_geo_tpoint(PG_FUNCTION_ARGS);
extern Datum trelate_pattern_tpoint_geo(PG_FUNCTION_ARGS);
extern Datum trelate_pattern_tpoint_tpoint(PG_FUNCTION_ARGS);

extern Temporal *tspatialrel_tpoint_geo(const Temporal *temp, Datum geo,
	Datum (*func)(Datum, Datum), Oid valuetypid, bool invert);
extern Temporal *tspatialrel3_tpoint_geo(const Temporal *temp, Datum geo,
	Datum param, Datum (*func)(Datum, Datum, Datum), bool invert);

/*****************************************************************************/

#endif<|MERGE_RESOLUTION|>--- conflicted
+++ resolved
@@ -52,11 +52,7 @@
 extern Datum tdwithin_tpoint_tpoint(PG_FUNCTION_ARGS);
 
 extern Temporal *tdwithin_tpoint_geo_internal(const Temporal *temp,
-<<<<<<< HEAD
-	GSERIALIZED *gs, Datum dist);
-=======
 		GSERIALIZED *gs, Datum dist);
->>>>>>> 3426d861
 extern Temporal *tdwithin_tpoint_tpoint_internal(const Temporal *temp1,
 	const Temporal *temp2, Datum dist);
 
