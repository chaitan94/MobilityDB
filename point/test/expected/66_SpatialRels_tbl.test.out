SELECT count(*) FROM tbl_geompoint, tbl_tgeompoint
	WHERE contains(g, temp);
 count 
-------
     0
(1 row)

SELECT count(*) FROM tbl_tgeompoint, tbl_geompoint
	WHERE contains(temp, g);
 count 
-------
     0
(1 row)

SELECT count(*) FROM tbl_tgeompoint t1, tbl_tgeompoint t2
	WHERE contains(t1.temp, t2.temp);
 count 
-------
    75
(1 row)

SELECT count(*) FROM tbl_geompoint, tbl_tgeompoint
	WHERE containsproperly(g, temp);
 count 
-------
     0
(1 row)

SELECT count(*) FROM tbl_tgeompoint, tbl_geompoint
	WHERE containsproperly(temp, g);
 count 
-------
     0
(1 row)

SELECT count(*) FROM tbl_tgeompoint t1, tbl_tgeompoint t2
	WHERE containsproperly(t1.temp, t2.temp);
 count 
-------
    28
(1 row)

SELECT count(*) FROM tbl_geompoint, tbl_tgeompoint
	WHERE covers(g, temp);
 count 
-------
     0
(1 row)

SELECT count(*) FROM tbl_tgeompoint, tbl_geompoint
	WHERE covers(temp, g);
 count 
-------
     0
(1 row)

SELECT count(*) FROM tbl_tgeompoint t1, tbl_tgeompoint t2
	WHERE covers(t1.temp, t2.temp);
 count 
-------
    75
(1 row)

SELECT count(*) FROM tbl_geogpoint, tbl_tgeogpoint
	WHERE covers(g, temp);
 count 
-------
     0
(1 row)

SELECT count(*) FROM tbl_tgeogpoint, tbl_geogpoint
	WHERE covers(temp, g);
 count 
-------
     0
(1 row)

SELECT count(*) FROM tbl_tgeogpoint t1, tbl_tgeogpoint t2
	WHERE covers(t1.temp, t2.temp);
 count 
-------
    30
(1 row)

SELECT count(*) FROM tbl_geompoint, tbl_tgeompoint
	WHERE coveredby(g, temp);
 count 
-------
     0
(1 row)

SELECT count(*) FROM tbl_tgeompoint, tbl_geompoint
	WHERE coveredby(temp, g);
 count 
-------
     0
(1 row)

SELECT count(*) FROM tbl_tgeompoint t1, tbl_tgeompoint t2
	WHERE coveredby(t1.temp, t2.temp);
 count 
-------
    76
(1 row)

SELECT count(*) FROM tbl_geogpoint, tbl_tgeogpoint
	WHERE coveredby(g, temp);
 count 
-------
     0
(1 row)

SELECT count(*) FROM tbl_tgeogpoint, tbl_geogpoint
	WHERE coveredby(temp, g);
 count 
-------
     0
(1 row)

SELECT count(*) FROM tbl_tgeogpoint t1, tbl_tgeogpoint t2
	WHERE coveredby(t1.temp, t2.temp);
 count 
-------
    30
(1 row)

SELECT count(*) FROM tbl_geompoint, tbl_tgeompoint
	WHERE crosses(g, temp);
 count 
-------
     0
(1 row)

SELECT count(*) FROM tbl_tgeompoint, tbl_geompoint
	WHERE crosses(temp, g);
 count 
-------
     0
(1 row)

SELECT count(*) FROM tbl_tgeompoint t1, tbl_tgeompoint t2
	WHERE crosses(t1.temp, t2.temp);
 count 
-------
     0
(1 row)

SELECT count(*) FROM tbl_geompoint, tbl_tgeompoint
	WHERE disjoint(g, temp);
 count 
-------
 10000
(1 row)

SELECT count(*) FROM tbl_tgeompoint, tbl_geompoint
	WHERE disjoint(temp, g);
 count 
-------
 10000
(1 row)

SELECT count(*) FROM tbl_tgeompoint t1, tbl_tgeompoint t2
	WHERE disjoint(t1.temp, t2.temp);
 count 
-------
   602
(1 row)

SELECT count(*) FROM tbl_geompoint, tbl_tgeompoint
	WHERE equals(g, temp);
 count 
-------
     0
(1 row)

SELECT count(*) FROM tbl_tgeompoint, tbl_geompoint
	WHERE equals(temp, g);
 count 
-------
     0
(1 row)

SELECT count(*) FROM tbl_tgeompoint t1, tbl_tgeompoint t2
	WHERE equals(t1.temp, t2.temp);
 count 
-------
    75
(1 row)

SELECT count(*) FROM tbl_geompoint, tbl_tgeompoint
	WHERE intersects(g, temp);
 count 
-------
     0
(1 row)

SELECT count(*) FROM tbl_tgeompoint, tbl_geompoint
	WHERE intersects(temp, g);
 count 
-------
     0
(1 row)

SELECT count(*) FROM tbl_tgeompoint t1, tbl_tgeompoint t2
	WHERE intersects(t1.temp, t2.temp);
 count 
-------
    75
(1 row)

SELECT count(*) FROM tbl_geogpoint, tbl_tgeogpoint
	WHERE intersects(g, temp);
 count 
-------
     0
(1 row)

SELECT count(*) FROM tbl_tgeogpoint, tbl_geogpoint
	WHERE intersects(temp, g);
 count 
-------
     0
(1 row)

SELECT count(*) FROM tbl_tgeogpoint t1, tbl_tgeogpoint t2
	WHERE intersects(t1.temp, t2.temp);
 count 
-------
    75
(1 row)

SELECT count(*) FROM tbl_geogpoint3D, tbl_tgeogpoint3D
	WHERE intersects(g, temp);
 count 
-------
     0
(1 row)

SELECT count(*) FROM tbl_tgeogpoint3D, tbl_geogpoint3D
	WHERE intersects(temp, g);
 count 
-------
     0
(1 row)

SELECT count(*) FROM tbl_tgeogpoint3D t1, tbl_tgeogpoint3D t2
	WHERE intersects(t1.temp, t2.temp);
 count 
-------
    75
(1 row)

SELECT count(*) FROM tbl_geompoint, tbl_tgeompoint
	WHERE overlaps(g, temp);
 count 
-------
     0
(1 row)

SELECT count(*) FROM tbl_tgeompoint, tbl_geompoint
	WHERE overlaps(temp, g);
 count 
-------
     0
(1 row)

SELECT count(*) FROM tbl_tgeompoint t1, tbl_tgeompoint t2
	WHERE overlaps(t1.temp, t2.temp);
 count 
-------
     0
(1 row)

SELECT count(*) FROM tbl_geompoint, tbl_tgeompoint
	WHERE touches(g, temp);
 count 
-------
     0
(1 row)

SELECT count(*) FROM tbl_tgeompoint, tbl_geompoint
	WHERE touches(temp, g);
 count 
-------
     0
(1 row)

SELECT count(*) FROM tbl_tgeompoint t1, tbl_tgeompoint t2
	WHERE touches(t1.temp, t2.temp);
 count 
-------
     0
(1 row)

SELECT count(*) FROM tbl_geompoint, tbl_tgeompoint
	WHERE within(g, temp);
 count 
-------
     0
(1 row)

SELECT count(*) FROM tbl_tgeompoint, tbl_geompoint
	WHERE within(temp, g);
 count 
-------
     0
(1 row)

SELECT count(*) FROM tbl_tgeompoint t1, tbl_tgeompoint t2
	WHERE within(t1.temp, t2.temp);
 count 
-------
    75
(1 row)

SELECT count(*) FROM tbl_geompoint, tbl_tgeompoint
	WHERE dwithin(g, temp, 10);
 count 
-------
  3084
(1 row)

SELECT count(*) FROM tbl_tgeompoint, tbl_geompoint
	WHERE dwithin(temp, g, 10);
 count 
-------
  3084
(1 row)

SELECT count(*) FROM tbl_tgeompoint t1, tbl_tgeompoint t2
	WHERE dwithin(t1.temp, t2.temp, 10);
 count 
-------
    75
(1 row)

SELECT count(*) FROM tbl_geogpoint, tbl_tgeogpoint
	WHERE dwithin(g, temp, 10);
 count 
-------
     0
(1 row)

SELECT count(*) FROM tbl_tgeogpoint, tbl_geogpoint
	WHERE dwithin(temp, g, 10);
 count 
-------
     0
(1 row)

SELECT count(*) FROM tbl_tgeogpoint t1, tbl_tgeogpoint t2
	WHERE dwithin(t1.temp, t2.temp, 10);
 count 
-------
    75
(1 row)

<<<<<<< HEAD
SELECT count(*) FROM tbl_geompoint, tbl_tgeompoint
	WHERE temporalType(temp) <> 'PeriodSet' AND 
=======
SELECT count(*) FROM tbl_geompoint, tbl_tgeompoint
	WHERE temporalType(temp) <> 'SequenceSet' AND 
>>>>>>> 9e2e71cf
	relate(g, temp) IS NOT NULL;
 count 
-------
  7500
(1 row)

<<<<<<< HEAD
SELECT count(*) FROM tbl_tgeompoint, tbl_geompoint
	WHERE temporalType(temp) <> 'PeriodSet' AND 
=======
SELECT count(*) FROM tbl_tgeompoint, tbl_geompoint
	WHERE temporalType(temp) <> 'SequenceSet' AND 
>>>>>>> 9e2e71cf
	relate(temp, g) IS NOT NULL;
 count 
-------
  7500
(1 row)

<<<<<<< HEAD
SELECT count(*) FROM tbl_tgeompoint t1, tbl_tgeompoint t2
	WHERE temporalType(t1.temp) <> 'PeriodSet' AND 
	temporalType(t2.temp) <> 'PeriodSet' AND 
=======
SELECT count(*) FROM tbl_tgeompoint t1, tbl_tgeompoint t2
	WHERE temporalType(t1.temp) <> 'SequenceSet' AND 
	temporalType(t2.temp) <> 'SequenceSet' AND 
>>>>>>> 9e2e71cf
	relate(t1.temp, t2.temp) IS NOT NULL;
 count 
-------
    50
(1 row)

SELECT count(*) FROM tbl_geompoint, tbl_tgeompoint
	WHERE relate(g, temp, 'T*****FF*');
 count 
-------
     0
(1 row)

SELECT count(*) FROM tbl_tgeompoint, tbl_geompoint
	WHERE relate(temp, g, 'T*****FF*');
 count 
-------
     0
(1 row)
<|MERGE_RESOLUTION|>--- conflicted
+++ resolved
@@ -355,41 +355,25 @@
     75
 (1 row)
 
-<<<<<<< HEAD
-SELECT count(*) FROM tbl_geompoint, tbl_tgeompoint
-	WHERE temporalType(temp) <> 'PeriodSet' AND 
-=======
 SELECT count(*) FROM tbl_geompoint, tbl_tgeompoint
 	WHERE temporalType(temp) <> 'SequenceSet' AND 
->>>>>>> 9e2e71cf
 	relate(g, temp) IS NOT NULL;
  count 
 -------
   7500
 (1 row)
 
-<<<<<<< HEAD
-SELECT count(*) FROM tbl_tgeompoint, tbl_geompoint
-	WHERE temporalType(temp) <> 'PeriodSet' AND 
-=======
 SELECT count(*) FROM tbl_tgeompoint, tbl_geompoint
 	WHERE temporalType(temp) <> 'SequenceSet' AND 
->>>>>>> 9e2e71cf
 	relate(temp, g) IS NOT NULL;
  count 
 -------
   7500
 (1 row)
 
-<<<<<<< HEAD
-SELECT count(*) FROM tbl_tgeompoint t1, tbl_tgeompoint t2
-	WHERE temporalType(t1.temp) <> 'PeriodSet' AND 
-	temporalType(t2.temp) <> 'PeriodSet' AND 
-=======
 SELECT count(*) FROM tbl_tgeompoint t1, tbl_tgeompoint t2
 	WHERE temporalType(t1.temp) <> 'SequenceSet' AND 
 	temporalType(t2.temp) <> 'SequenceSet' AND 
->>>>>>> 9e2e71cf
 	relate(t1.temp, t2.temp) IS NOT NULL;
  count 
 -------
