<<<<<<< HEAD
=======
SELECT astext(tgeompoint 'Point(1 1)@2012-01-01 08:00:00');
              astext               
-----------------------------------
 POINT(1 1)@2012-01-01 08:00:00+00
(1 row)

SELECT astext(tgeompoint '  Point(2 2)@2012-01-01 08:00:00  ');
              astext               
-----------------------------------
 POINT(2 2)@2012-01-01 08:00:00+00
(1 row)

SELECT astext(tgeogpoint 'Point(1 1)@2012-01-01 08:00:00');
              astext               
-----------------------------------
 POINT(1 1)@2012-01-01 08:00:00+00
(1 row)

SELECT astext(tgeogpoint '  Point(2 2) @ 2012-01-01 08:00:00  ');
              astext               
-----------------------------------
 POINT(2 2)@2012-01-01 08:00:00+00
(1 row)

/* Errors */
SELECT astext(tgeompoint 'TRUE@2012-01-01 08:00:00');
ERROR:  parse error - invalid geometry
LINE 2: SELECT astext(tgeompoint 'TRUE@2012-01-01 08:00:00');
                                 ^
HINT:  "TR" <-- parse error at position 2 within geometry
SELECT astext(tgeogpoint 'ABC@2012-01-01 08:00:00');
ERROR:  parse error - invalid geometry
LINE 1: SELECT astext(tgeogpoint 'ABC@2012-01-01 08:00:00');
                                 ^
HINT:  "AB" <-- parse error at position 2 within geometry
SELECT astext(tgeompoint 'Point empty@2012-01-01 08:00:00');
ERROR:  Only non-empty point geometries accepted
LINE 1: SELECT astext(tgeompoint 'Point empty@2012-01-01 08:00:00');
                                 ^
SELECT astext(tgeompoint ' { Point(1 1)@2001-01-01 08:00:00 , Point(2 2)@2001-01-01 08:05:00 , Point(3 3)@2001-01-01 08:06:00 } ');
                                                  astext                                                   
-----------------------------------------------------------------------------------------------------------
 {POINT(1 1)@2001-01-01 08:00:00+00, POINT(2 2)@2001-01-01 08:05:00+00, POINT(3 3)@2001-01-01 08:06:00+00}
(1 row)

SELECT astext(tgeompoint '{Point(1 1)@2001-01-01 08:00:00,Point(2 2)@2001-01-01 08:05:00,Point(3 3)@2001-01-01 08:06:00}');
                                                  astext                                                   
-----------------------------------------------------------------------------------------------------------
 {POINT(1 1)@2001-01-01 08:00:00+00, POINT(2 2)@2001-01-01 08:05:00+00, POINT(3 3)@2001-01-01 08:06:00+00}
(1 row)

SELECT astext(tgeogpoint ' { Point(1 1)@2001-01-01 08:00:00 , Point(2 2)@2001-01-01 08:05:00 , Point(3 3)@2001-01-01 08:06:00 } ');
                                                  astext                                                   
-----------------------------------------------------------------------------------------------------------
 {POINT(1 1)@2001-01-01 08:00:00+00, POINT(2 2)@2001-01-01 08:05:00+00, POINT(3 3)@2001-01-01 08:06:00+00}
(1 row)

SELECT astext(tgeogpoint '{Point(1 1)@2001-01-01 08:00:00,Point(2 2)@2001-01-01 08:05:00,Point(3 3)@2001-01-01 08:06:00}');
                                                  astext                                                   
-----------------------------------------------------------------------------------------------------------
 {POINT(1 1)@2001-01-01 08:00:00+00, POINT(2 2)@2001-01-01 08:05:00+00, POINT(3 3)@2001-01-01 08:06:00+00}
(1 row)

/* Errors */
SELECT astext(tgeompoint '{Point(1 1)@2001-01-01 08:00:00,Point empty@2001-01-01 08:05:00,Point(3 3)@2001-01-01 08:06:00}');
ERROR:  Only non-empty point geometries accepted
LINE 2: SELECT astext(tgeompoint '{Point(1 1)@2001-01-01 08:00:00,Po...
                                 ^
SELECT astext(tgeogpoint '{Point(1 1)@2001-01-01 08:00:00,Point empty@2001-01-01 08:05:00,Point(3 3)@2001-01-01 08:06:00}');
ERROR:  Only non-empty point geometries accepted
LINE 1: SELECT astext(tgeogpoint '{Point(1 1)@2001-01-01 08:00:00,Po...
                                 ^
SELECT astext(tgeompoint ' [ Point(1 1)@2001-01-01 08:00:00 , Point(2 2)@2001-01-01 08:05:00 , Point(3 3)@2001-01-01 08:06:00 ] ');
                                                  astext                                                   
-----------------------------------------------------------------------------------------------------------
 [POINT(1 1)@2001-01-01 08:00:00+00, POINT(2 2)@2001-01-01 08:05:00+00, POINT(3 3)@2001-01-01 08:06:00+00]
(1 row)

SELECT astext(tgeompoint '[Point(1 1)@2001-01-01 08:00:00,Point(2 2)@2001-01-01 08:05:00,Point(3 3)@2001-01-01 08:06:00]');
                                                  astext                                                   
-----------------------------------------------------------------------------------------------------------
 [POINT(1 1)@2001-01-01 08:00:00+00, POINT(2 2)@2001-01-01 08:05:00+00, POINT(3 3)@2001-01-01 08:06:00+00]
(1 row)

SELECT astext(tgeogpoint ' [ Point(1 1)@2001-01-01 08:00:00 , Point(2 2)@2001-01-01 08:05:00 , Point(3 3)@2001-01-01 08:06:00 ] ');
                                                  astext                                                   
-----------------------------------------------------------------------------------------------------------
 [POINT(1 1)@2001-01-01 08:00:00+00, POINT(2 2)@2001-01-01 08:05:00+00, POINT(3 3)@2001-01-01 08:06:00+00]
(1 row)

SELECT astext(tgeogpoint '[Point(1 1)@2001-01-01 08:00:00,Point(2 2)@2001-01-01 08:05:00,Point(3 3)@2001-01-01 08:06:00]');
                                                  astext                                                   
-----------------------------------------------------------------------------------------------------------
 [POINT(1 1)@2001-01-01 08:00:00+00, POINT(2 2)@2001-01-01 08:05:00+00, POINT(3 3)@2001-01-01 08:06:00+00]
(1 row)

/* Errors */
SELECT astext(tgeompoint '[Point(1 1)@2001-01-01 08:00:00,Point empty@2001-01-01 08:05:00,Point(3 3)@2001-01-01 08:06:00]');
ERROR:  Only non-empty point geometries accepted
LINE 2: SELECT astext(tgeompoint '[Point(1 1)@2001-01-01 08:00:00,Po...
                                 ^
SELECT astext(tgeogpoint '[Point(1 1)@2001-01-01 08:00:00,Point empty@2001-01-01 08:05:00,Point(3 3)@2001-01-01 08:06:00]');
ERROR:  Only non-empty point geometries accepted
LINE 1: SELECT astext(tgeogpoint '[Point(1 1)@2001-01-01 08:00:00,Po...
                                 ^
SELECT astext(tgeompoint '  { [ Point(1 1)@2001-01-01 08:00:00 , Point(2 2)@2001-01-01 08:05:00 , Point(3 3)@2001-01-01 08:06:00 ],
 [ Point(1 1)@2001-01-01 09:00:00 , Point(2 2)@2001-01-01 09:05:00 , Point(1 1)@2001-01-01 09:06:00 ] } ');
                                                                                                         astext                                                                                                         
------------------------------------------------------------------------------------------------------------------------------------------------------------------------------------------------------------------------
 {[POINT(1 1)@2001-01-01 08:00:00+00, POINT(2 2)@2001-01-01 08:05:00+00, POINT(3 3)@2001-01-01 08:06:00+00], [POINT(1 1)@2001-01-01 09:00:00+00, POINT(2 2)@2001-01-01 09:05:00+00, POINT(1 1)@2001-01-01 09:06:00+00]}
(1 row)

SELECT astext(tgeompoint '{[Point(1 1)@2001-01-01 08:00:00,Point(2 2)@2001-01-01 08:05:00,Point(3 3)@2001-01-01 08:06:00],
 [Point(1 1)@2001-01-01 09:00:00,Point(2 2)@2001-01-01 09:05:00,Point(1 1)@2001-01-01 09:06:00]}');
                                                                                                         astext                                                                                                         
------------------------------------------------------------------------------------------------------------------------------------------------------------------------------------------------------------------------
 {[POINT(1 1)@2001-01-01 08:00:00+00, POINT(2 2)@2001-01-01 08:05:00+00, POINT(3 3)@2001-01-01 08:06:00+00], [POINT(1 1)@2001-01-01 09:00:00+00, POINT(2 2)@2001-01-01 09:05:00+00, POINT(1 1)@2001-01-01 09:06:00+00]}
(1 row)

SELECT astext(tgeogpoint '  { [ Point(1 1)@2001-01-01 08:00:00 , Point(2 2)@2001-01-01 08:05:00 , Point(3 3)@2001-01-01 08:06:00 ],
 [ Point(1 1)@2001-01-01 09:00:00 , Point(2 2)@2001-01-01 09:05:00 , Point(1 1)@2001-01-01 09:06:00 ] } ');
                                                                                                         astext                                                                                                         
------------------------------------------------------------------------------------------------------------------------------------------------------------------------------------------------------------------------
 {[POINT(1 1)@2001-01-01 08:00:00+00, POINT(2 2)@2001-01-01 08:05:00+00, POINT(3 3)@2001-01-01 08:06:00+00], [POINT(1 1)@2001-01-01 09:00:00+00, POINT(2 2)@2001-01-01 09:05:00+00, POINT(1 1)@2001-01-01 09:06:00+00]}
(1 row)

SELECT astext(tgeogpoint '{[Point(1 1)@2001-01-01 08:00:00,Point(2 2)@2001-01-01 08:05:00,Point(3 3)@2001-01-01 08:06:00],
 [Point(1 1)@2001-01-01 09:00:00,Point(2 2)@2001-01-01 09:05:00,Point(1 1)@2001-01-01 09:06:00]}');
                                                                                                         astext                                                                                                         
------------------------------------------------------------------------------------------------------------------------------------------------------------------------------------------------------------------------
 {[POINT(1 1)@2001-01-01 08:00:00+00, POINT(2 2)@2001-01-01 08:05:00+00, POINT(3 3)@2001-01-01 08:06:00+00], [POINT(1 1)@2001-01-01 09:00:00+00, POINT(2 2)@2001-01-01 09:05:00+00, POINT(1 1)@2001-01-01 09:06:00+00]}
(1 row)

/* Errors */
SELECT astext(tgeompoint '  { [ Point(1 1)@2001-01-01 08:00:00 , Point(2 2)@2001-01-01 08:05:00 , Point(3 3)@2001-01-01 08:06:00 ],
 [ Point(1 1)@2001-01-01 09:00:00 , Point empty@2001-01-01 09:05:00 , Point(1 1)@2001-01-01 09:06:00 ] } ');
ERROR:  Only non-empty point geometries accepted
LINE 2: SELECT astext(tgeompoint '  { [ Point(1 1)@2001-01-01 08:00:...
                                 ^
SELECT astext(tgeogpoint '  { [ Point(1 1)@2001-01-01 08:00:00 , Point(2 2)@2001-01-01 08:05:00 , Point(3 3)@2001-01-01 08:06:00 ],
 [ Point(1 1)@2001-01-01 09:00:00 , Point empty@2001-01-01 09:05:00 , Point(1 1)@2001-01-01 09:06:00 ] } ');
ERROR:  Only non-empty point geometries accepted
LINE 1: SELECT astext(tgeogpoint '  { [ Point(1 1)@2001-01-01 08:00:...
                                 ^
SELECT asewkt(tgeompoint 'SRID=4326;[Point(0 1)@2000-01-01, Point(0 1)@2000-01-02]');
                                      asewkt                                      
----------------------------------------------------------------------------------
 SRID=4326;[POINT(0 1)@2000-01-01 00:00:00+00, POINT(0 1)@2000-01-02 00:00:00+00]
(1 row)

SELECT asewkt(tgeompoint '[SRID=4326;Point(0 1)@2000-01-01, Point(0 1)@2000-01-02]');
                                      asewkt                                      
----------------------------------------------------------------------------------
 SRID=4326;[POINT(0 1)@2000-01-01 00:00:00+00, POINT(0 1)@2000-01-02 00:00:00+00]
(1 row)

SELECT asewkt(tgeompoint '[SRID=4326;Point(0 1)@2000-01-01, SRID=4326;Point(0 1)@2000-01-02]');
                                      asewkt                                      
----------------------------------------------------------------------------------
 SRID=4326;[POINT(0 1)@2000-01-01 00:00:00+00, POINT(0 1)@2000-01-02 00:00:00+00]
(1 row)

SELECT asewkt(tgeompoint 'SRID=4326;{[Point(0 1)@2000-01-01], [Point(0 1)@2000-01-02]}');
                                        asewkt                                        
--------------------------------------------------------------------------------------
 SRID=4326;{[POINT(0 1)@2000-01-01 00:00:00+00], [POINT(0 1)@2000-01-02 00:00:00+00]}
(1 row)

SELECT asewkt(tgeompoint '{[SRID=4326;Point(0 1)@2000-01-01], [Point(0 1)@2000-01-02]}');
                                        asewkt                                        
--------------------------------------------------------------------------------------
 SRID=4326;{[POINT(0 1)@2000-01-01 00:00:00+00], [POINT(0 1)@2000-01-02 00:00:00+00]}
(1 row)

SELECT asewkt(tgeompoint '{[SRID=4326;Point(0 1)@2000-01-01], [SRID=4326;Point(0 1)@2000-01-02]}');
                                        asewkt                                        
--------------------------------------------------------------------------------------
 SRID=4326;{[POINT(0 1)@2000-01-01 00:00:00+00], [POINT(0 1)@2000-01-02 00:00:00+00]}
(1 row)

/* Errors */
SELECT tgeompoint '{SRID=4326;Point(0 1)@2000-01-01, SRID=5434;Point(0 1)@2000-01-02}';
ERROR:  Geometry SRID (5434) does not match temporal type SRID (4326)
LINE 2: SELECT tgeompoint '{SRID=4326;Point(0 1)@2000-01-01, SRID=54...
                          ^
SELECT tgeompoint 'SRID=4326;{Point(0 1)@2000-01-01, SRID=5434;Point(0 1)@2000-01-02}';
ERROR:  Geometry SRID (5434) does not match temporal type SRID (4326)
LINE 1: SELECT tgeompoint 'SRID=4326;{Point(0 1)@2000-01-01, SRID=54...
                          ^
SELECT tgeompoint '[SRID=4326;Point(0 1)@2000-01-01, SRID=5434;Point(0 1)@2000-01-02]';
ERROR:  Geometry SRID (5434) does not match temporal type SRID (4326)
LINE 1: SELECT tgeompoint '[SRID=4326;Point(0 1)@2000-01-01, SRID=54...
                          ^
SELECT tgeompoint 'SRID=4326;[Point(0 1)@2000-01-01, SRID=5434;Point(0 1)@2000-01-02]';
ERROR:  Geometry SRID (5434) does not match temporal type SRID (4326)
LINE 1: SELECT tgeompoint 'SRID=4326;[Point(0 1)@2000-01-01, SRID=54...
                          ^
SELECT tgeompoint '{[SRID=4326;Point(0 1)@2000-01-01], [SRID=5434;Point(0 1)@2000-01-02]';
ERROR:  Geometry SRID (5434) does not match temporal type SRID (4326)
LINE 1: SELECT tgeompoint '{[SRID=4326;Point(0 1)@2000-01-01], [SRID...
                          ^
SELECT tgeompoint 'SRID=4326;{[Point(0 1)@2000-01-01], [SRID=5434;Point(0 1)@2000-01-02]}';
ERROR:  Geometry SRID (5434) does not match temporal type SRID (4326)
LINE 1: SELECT tgeompoint 'SRID=4326;{[Point(0 1)@2000-01-01], [SRID...
                          ^
SELECT asewkt(tgeompoint 'Point(0 1)@2000-01-01');
              asewkt               
-----------------------------------
 POINT(0 1)@2000-01-01 00:00:00+00
(1 row)

SELECT asewkt(tgeompoint 'Point(0 1 1)@2000-01-01');
                 asewkt                 
----------------------------------------
 POINT Z (0 1 1)@2000-01-01 00:00:00+00
(1 row)

SELECT asewkt(tgeompoint(Instant) 'Point(0 1)@2000-01-01');
              asewkt               
-----------------------------------
 POINT(0 1)@2000-01-01 00:00:00+00
(1 row)

SELECT asewkt(tgeompoint(Instant) 'Point(0 1 1)@2000-01-01');
                 asewkt                 
----------------------------------------
 POINT Z (0 1 1)@2000-01-01 00:00:00+00
(1 row)

SELECT asewkt(tgeompoint(Instant, Point) 'Point(0 1)@2000-01-01');
              asewkt               
-----------------------------------
 POINT(0 1)@2000-01-01 00:00:00+00
(1 row)

SELECT asewkt(tgeompoint(Instant, PointZ) 'Point(0 1 0)@2000-01-01');
                 asewkt                 
----------------------------------------
 POINT Z (0 1 0)@2000-01-01 00:00:00+00
(1 row)

SELECT asewkt(tgeompoint(Instant, Point, 4326) 'SRID=4326;Point(0 1)@2000-01-01');
                   asewkt                    
---------------------------------------------
 SRID=4326;POINT(0 1)@2000-01-01 00:00:00+00
(1 row)

SELECT asewkt(tgeompoint(Instant, PointZ, 4326) 'SRID=4326;Point(0 1 0)@2000-01-01');
                      asewkt                      
--------------------------------------------------
 SRID=4326;POINT Z (0 1 0)@2000-01-01 00:00:00+00
(1 row)

SELECT asewkt(tgeompoint '{Point(0 1)@2000-01-01, Point(1 1)@2000-01-02}');
                                 asewkt                                 
------------------------------------------------------------------------
 {POINT(0 1)@2000-01-01 00:00:00+00, POINT(1 1)@2000-01-02 00:00:00+00}
(1 row)

SELECT asewkt(tgeompoint '{Point(0 1 1)@2000-01-01, Point(1 1 1)@2000-01-02}');
                                      asewkt                                      
----------------------------------------------------------------------------------
 {POINT Z (0 1 1)@2000-01-01 00:00:00+00, POINT Z (1 1 1)@2000-01-02 00:00:00+00}
(1 row)

SELECT asewkt(tgeompoint(InstantSet) '{Point(0 1)@2000-01-01, Point(1 1)@2000-01-02}');
                                 asewkt                                 
------------------------------------------------------------------------
 {POINT(0 1)@2000-01-01 00:00:00+00, POINT(1 1)@2000-01-02 00:00:00+00}
(1 row)

SELECT asewkt(tgeompoint(InstantSet) '{Point(0 1 1)@2000-01-01, Point(1 1 1)@2000-01-02}');
                                      asewkt                                      
----------------------------------------------------------------------------------
 {POINT Z (0 1 1)@2000-01-01 00:00:00+00, POINT Z (1 1 1)@2000-01-02 00:00:00+00}
(1 row)

SELECT asewkt(tgeompoint(InstantSet, Point) '{Point(0 1)@2000-01-01, Point(1 1)@2000-01-02}');
                                 asewkt                                 
------------------------------------------------------------------------
 {POINT(0 1)@2000-01-01 00:00:00+00, POINT(1 1)@2000-01-02 00:00:00+00}
(1 row)

SELECT asewkt(tgeompoint(InstantSet, PointZ) '{Point(0 1 0)@2000-01-01, Point(1 1 1)@2000-01-02}');
                                      asewkt                                      
----------------------------------------------------------------------------------
 {POINT Z (0 1 0)@2000-01-01 00:00:00+00, POINT Z (1 1 1)@2000-01-02 00:00:00+00}
(1 row)

SELECT asewkt(tgeompoint(InstantSet, Point, 4326) 'SRID=4326;{Point(0 1)@2000-01-01, Point(1 1)@2000-01-02}');
                                      asewkt                                      
----------------------------------------------------------------------------------
 SRID=4326;{POINT(0 1)@2000-01-01 00:00:00+00, POINT(1 1)@2000-01-02 00:00:00+00}
(1 row)

SELECT asewkt(tgeompoint(InstantSet, PointZ, 4326) 'SRID=4326;{Point(0 1 0)@2000-01-01, Point(1 1 1)@2000-01-02}');
                                           asewkt                                           
--------------------------------------------------------------------------------------------
 SRID=4326;{POINT Z (0 1 0)@2000-01-01 00:00:00+00, POINT Z (1 1 1)@2000-01-02 00:00:00+00}
(1 row)

SELECT asewkt(tgeompoint '[Point(0 1)@2000-01-01, Point(1 1)@2000-01-02]');
                                 asewkt                                 
------------------------------------------------------------------------
 [POINT(0 1)@2000-01-01 00:00:00+00, POINT(1 1)@2000-01-02 00:00:00+00]
(1 row)

SELECT asewkt(tgeompoint '[Point(0 1 1)@2000-01-01, Point(1 1 1)@2000-01-02]');
                                      asewkt                                      
----------------------------------------------------------------------------------
 [POINT Z (0 1 1)@2000-01-01 00:00:00+00, POINT Z (1 1 1)@2000-01-02 00:00:00+00]
(1 row)

SELECT asewkt(tgeompoint(Sequence) '[Point(0 1)@2000-01-01, Point(1 1)@2000-01-02]');
                                 asewkt                                 
------------------------------------------------------------------------
 [POINT(0 1)@2000-01-01 00:00:00+00, POINT(1 1)@2000-01-02 00:00:00+00]
(1 row)

SELECT asewkt(tgeompoint(Sequence) '[Point(0 1 1)@2000-01-01, Point(1 1 1)@2000-01-02]');
                                      asewkt                                      
----------------------------------------------------------------------------------
 [POINT Z (0 1 1)@2000-01-01 00:00:00+00, POINT Z (1 1 1)@2000-01-02 00:00:00+00]
(1 row)

SELECT asewkt(tgeompoint(Sequence, Point) '[Point(0 1)@2000-01-01, Point(1 1)@2000-01-02]');
                                 asewkt                                 
------------------------------------------------------------------------
 [POINT(0 1)@2000-01-01 00:00:00+00, POINT(1 1)@2000-01-02 00:00:00+00]
(1 row)

SELECT asewkt(tgeompoint(Sequence, PointZ) '[Point(0 1 0)@2000-01-01, Point(1 1 1)@2000-01-02]');
                                      asewkt                                      
----------------------------------------------------------------------------------
 [POINT Z (0 1 0)@2000-01-01 00:00:00+00, POINT Z (1 1 1)@2000-01-02 00:00:00+00]
(1 row)

SELECT asewkt(tgeompoint(Sequence, Point, 4326) 'SRID=4326;[Point(0 1)@2000-01-01, Point(1 1)@2000-01-02]');
                                      asewkt                                      
----------------------------------------------------------------------------------
 SRID=4326;[POINT(0 1)@2000-01-01 00:00:00+00, POINT(1 1)@2000-01-02 00:00:00+00]
(1 row)

SELECT asewkt(tgeompoint(Sequence, PointZ, 4326) 'SRID=4326;[Point(0 1 0)@2000-01-01, Point(1 1 1)@2000-01-02]');
                                           asewkt                                           
--------------------------------------------------------------------------------------------
 SRID=4326;[POINT Z (0 1 0)@2000-01-01 00:00:00+00, POINT Z (1 1 1)@2000-01-02 00:00:00+00]
(1 row)

SELECT asewkt(tgeompoint '{[Point(0 1)@2000-01-01, Point(1 1)@2000-01-02],
	[Point(0 1)@2000-01-03, Point(1 1)@2000-01-04]}');
                                                                      asewkt                                                                      
--------------------------------------------------------------------------------------------------------------------------------------------------
 {[POINT(0 1)@2000-01-01 00:00:00+00, POINT(1 1)@2000-01-02 00:00:00+00], [POINT(0 1)@2000-01-03 00:00:00+00, POINT(1 1)@2000-01-04 00:00:00+00]}
(1 row)

SELECT asewkt(tgeompoint '{[Point(0 1 0)@2000-01-01, Point(1 1 1)@2000-01-02],
	[Point(0 1 0)@2000-01-03, Point(1 1 1)@2000-01-04]}');
                                                                                asewkt                                                                                
----------------------------------------------------------------------------------------------------------------------------------------------------------------------
 {[POINT Z (0 1 0)@2000-01-01 00:00:00+00, POINT Z (1 1 1)@2000-01-02 00:00:00+00], [POINT Z (0 1 0)@2000-01-03 00:00:00+00, POINT Z (1 1 1)@2000-01-04 00:00:00+00]}
(1 row)

SELECT asewkt(tgeompoint(SequenceSet) '{[Point(0 1)@2000-01-01, Point(1 1)@2000-01-02],
	[Point(0 1)@2000-01-03, Point(1 1)@2000-01-04]}');
                                                                      asewkt                                                                      
--------------------------------------------------------------------------------------------------------------------------------------------------
 {[POINT(0 1)@2000-01-01 00:00:00+00, POINT(1 1)@2000-01-02 00:00:00+00], [POINT(0 1)@2000-01-03 00:00:00+00, POINT(1 1)@2000-01-04 00:00:00+00]}
(1 row)

SELECT asewkt(tgeompoint(SequenceSet) '{[Point(0 1 0)@2000-01-01, Point(1 1 1)@2000-01-02],
	[Point(0 1 0)@2000-01-03, Point(1 1 1)@2000-01-04]}');
                                                                                asewkt                                                                                
----------------------------------------------------------------------------------------------------------------------------------------------------------------------
 {[POINT Z (0 1 0)@2000-01-01 00:00:00+00, POINT Z (1 1 1)@2000-01-02 00:00:00+00], [POINT Z (0 1 0)@2000-01-03 00:00:00+00, POINT Z (1 1 1)@2000-01-04 00:00:00+00]}
(1 row)

SELECT asewkt(tgeompoint(SequenceSet, Point) '{[Point(0 1)@2000-01-01, Point(1 1)@2000-01-02],
	[Point(0 1)@2000-01-03, Point(1 1)@2000-01-04]}');
                                                                      asewkt                                                                      
--------------------------------------------------------------------------------------------------------------------------------------------------
 {[POINT(0 1)@2000-01-01 00:00:00+00, POINT(1 1)@2000-01-02 00:00:00+00], [POINT(0 1)@2000-01-03 00:00:00+00, POINT(1 1)@2000-01-04 00:00:00+00]}
(1 row)

SELECT asewkt(tgeompoint(SequenceSet, PointZ) '{[Point(0 1 0)@2000-01-01, Point(1 1 1)@2000-01-02],
	[Point(0 1 0)@2000-01-03, Point(1 1 1)@2000-01-04]}');
                                                                                asewkt                                                                                
----------------------------------------------------------------------------------------------------------------------------------------------------------------------
 {[POINT Z (0 1 0)@2000-01-01 00:00:00+00, POINT Z (1 1 1)@2000-01-02 00:00:00+00], [POINT Z (0 1 0)@2000-01-03 00:00:00+00, POINT Z (1 1 1)@2000-01-04 00:00:00+00]}
(1 row)

SELECT asewkt(tgeompoint(SequenceSet, Point, 4326) 'SRID=4326;{[Point(0 1)@2000-01-01, Point(1 1)@2000-01-02],
	[Point(0 1)@2000-01-03, Point(1 1)@2000-01-04]}');
                                                                           asewkt                                                                           
------------------------------------------------------------------------------------------------------------------------------------------------------------
 SRID=4326;{[POINT(0 1)@2000-01-01 00:00:00+00, POINT(1 1)@2000-01-02 00:00:00+00], [POINT(0 1)@2000-01-03 00:00:00+00, POINT(1 1)@2000-01-04 00:00:00+00]}
(1 row)

SELECT asewkt(tgeompoint(SequenceSet, PointZ, 4326) 'SRID=4326;{[Point(0 1 0)@2000-01-01, Point(1 1 1)@2000-01-02],
	[Point(0 1 0)@2000-01-03, Point(1 1 1)@2000-01-04]}');
                                                                                     asewkt                                                                                     
--------------------------------------------------------------------------------------------------------------------------------------------------------------------------------
 SRID=4326;{[POINT Z (0 1 0)@2000-01-01 00:00:00+00, POINT Z (1 1 1)@2000-01-02 00:00:00+00], [POINT Z (0 1 0)@2000-01-03 00:00:00+00, POINT Z (1 1 1)@2000-01-04 00:00:00+00]}
(1 row)

/* Errors */
SELECT asewkt(tgeompoint(Instant, PointZ) 'Point(0 1)@2000-01-01');
ERROR:  Column has Z dimension but temporal point does not
SELECT asewkt(tgeompoint(Instant, Point, 4326) 'Point(0 1)@2000-01-01');
ERROR:  Temporal point SRID (0) does not match column SRID (4326)
SELECT asewkt(tgeompoint(Instant, Point, 4326) 'SRID=5434;Point(0 1)@2000-01-01');
ERROR:  Temporal point SRID (5434) does not match column SRID (4326)
SELECT asewkt(tgeompoint(InstantSet, Point) 'Point(0 1)@2000-01-01');
ERROR:  Temporal type (Instant) does not match column type (InstantSet)
SELECT asewkt(tgeompoint(InstantSet, PointZ) 'Point(0 1)@2000-01-01');
ERROR:  Temporal type (Instant) does not match column type (InstantSet)
SELECT asewkt(tgeompoint(Sequence, Point) 'Point(0 1)@2000-01-01');
ERROR:  Temporal type (Instant) does not match column type (Sequence)
SELECT asewkt(tgeompoint(Sequence, PointZ) 'Point(0 1)@2000-01-01');
ERROR:  Temporal type (Instant) does not match column type (Sequence)
SELECT asewkt(tgeompoint(SequenceSet, Point) 'Point(0 1)@2000-01-01');
ERROR:  Temporal type (Instant) does not match column type (SequenceSet)
SELECT asewkt(tgeompoint(SequenceSet, PointZ) 'Point(0 1)@2000-01-01');
ERROR:  Temporal type (Instant) does not match column type (SequenceSet)
SELECT asewkt(tgeompoint(Instant, Point) 'Point(0 1 0)@2000-01-01');
ERROR:  Temporal type has Z dimension but column does not
SELECT asewkt(tgeompoint(Instant, PointZ, 4326) 'Point(0 1 0)@2000-01-01');
ERROR:  Temporal point SRID (0) does not match column SRID (4326)
SELECT asewkt(tgeompoint(Instant, PointZ, 4326) 'SRID=5434;Point(0 1 0)@2000-01-01');
ERROR:  Temporal point SRID (5434) does not match column SRID (4326)
SELECT asewkt(tgeompoint(InstantSet, Point) 'Point(0 1 0)@2000-01-01');
ERROR:  Temporal type (Instant) does not match column type (InstantSet)
SELECT asewkt(tgeompoint(InstantSet, PointZ) 'Point(0 1 0)@2000-01-01');
ERROR:  Temporal type (Instant) does not match column type (InstantSet)
SELECT asewkt(tgeompoint(Sequence, Point) 'Point(0 1 0)@2000-01-01');
ERROR:  Temporal type (Instant) does not match column type (Sequence)
SELECT asewkt(tgeompoint(Sequence, PointZ) 'Point(0 1 0)@2000-01-01');
ERROR:  Temporal type (Instant) does not match column type (Sequence)
SELECT asewkt(tgeompoint(SequenceSet, Point) 'Point(0 1 0)@2000-01-01');
ERROR:  Temporal type (Instant) does not match column type (SequenceSet)
SELECT asewkt(tgeompoint(SequenceSet, PointZ) 'Point(0 1 0)@2000-01-01');
ERROR:  Temporal type (Instant) does not match column type (SequenceSet)
SELECT asewkt(tgeompoint(Instant, Point) '{Point(0 1)@2000-01-01, Point(1 1)@2000-01-02}');
ERROR:  Temporal type (InstantSet) does not match column type (Instant)
SELECT asewkt(tgeompoint(Instant, PointZ) '{Point(0 1)@2000-01-01, Point(1 1)@2000-01-02}');
ERROR:  Temporal type (InstantSet) does not match column type (Instant)
SELECT asewkt(tgeompoint(InstantSet, Point, 4326) '{Point(0 1)@2000-01-01, Point(1 1)@2000-01-02}');
ERROR:  Temporal point SRID (0) does not match column SRID (4326)
SELECT asewkt(tgeompoint(InstantSet, Point, 4326) 'SRID=5434;{Point(0 1)@2000-01-01, Point(1 1)@2000-01-02}');
ERROR:  Temporal point SRID (5434) does not match column SRID (4326)
SELECT asewkt(tgeompoint(InstantSet, PointZ) '{Point(0 1)@2000-01-01, Point(1 1)@2000-01-02}');
ERROR:  Column has Z dimension but temporal point does not
SELECT asewkt(tgeompoint(Sequence, Point) '{Point(0 1)@2000-01-01, Point(1 1)@2000-01-02}');
ERROR:  Temporal type (InstantSet) does not match column type (Sequence)
SELECT asewkt(tgeompoint(Sequence, PointZ) '{Point(0 1)@2000-01-01, Point(1 1)@2000-01-02}');
ERROR:  Temporal type (InstantSet) does not match column type (Sequence)
SELECT asewkt(tgeompoint(SequenceSet, Point) '{Point(0 1)@2000-01-01, Point(1 1)@2000-01-02}');
ERROR:  Temporal type (InstantSet) does not match column type (SequenceSet)
SELECT asewkt(tgeompoint(SequenceSet, PointZ) '{Point(0 1)@2000-01-01, Point(1 1)@2000-01-02}');
ERROR:  Temporal type (InstantSet) does not match column type (SequenceSet)
SELECT asewkt(tgeompoint(Instant, Point) '{Point(0 1 0)@2000-01-01, Point(1 1 1)@2000-01-02}');
ERROR:  Temporal type (InstantSet) does not match column type (Instant)
SELECT asewkt(tgeompoint(Instant, PointZ) '{Point(0 1 0)@2000-01-01, Point(1 1 1)@2000-01-02}');
ERROR:  Temporal type (InstantSet) does not match column type (Instant)
SELECT asewkt(tgeompoint(InstantSet, Point) '{Point(0 1 0)@2000-01-01, Point(1 1 1)@2000-01-02}');
ERROR:  Temporal type has Z dimension but column does not
SELECT asewkt(tgeompoint(InstantSet, PointZ, 4326) '{Point(0 1 0)@2000-01-01, Point(1 1 1)@2000-01-02}');
ERROR:  Temporal point SRID (0) does not match column SRID (4326)
SELECT asewkt(tgeompoint(InstantSet, PointZ, 4326) 'SRID=5434;{Point(0 1 0)@2000-01-01, Point(1 1 1)@2000-01-02}');
ERROR:  Temporal point SRID (5434) does not match column SRID (4326)
SELECT asewkt(tgeompoint(Sequence, Point) '{Point(0 1 0)@2000-01-01, Point(1 1 1)@2000-01-02}');
ERROR:  Temporal type (InstantSet) does not match column type (Sequence)
SELECT asewkt(tgeompoint(Sequence, PointZ) '{Point(0 1 0)@2000-01-01, Point(1 1 1)@2000-01-02}');
ERROR:  Temporal type (InstantSet) does not match column type (Sequence)
SELECT asewkt(tgeompoint(SequenceSet, Point) '{Point(0 1 0)@2000-01-01, Point(1 1 1)@2000-01-02}');
ERROR:  Temporal type (InstantSet) does not match column type (SequenceSet)
SELECT asewkt(tgeompoint(SequenceSet, PointZ) '{Point(0 1 0)@2000-01-01, Point(1 1 1)@2000-01-02}');
ERROR:  Temporal type (InstantSet) does not match column type (SequenceSet)
SELECT asewkt(tgeompoint(Instant, Point) '[Point(0 1)@2000-01-01, Point(1 1)@2000-01-02]');
ERROR:  Temporal type (Sequence) does not match column type (Instant)
SELECT asewkt(tgeompoint(Instant, PointZ) '[Point(0 1)@2000-01-01, Point(1 1)@2000-01-02]');
ERROR:  Temporal type (Sequence) does not match column type (Instant)
SELECT asewkt(tgeompoint(InstantSet, Point) '[Point(0 1)@2000-01-01, Point(1 1)@2000-01-02]');
ERROR:  Temporal type (Sequence) does not match column type (InstantSet)
SELECT asewkt(tgeompoint(InstantSet, PointZ) '[Point(0 1)@2000-01-01, Point(1 1)@2000-01-02]');
ERROR:  Temporal type (Sequence) does not match column type (InstantSet)
SELECT asewkt(tgeompoint(Sequence, Point, 4326) '[Point(0 1)@2000-01-01, Point(1 1)@2000-01-02]');
ERROR:  Temporal point SRID (0) does not match column SRID (4326)
SELECT asewkt(tgeompoint(Sequence, Point, 4326) 'SRID=5434;[Point(0 1)@2000-01-01, Point(1 1)@2000-01-02]');
ERROR:  Temporal point SRID (5434) does not match column SRID (4326)
SELECT asewkt(tgeompoint(Sequence, PointZ) '[Point(0 1)@2000-01-01, Point(1 1)@2000-01-02]');
ERROR:  Column has Z dimension but temporal point does not
SELECT asewkt(tgeompoint(SequenceSet, Point) '[Point(0 1)@2000-01-01, Point(1 1)@2000-01-02]');
ERROR:  Temporal type (Sequence) does not match column type (SequenceSet)
SELECT asewkt(tgeompoint(SequenceSet, PointZ) '[Point(0 1)@2000-01-01, Point(1 1)@2000-01-02]');
ERROR:  Temporal type (Sequence) does not match column type (SequenceSet)
SELECT asewkt(tgeompoint(Instant, Point) '[Point(0 1 0)@2000-01-01, Point(1 1 1)@2000-01-02]');
ERROR:  Temporal type (Sequence) does not match column type (Instant)
SELECT asewkt(tgeompoint(Instant, PointZ) '[Point(0 1 0)@2000-01-01, Point(1 1 1)@2000-01-02]');
ERROR:  Temporal type (Sequence) does not match column type (Instant)
SELECT asewkt(tgeompoint(InstantSet, Point) '[Point(0 1 0)@2000-01-01, Point(1 1 1)@2000-01-02]');
ERROR:  Temporal type (Sequence) does not match column type (InstantSet)
SELECT asewkt(tgeompoint(InstantSet, PointZ) '[Point(0 1 0)@2000-01-01, Point(1 1 1)@2000-01-02]');
ERROR:  Temporal type (Sequence) does not match column type (InstantSet)
SELECT asewkt(tgeompoint(Sequence, Point) '[Point(0 1 0)@2000-01-01, Point(1 1 1)@2000-01-02]');
ERROR:  Temporal type has Z dimension but column does not
SELECT asewkt(tgeompoint(Sequence, PointZ, 4326) '[Point(0 1 0)@2000-01-01, Point(1 1 1)@2000-01-02]');
ERROR:  Temporal point SRID (0) does not match column SRID (4326)
SELECT asewkt(tgeompoint(Sequence, PointZ, 4326) 'SRID=5434;[Point(0 1 0)@2000-01-01, Point(1 1 1)@2000-01-02]');
ERROR:  Temporal point SRID (5434) does not match column SRID (4326)
SELECT asewkt(tgeompoint(SequenceSet, Point) '[Point(0 1 0)@2000-01-01, Point(1 1 1)@2000-01-02]');
ERROR:  Temporal type (Sequence) does not match column type (SequenceSet)
SELECT asewkt(tgeompoint(SequenceSet, PointZ) '[Point(0 1 0)@2000-01-01, Point(1 1 1)@2000-01-02]');
ERROR:  Temporal type (Sequence) does not match column type (SequenceSet)
SELECT asewkt(tgeompoint(Instant, Point) '{[Point(0 1)@2000-01-01, Point(1 1)@2000-01-02],
	[Point(0 1)@2000-01-03, Point(1 1)@2000-01-04]}');
ERROR:  Temporal type (SequenceSet) does not match column type (Instant)
SELECT asewkt(tgeompoint(Instant, PointZ) '{[Point(0 1)@2000-01-01, Point(1 1)@2000-01-02],
	[Point(0 1)@2000-01-03, Point(1 1)@2000-01-04]}');
ERROR:  Temporal type (SequenceSet) does not match column type (Instant)
SELECT asewkt(tgeompoint(InstantSet, Point) '{[Point(0 1)@2000-01-01, Point(1 1)@2000-01-02],
	[Point(0 1)@2000-01-03, Point(1 1)@2000-01-04]}');
ERROR:  Temporal type (SequenceSet) does not match column type (InstantSet)
SELECT asewkt(tgeompoint(InstantSet, PointZ) '{[Point(0 1)@2000-01-01, Point(1 1)@2000-01-02],
	[Point(0 1)@2000-01-03, Point(1 1)@2000-01-04]}');
ERROR:  Temporal type (SequenceSet) does not match column type (InstantSet)
SELECT asewkt(tgeompoint(Sequence, Point) '{[Point(0 1)@2000-01-01, Point(1 1)@2000-01-02],
	[Point(0 1)@2000-01-03, Point(1 1)@2000-01-04]}');
ERROR:  Temporal type (SequenceSet) does not match column type (Sequence)
SELECT asewkt(tgeompoint(Sequence, PointZ) '{[Point(0 1)@2000-01-01, Point(1 1)@2000-01-02],
	[Point(0 1)@2000-01-03, Point(1 1)@2000-01-04]}');
ERROR:  Temporal type (SequenceSet) does not match column type (Sequence)
SELECT asewkt(tgeompoint(SequenceSet, Point, 4326) '{[Point(0 1)@2000-01-01, Point(1 1)@2000-01-02],
	[Point(0 1)@2000-01-03, Point(1 1)@2000-01-04]}');
ERROR:  Temporal point SRID (0) does not match column SRID (4326)
SELECT asewkt(tgeompoint(SequenceSet, Point, 4326) 'SRID=5434;{[Point(0 1)@2000-01-01, Point(1 1)@2000-01-02],
	[Point(0 1)@2000-01-03, Point(1 1)@2000-01-04]}');
ERROR:  Temporal point SRID (5434) does not match column SRID (4326)
SELECT asewkt(tgeompoint(SequenceSet, PointZ) '{[Point(0 1)@2000-01-01, Point(1 1)@2000-01-02],
	[Point(0 1)@2000-01-03, Point(1 1)@2000-01-04]}');
ERROR:  Column has Z dimension but temporal point does not
SELECT asewkt(tgeompoint(Instant, Point) '{[Point(0 1 0)@2000-01-01, Point(1 1 1)@2000-01-02],
	[Point(0 1 0)@2000-01-03, Point(1 1 1)@2000-01-04]}');
ERROR:  Temporal type (SequenceSet) does not match column type (Instant)
SELECT asewkt(tgeompoint(Instant, PointZ) '{[Point(0 1 0)@2000-01-01, Point(1 1 1)@2000-01-02],
	[Point(0 1 0)@2000-01-03, Point(1 1 1)@2000-01-04]}');
ERROR:  Temporal type (SequenceSet) does not match column type (Instant)
SELECT asewkt(tgeompoint(InstantSet, Point) '{[Point(0 1 0)@2000-01-01, Point(1 1 1)@2000-01-02],
	[Point(0 1 0)@2000-01-03, Point(1 1 1)@2000-01-04]}');
ERROR:  Temporal type (SequenceSet) does not match column type (InstantSet)
SELECT asewkt(tgeompoint(InstantSet, PointZ) '{[Point(0 1 0)@2000-01-01, Point(1 1 1)@2000-01-02],
	[Point(0 1 0)@2000-01-03, Point(1 1 1)@2000-01-04]}');
ERROR:  Temporal type (SequenceSet) does not match column type (InstantSet)
SELECT asewkt(tgeompoint(Sequence, Point) '{[Point(0 1 0)@2000-01-01, Point(1 1 1)@2000-01-02],
	[Point(0 1 0)@2000-01-03, Point(1 1 1)@2000-01-04]}');
ERROR:  Temporal type (SequenceSet) does not match column type (Sequence)
SELECT asewkt(tgeompoint(Sequence, PointZ) '{[Point(0 1 0)@2000-01-01, Point(1 1 1)@2000-01-02],
	[Point(0 1 0)@2000-01-03, Point(1 1 1)@2000-01-04]}');
ERROR:  Temporal type (SequenceSet) does not match column type (Sequence)
SELECT asewkt(tgeompoint(SequenceSet, Point) '{[Point(0 1 0)@2000-01-01, Point(1 1 1)@2000-01-02],
	[Point(0 1 0)@2000-01-03, Point(1 1 1)@2000-01-04]}');
ERROR:  Temporal type has Z dimension but column does not
SELECT asewkt(tgeompoint(SequenceSet, PointZ, 4326) '{[Point(0 1 0)@2000-01-01, Point(1 1 1)@2000-01-02],
	[Point(0 1 0)@2000-01-03, Point(1 1 1)@2000-01-04]}');
ERROR:  Temporal point SRID (0) does not match column SRID (4326)
SELECT asewkt(tgeompoint(SequenceSet, PointZ, 4326) 'SRID=5434;{[Point(0 1 0)@2000-01-01, Point(1 1 1)@2000-01-02],
	[Point(0 1 0)@2000-01-03, Point(1 1 1)@2000-01-04]}');
ERROR:  Temporal point SRID (5434) does not match column SRID (4326)
SELECT asewkt(tgeogpoint(Instant, Point) 'Point(0 1)@2000-01-01');
                   asewkt                    
---------------------------------------------
 SRID=4326;POINT(0 1)@2000-01-01 00:00:00+00
(1 row)

SELECT asewkt(tgeogpoint(Instant, PointZ) 'Point(0 1 0)@2000-01-01');
                      asewkt                      
--------------------------------------------------
 SRID=4326;POINT Z (0 1 0)@2000-01-01 00:00:00+00
(1 row)

SELECT asewkt(tgeogpoint(InstantSet, Point) '{Point(0 1)@2000-01-01, Point(1 1)@2000-01-02}');
                                      asewkt                                      
----------------------------------------------------------------------------------
 SRID=4326;{POINT(0 1)@2000-01-01 00:00:00+00, POINT(1 1)@2000-01-02 00:00:00+00}
(1 row)

SELECT asewkt(tgeogpoint(InstantSet, PointZ) '{Point(0 1 0)@2000-01-01, Point(1 1 1)@2000-01-02}');
                                           asewkt                                           
--------------------------------------------------------------------------------------------
 SRID=4326;{POINT Z (0 1 0)@2000-01-01 00:00:00+00, POINT Z (1 1 1)@2000-01-02 00:00:00+00}
(1 row)

SELECT asewkt(tgeogpoint(Sequence, Point) '[Point(0 1)@2000-01-01, Point(1 1)@2000-01-02]');
                                      asewkt                                      
----------------------------------------------------------------------------------
 SRID=4326;[POINT(0 1)@2000-01-01 00:00:00+00, POINT(1 1)@2000-01-02 00:00:00+00]
(1 row)

SELECT asewkt(tgeogpoint(Sequence, PointZ) '[Point(0 1 0)@2000-01-01, Point(1 1 1)@2000-01-02]');
                                           asewkt                                           
--------------------------------------------------------------------------------------------
 SRID=4326;[POINT Z (0 1 0)@2000-01-01 00:00:00+00, POINT Z (1 1 1)@2000-01-02 00:00:00+00]
(1 row)

SELECT asewkt(tgeogpoint(SequenceSet, Point) '{[Point(0 1)@2000-01-01, Point(1 1)@2000-01-02],
	[Point(0 1)@2000-01-03, Point(1 1)@2000-01-04]}');
                                                                           asewkt                                                                           
------------------------------------------------------------------------------------------------------------------------------------------------------------
 SRID=4326;{[POINT(0 1)@2000-01-01 00:00:00+00, POINT(1 1)@2000-01-02 00:00:00+00], [POINT(0 1)@2000-01-03 00:00:00+00, POINT(1 1)@2000-01-04 00:00:00+00]}
(1 row)

SELECT asewkt(tgeogpoint(SequenceSet, PointZ) '{[Point(0 1 0)@2000-01-01, Point(1 1 1)@2000-01-02],
	[Point(0 1 0)@2000-01-03, Point(1 1 1)@2000-01-04]}');
                                                                                     asewkt                                                                                     
--------------------------------------------------------------------------------------------------------------------------------------------------------------------------------
 SRID=4326;{[POINT Z (0 1 0)@2000-01-01 00:00:00+00, POINT Z (1 1 1)@2000-01-02 00:00:00+00], [POINT Z (0 1 0)@2000-01-03 00:00:00+00, POINT Z (1 1 1)@2000-01-04 00:00:00+00]}
(1 row)

/* Errors */
SELECT asewkt(tgeogpoint(Instant, PointZ) 'Point(0 1)@2000-01-01');
ERROR:  Column has Z dimension but temporal point does not
SELECT asewkt(tgeogpoint(InstantSet, Point) 'Point(0 1)@2000-01-01');
ERROR:  Temporal type (Instant) does not match column type (InstantSet)
SELECT asewkt(tgeogpoint(InstantSet, PointZ) 'Point(0 1)@2000-01-01');
ERROR:  Temporal type (Instant) does not match column type (InstantSet)
SELECT asewkt(tgeogpoint(Sequence, Point) 'Point(0 1)@2000-01-01');
ERROR:  Temporal type (Instant) does not match column type (Sequence)
SELECT asewkt(tgeogpoint(Sequence, PointZ) 'Point(0 1)@2000-01-01');
ERROR:  Temporal type (Instant) does not match column type (Sequence)
SELECT asewkt(tgeogpoint(SequenceSet, Point) 'Point(0 1)@2000-01-01');
ERROR:  Temporal type (Instant) does not match column type (SequenceSet)
SELECT asewkt(tgeogpoint(SequenceSet, PointZ) 'Point(0 1)@2000-01-01');
ERROR:  Temporal type (Instant) does not match column type (SequenceSet)
SELECT asewkt(tgeogpoint(Instant, Point) 'Point(0 1 0)@2000-01-01');
ERROR:  Temporal type has Z dimension but column does not
SELECT asewkt(tgeogpoint(InstantSet, Point) 'Point(0 1 0)@2000-01-01');
ERROR:  Temporal type (Instant) does not match column type (InstantSet)
SELECT asewkt(tgeogpoint(InstantSet, PointZ) 'Point(0 1 0)@2000-01-01');
ERROR:  Temporal type (Instant) does not match column type (InstantSet)
SELECT asewkt(tgeogpoint(Sequence, Point) 'Point(0 1 0)@2000-01-01');
ERROR:  Temporal type (Instant) does not match column type (Sequence)
SELECT asewkt(tgeogpoint(Sequence, PointZ) 'Point(0 1 0)@2000-01-01');
ERROR:  Temporal type (Instant) does not match column type (Sequence)
SELECT asewkt(tgeogpoint(SequenceSet, Point) 'Point(0 1 0)@2000-01-01');
ERROR:  Temporal type (Instant) does not match column type (SequenceSet)
SELECT asewkt(tgeogpoint(SequenceSet, PointZ) 'Point(0 1 0)@2000-01-01');
ERROR:  Temporal type (Instant) does not match column type (SequenceSet)
SELECT asewkt(tgeogpoint(Instant, Point) '{Point(0 1)@2000-01-01, Point(1 1)@2000-01-02}');
ERROR:  Temporal type (InstantSet) does not match column type (Instant)
SELECT asewkt(tgeogpoint(Instant, PointZ) '{Point(0 1)@2000-01-01, Point(1 1)@2000-01-02}');
ERROR:  Temporal type (InstantSet) does not match column type (Instant)
SELECT asewkt(tgeogpoint(InstantSet, PointZ) '{Point(0 1)@2000-01-01, Point(1 1)@2000-01-02}');
ERROR:  Column has Z dimension but temporal point does not
SELECT asewkt(tgeogpoint(Sequence, Point) '{Point(0 1)@2000-01-01, Point(1 1)@2000-01-02}');
ERROR:  Temporal type (InstantSet) does not match column type (Sequence)
SELECT asewkt(tgeogpoint(Sequence, PointZ) '{Point(0 1)@2000-01-01, Point(1 1)@2000-01-02}');
ERROR:  Temporal type (InstantSet) does not match column type (Sequence)
SELECT asewkt(tgeogpoint(SequenceSet, Point) '{Point(0 1)@2000-01-01, Point(1 1)@2000-01-02}');
ERROR:  Temporal type (InstantSet) does not match column type (SequenceSet)
SELECT asewkt(tgeogpoint(SequenceSet, PointZ) '{Point(0 1)@2000-01-01, Point(1 1)@2000-01-02}');
ERROR:  Temporal type (InstantSet) does not match column type (SequenceSet)
SELECT asewkt(tgeogpoint(Instant, Point) '{Point(0 1 0)@2000-01-01, Point(1 1 1)@2000-01-02}');
ERROR:  Temporal type (InstantSet) does not match column type (Instant)
SELECT asewkt(tgeogpoint(Instant, PointZ) '{Point(0 1 0)@2000-01-01, Point(1 1 1)@2000-01-02}');
ERROR:  Temporal type (InstantSet) does not match column type (Instant)
SELECT asewkt(tgeogpoint(InstantSet, Point) '{Point(0 1 0)@2000-01-01, Point(1 1 1)@2000-01-02}');
ERROR:  Temporal type has Z dimension but column does not
SELECT asewkt(tgeogpoint(Sequence, Point) '{Point(0 1 0)@2000-01-01, Point(1 1 1)@2000-01-02}');
ERROR:  Temporal type (InstantSet) does not match column type (Sequence)
SELECT asewkt(tgeogpoint(Sequence, PointZ) '{Point(0 1 0)@2000-01-01, Point(1 1 1)@2000-01-02}');
ERROR:  Temporal type (InstantSet) does not match column type (Sequence)
SELECT asewkt(tgeogpoint(SequenceSet, Point) '{Point(0 1 0)@2000-01-01, Point(1 1 1)@2000-01-02}');
ERROR:  Temporal type (InstantSet) does not match column type (SequenceSet)
SELECT asewkt(tgeogpoint(SequenceSet, PointZ) '{Point(0 1 0)@2000-01-01, Point(1 1 1)@2000-01-02}');
ERROR:  Temporal type (InstantSet) does not match column type (SequenceSet)
SELECT asewkt(tgeogpoint(Instant, Point) '[Point(0 1)@2000-01-01, Point(1 1)@2000-01-02]');
ERROR:  Temporal type (Sequence) does not match column type (Instant)
SELECT asewkt(tgeogpoint(Instant, PointZ) '[Point(0 1)@2000-01-01, Point(1 1)@2000-01-02]');
ERROR:  Temporal type (Sequence) does not match column type (Instant)
SELECT asewkt(tgeogpoint(InstantSet, Point) '[Point(0 1)@2000-01-01, Point(1 1)@2000-01-02]');
ERROR:  Temporal type (Sequence) does not match column type (InstantSet)
SELECT asewkt(tgeogpoint(InstantSet, PointZ) '[Point(0 1)@2000-01-01, Point(1 1)@2000-01-02]');
ERROR:  Temporal type (Sequence) does not match column type (InstantSet)
SELECT asewkt(tgeogpoint(Sequence, PointZ) '[Point(0 1)@2000-01-01, Point(1 1)@2000-01-02]');
ERROR:  Column has Z dimension but temporal point does not
SELECT asewkt(tgeogpoint(SequenceSet, Point) '[Point(0 1)@2000-01-01, Point(1 1)@2000-01-02]');
ERROR:  Temporal type (Sequence) does not match column type (SequenceSet)
SELECT asewkt(tgeogpoint(SequenceSet, PointZ) '[Point(0 1)@2000-01-01, Point(1 1)@2000-01-02]');
ERROR:  Temporal type (Sequence) does not match column type (SequenceSet)
SELECT asewkt(tgeogpoint(Instant, Point) '[Point(0 1 0)@2000-01-01, Point(1 1 1)@2000-01-02]');
ERROR:  Temporal type (Sequence) does not match column type (Instant)
SELECT asewkt(tgeogpoint(Instant, PointZ) '[Point(0 1 0)@2000-01-01, Point(1 1 1)@2000-01-02]');
ERROR:  Temporal type (Sequence) does not match column type (Instant)
SELECT asewkt(tgeogpoint(InstantSet, Point) '[Point(0 1 0)@2000-01-01, Point(1 1 1)@2000-01-02]');
ERROR:  Temporal type (Sequence) does not match column type (InstantSet)
SELECT asewkt(tgeogpoint(InstantSet, PointZ) '[Point(0 1 0)@2000-01-01, Point(1 1 1)@2000-01-02]');
ERROR:  Temporal type (Sequence) does not match column type (InstantSet)
SELECT asewkt(tgeogpoint(Sequence, Point) '[Point(0 1 0)@2000-01-01, Point(1 1 1)@2000-01-02]');
ERROR:  Temporal type has Z dimension but column does not
SELECT asewkt(tgeogpoint(SequenceSet, Point) '[Point(0 1 0)@2000-01-01, Point(1 1 1)@2000-01-02]');
ERROR:  Temporal type (Sequence) does not match column type (SequenceSet)
SELECT asewkt(tgeogpoint(SequenceSet, PointZ) '[Point(0 1 0)@2000-01-01, Point(1 1 1)@2000-01-02]');
ERROR:  Temporal type (Sequence) does not match column type (SequenceSet)
SELECT asewkt(tgeogpoint(Instant, Point) '{[Point(0 1)@2000-01-01, Point(1 1)@2000-01-02],
	[Point(0 1)@2000-01-03, Point(1 1)@2000-01-04]}');
ERROR:  Temporal type (SequenceSet) does not match column type (Instant)
SELECT asewkt(tgeogpoint(Instant, PointZ) '{[Point(0 1)@2000-01-01, Point(1 1)@2000-01-02],
	[Point(0 1)@2000-01-03, Point(1 1)@2000-01-04]}');
ERROR:  Temporal type (SequenceSet) does not match column type (Instant)
SELECT asewkt(tgeogpoint(InstantSet, Point) '{[Point(0 1)@2000-01-01, Point(1 1)@2000-01-02],
	[Point(0 1)@2000-01-03, Point(1 1)@2000-01-04]}');
ERROR:  Temporal type (SequenceSet) does not match column type (InstantSet)
SELECT asewkt(tgeogpoint(InstantSet, PointZ) '{[Point(0 1)@2000-01-01, Point(1 1)@2000-01-02],
	[Point(0 1)@2000-01-03, Point(1 1)@2000-01-04]}');
ERROR:  Temporal type (SequenceSet) does not match column type (InstantSet)
SELECT asewkt(tgeogpoint(Sequence, Point) '{[Point(0 1)@2000-01-01, Point(1 1)@2000-01-02],
	[Point(0 1)@2000-01-03, Point(1 1)@2000-01-04]}');
ERROR:  Temporal type (SequenceSet) does not match column type (Sequence)
SELECT asewkt(tgeogpoint(Sequence, PointZ) '{[Point(0 1)@2000-01-01, Point(1 1)@2000-01-02],
	[Point(0 1)@2000-01-03, Point(1 1)@2000-01-04]}');
ERROR:  Temporal type (SequenceSet) does not match column type (Sequence)
SELECT asewkt(tgeogpoint(SequenceSet, PointZ) '{[Point(0 1)@2000-01-01, Point(1 1)@2000-01-02],
	[Point(0 1)@2000-01-03, Point(1 1)@2000-01-04]}');
ERROR:  Column has Z dimension but temporal point does not
SELECT asewkt(tgeogpoint(Instant, Point) '{[Point(0 1 0)@2000-01-01, Point(1 1 1)@2000-01-02],
	[Point(0 1 0)@2000-01-03, Point(1 1 1)@2000-01-04]}');
ERROR:  Temporal type (SequenceSet) does not match column type (Instant)
SELECT asewkt(tgeogpoint(Instant, PointZ) '{[Point(0 1 0)@2000-01-01, Point(1 1 1)@2000-01-02],
	[Point(0 1 0)@2000-01-03, Point(1 1 1)@2000-01-04]}');
ERROR:  Temporal type (SequenceSet) does not match column type (Instant)
SELECT asewkt(tgeogpoint(InstantSet, Point) '{[Point(0 1 0)@2000-01-01, Point(1 1 1)@2000-01-02],
	[Point(0 1 0)@2000-01-03, Point(1 1 1)@2000-01-04]}');
ERROR:  Temporal type (SequenceSet) does not match column type (InstantSet)
SELECT asewkt(tgeogpoint(InstantSet, PointZ) '{[Point(0 1 0)@2000-01-01, Point(1 1 1)@2000-01-02],
	[Point(0 1 0)@2000-01-03, Point(1 1 1)@2000-01-04]}');
ERROR:  Temporal type (SequenceSet) does not match column type (InstantSet)
SELECT asewkt(tgeogpoint(Sequence, Point) '{[Point(0 1 0)@2000-01-01, Point(1 1 1)@2000-01-02],
	[Point(0 1 0)@2000-01-03, Point(1 1 1)@2000-01-04]}');
ERROR:  Temporal type (SequenceSet) does not match column type (Sequence)
SELECT asewkt(tgeogpoint(Sequence, PointZ) '{[Point(0 1 0)@2000-01-01, Point(1 1 1)@2000-01-02],
	[Point(0 1 0)@2000-01-03, Point(1 1 1)@2000-01-04]}');
ERROR:  Temporal type (SequenceSet) does not match column type (Sequence)
SELECT asewkt(tgeogpoint(SequenceSet, Point) '{[Point(0 1 0)@2000-01-01, Point(1 1 1)@2000-01-02],
	[Point(0 1 0)@2000-01-03, Point(1 1 1)@2000-01-04]}');
ERROR:  Temporal type has Z dimension but column does not
SELECT asewkt(tgeompointinst(ST_Point(1,1), '2012-01-01 08:00:00'));
              asewkt               
-----------------------------------
 POINT(1 1)@2012-01-01 08:00:00+00
(1 row)

SELECT asewkt(tgeompointinst(NULL, '2012-01-01 08:00:00'));
 asewkt 
--------
 
(1 row)

SELECT asewkt(tgeogpointinst(ST_Point(1,1), '2012-01-01 08:00:00'));
                   asewkt                    
---------------------------------------------
 SRID=4326;POINT(1 1)@2012-01-01 08:00:00+00
(1 row)

SELECT asewkt(tgeogpointinst(NULL, '2012-01-01 08:00:00'));
 asewkt 
--------
 
(1 row)

SELECT asewkt(tgeompointinst(geometry 'point empty', timestamp '2000-01-01'));
ERROR:  Only non empty point geometries accepted
SELECT asewkt(tgeogpointinst(geography 'point empty', timestamp '2000-01-01'));
ERROR:  Only non empty point geometries accepted
SELECT asewkt(tgeompointi(ARRAY[
tgeompointinst(ST_Point(1,1), '2012-01-01 08:00:00'),
tgeompointinst(ST_Point(2,2), '2012-01-01 08:10:00'),
tgeompointinst(ST_Point(1,1), '2012-01-01 08:20:00')
]));
                                                  asewkt                                                   
-----------------------------------------------------------------------------------------------------------
 {POINT(1 1)@2012-01-01 08:00:00+00, POINT(2 2)@2012-01-01 08:10:00+00, POINT(1 1)@2012-01-01 08:20:00+00}
(1 row)

SELECT asewkt(tgeogpointi(ARRAY[
tgeogpointinst(ST_Point(1,1), '2012-01-01 08:00:00'),
tgeogpointinst(ST_Point(2,2), '2012-01-01 08:10:00'),
tgeogpointinst(ST_Point(1,1), '2012-01-01 08:20:00')
]));
                                                       asewkt                                                        
---------------------------------------------------------------------------------------------------------------------
 SRID=4326;{POINT(1 1)@2012-01-01 08:00:00+00, POINT(2 2)@2012-01-01 08:10:00+00, POINT(1 1)@2012-01-01 08:20:00+00}
(1 row)

SELECT asewkt(tgeompointseq(ARRAY[
tgeompointinst(ST_Point(1,1), '2012-01-01 08:00:00'),
tgeompointinst(ST_Point(2,2), '2012-01-01 08:10:00'),
tgeompointinst(ST_Point(1,1), '2012-01-01 08:20:00')
]));
                                                  asewkt                                                   
-----------------------------------------------------------------------------------------------------------
 [POINT(1 1)@2012-01-01 08:00:00+00, POINT(2 2)@2012-01-01 08:10:00+00, POINT(1 1)@2012-01-01 08:20:00+00]
(1 row)

SELECT asewkt(tgeogpointseq(ARRAY[
tgeogpointinst(ST_Point(1,1), '2012-01-01 08:00:00'),
tgeogpointinst(ST_Point(2,2), '2012-01-01 08:10:00'),
tgeogpointinst(ST_Point(1,1), '2012-01-01 08:20:00')
]));
                                                       asewkt                                                        
---------------------------------------------------------------------------------------------------------------------
 SRID=4326;[POINT(1 1)@2012-01-01 08:00:00+00, POINT(2 2)@2012-01-01 08:10:00+00, POINT(1 1)@2012-01-01 08:20:00+00]
(1 row)

SELECT asewkt(tgeompoints(ARRAY[
tgeompointseq(ARRAY[
tgeompointinst(ST_Point(1,1), '2012-01-01 08:00:00'),
tgeompointinst(ST_Point(2,2), '2012-01-01 08:10:00'),
tgeompointinst(ST_Point(1,1), '2012-01-01 08:20:00')
]),
tgeompointseq(ARRAY[
tgeompointinst(ST_Point(1,1), '2012-01-01 09:00:00'),
tgeompointinst(ST_Point(2,2), '2012-01-01 09:10:00'),
tgeompointinst(ST_Point(1,1), '2012-01-01 09:20:00')
])]));
                                                                                                         asewkt                                                                                                         
------------------------------------------------------------------------------------------------------------------------------------------------------------------------------------------------------------------------
 {[POINT(1 1)@2012-01-01 08:00:00+00, POINT(2 2)@2012-01-01 08:10:00+00, POINT(1 1)@2012-01-01 08:20:00+00], [POINT(1 1)@2012-01-01 09:00:00+00, POINT(2 2)@2012-01-01 09:10:00+00, POINT(1 1)@2012-01-01 09:20:00+00]}
(1 row)

SELECT asewkt(tgeogpoints(ARRAY[
tgeogpointseq(ARRAY[
tgeogpointinst(ST_Point(1,1), '2012-01-01 08:00:00'),
tgeogpointinst(ST_Point(2,2), '2012-01-01 08:10:00'),
tgeogpointinst(ST_Point(3,3), '2012-01-01 08:20:00')
]),
tgeogpointseq(ARRAY[
tgeogpointinst(ST_Point(1,1), '2012-01-01 09:00:00'),
tgeogpointinst(ST_Point(2,2), '2012-01-01 09:10:00'),
tgeogpointinst(ST_Point(1,1), '2012-01-01 09:20:00')
])]));
                                                                                                              asewkt                                                                                                              
----------------------------------------------------------------------------------------------------------------------------------------------------------------------------------------------------------------------------------
 SRID=4326;{[POINT(1 1)@2012-01-01 08:00:00+00, POINT(2 2)@2012-01-01 08:10:00+00, POINT(3 3)@2012-01-01 08:20:00+00], [POINT(1 1)@2012-01-01 09:00:00+00, POINT(2 2)@2012-01-01 09:10:00+00, POINT(1 1)@2012-01-01 09:20:00+00]}
(1 row)

SELECT asewkt(tgeogpoint(tgeompoint 'Point(1 1)@2001-01-01'));
                   asewkt                    
---------------------------------------------
 SRID=4326;POINT(1 1)@2001-01-01 00:00:00+00
(1 row)

SELECT asewkt(tgeogpoint(tgeompoint '{Point(1 1)@2001-01-01, Point(2 2)@2001-01-02}'));
                                      asewkt                                      
----------------------------------------------------------------------------------
 SRID=4326;{POINT(1 1)@2001-01-01 00:00:00+00, POINT(2 2)@2001-01-02 00:00:00+00}
(1 row)

SELECT asewkt(tgeogpoint(tgeompoint '[Point(1 1)@2001-01-01, Point(1 1)@2001-01-02]'));
                                      asewkt                                      
----------------------------------------------------------------------------------
 SRID=4326;[POINT(1 1)@2001-01-01 00:00:00+00, POINT(1 1)@2001-01-02 00:00:00+00]
(1 row)

SELECT asewkt(tgeogpoint(tgeompoint '{[Point(1 1)@2001-01-01, Point(1 1)@2001-01-02], [Point(2 2)@2001-01-03, Point(2 2)@2001-01-04]}'));
                                                                           asewkt                                                                           
------------------------------------------------------------------------------------------------------------------------------------------------------------
 SRID=4326;{[POINT(1 1)@2001-01-01 00:00:00+00, POINT(1 1)@2001-01-02 00:00:00+00], [POINT(2 2)@2001-01-03 00:00:00+00, POINT(2 2)@2001-01-04 00:00:00+00]}
(1 row)

SELECT asewkt(tgeompointinst(tgeompoint 'Point(1 1)@2000-01-01'));
              asewkt               
-----------------------------------
 POINT(1 1)@2000-01-01 00:00:00+00
(1 row)

SELECT asewkt(tgeompointi(tgeompoint 'Point(1 1)@2000-01-01'));
               asewkt                
-------------------------------------
 {POINT(1 1)@2000-01-01 00:00:00+00}
(1 row)

SELECT asewkt(tgeompointi(tgeompoint '{Point(1 1)@2000-01-01, Point(2 2)@2000-01-02, Point(1 1)@2000-01-03}'));
                                                  asewkt                                                   
-----------------------------------------------------------------------------------------------------------
 {POINT(1 1)@2000-01-01 00:00:00+00, POINT(2 2)@2000-01-02 00:00:00+00, POINT(1 1)@2000-01-03 00:00:00+00}
(1 row)

SELECT asewkt(tgeompointseq(tgeompoint 'Point(1 1)@2000-01-01'));
               asewkt                
-------------------------------------
 [POINT(1 1)@2000-01-01 00:00:00+00]
(1 row)

SELECT asewkt(tgeompointseq(tgeompoint '[Point(1 1)@2000-01-01, Point(2 2)@2000-01-02, Point(1 1)@2000-01-03]'));
                                                  asewkt                                                   
-----------------------------------------------------------------------------------------------------------
 [POINT(1 1)@2000-01-01 00:00:00+00, POINT(2 2)@2000-01-02 00:00:00+00, POINT(1 1)@2000-01-03 00:00:00+00]
(1 row)

SELECT asewkt(tgeompoints(tgeompoint 'Point(1 1)@2000-01-01'));
                asewkt                 
---------------------------------------
 {[POINT(1 1)@2000-01-01 00:00:00+00]}
(1 row)

SELECT asewkt(tgeompoints(tgeompoint '{Point(1 1)@2000-01-01, Point(2 2)@2000-01-02, Point(1 1)@2000-01-03}'));
                                                     asewkt                                                      
-----------------------------------------------------------------------------------------------------------------
 {[POINT(1 1)@2000-01-01 00:00:00+00], [POINT(2 2)@2000-01-02 00:00:00+00], [POINT(1 1)@2000-01-03 00:00:00+00]}
(1 row)

SELECT asewkt(tgeompoints(tgeompoint '[Point(1 1)@2000-01-01, Point(2 2)@2000-01-02, Point(1 1)@2000-01-03]'));
                                                   asewkt                                                    
-------------------------------------------------------------------------------------------------------------
 {[POINT(1 1)@2000-01-01 00:00:00+00, POINT(2 2)@2000-01-02 00:00:00+00, POINT(1 1)@2000-01-03 00:00:00+00]}
(1 row)

SELECT asewkt(tgeompoints(tgeompoint '{[Point(1 1)@2000-01-01, Point(2 2)@2000-01-02, Point(1 1)@2000-01-03],[Point(3 3)@2000-01-04, Point(3 3)@2000-01-05]}'));
                                                                                       asewkt                                                                                        
-------------------------------------------------------------------------------------------------------------------------------------------------------------------------------------
 {[POINT(1 1)@2000-01-01 00:00:00+00, POINT(2 2)@2000-01-02 00:00:00+00, POINT(1 1)@2000-01-03 00:00:00+00], [POINT(3 3)@2000-01-04 00:00:00+00, POINT(3 3)@2000-01-05 00:00:00+00]}
(1 row)

/* Errors */
SELECT asewkt(tgeompointinst(tgeompoint '{Point(1 1)@2000-01-01, Point(2 2)@2000-01-02, Point(1 1)@2000-01-03}'));
ERROR:  Cannot transform input to a temporal instant
SELECT asewkt(tgeompointinst(tgeompoint '[Point(1 1)@2000-01-01, Point(2 2)@2000-01-02, Point(1 1)@2000-01-03]'));
ERROR:  Cannot transform input to a temporal instant
SELECT asewkt(tgeompointinst(tgeompoint '{[Point(1 1)@2000-01-01, Point(2 2)@2000-01-02, Point(1 1)@2000-01-03],[Point(3 3)@2000-01-04, Point(3 3)@2000-01-05]}'));
ERROR:  Cannot transform input to a temporal instant
SELECT asewkt(tgeompointi(tgeompoint '[Point(1 1)@2000-01-01, Point(2 2)@2000-01-02, Point(1 1)@2000-01-03]'));
ERROR:  Cannot transform input to a temporal instant set
SELECT asewkt(tgeompointi(tgeompoint '{[Point(1 1)@2000-01-01, Point(2 2)@2000-01-02, Point(1 1)@2000-01-03],[Point(3 3)@2000-01-04, Point(3 3)@2000-01-05]}'));
ERROR:  Cannot transform input to a temporal instant set
SELECT asewkt(tgeompointseq(tgeompoint '{Point(1 1)@2000-01-01, Point(2 2)@2000-01-02, Point(1 1)@2000-01-03}'));
ERROR:  Cannot transform input to a temporal sequence
SELECT asewkt(tgeompointseq(tgeompoint '{[Point(1 1)@2000-01-01, Point(2 2)@2000-01-02, Point(1 1)@2000-01-03],[Point(3 3)@2000-01-04, Point(3 3)@2000-01-05]}'));
ERROR:  Cannot transform input to a temporal sequence
SELECT asewkt(tgeogpointinst(tgeogpoint 'Point(1.5 1.5)@2000-01-01'));
                     asewkt                      
-------------------------------------------------
 SRID=4326;POINT(1.5 1.5)@2000-01-01 00:00:00+00
(1 row)

SELECT asewkt(tgeogpointi(tgeogpoint 'Point(1.5 1.5)@2000-01-01'));
                      asewkt                       
---------------------------------------------------
 SRID=4326;{POINT(1.5 1.5)@2000-01-01 00:00:00+00}
(1 row)

SELECT asewkt(tgeogpointi(tgeogpoint '{Point(1.5 1.5)@2000-01-01, Point(2.5 2.5)@2000-01-02, Point(1.5 1.5)@2000-01-03}'));
                                                             asewkt                                                              
---------------------------------------------------------------------------------------------------------------------------------
 SRID=4326;{POINT(1.5 1.5)@2000-01-01 00:00:00+00, POINT(2.5 2.5)@2000-01-02 00:00:00+00, POINT(1.5 1.5)@2000-01-03 00:00:00+00}
(1 row)

SELECT asewkt(tgeogpointseq(tgeogpoint 'Point(1.5 1.5)@2000-01-01'));
                      asewkt                       
---------------------------------------------------
 SRID=4326;[POINT(1.5 1.5)@2000-01-01 00:00:00+00]
(1 row)

SELECT asewkt(tgeogpointseq(tgeogpoint '[Point(1.5 1.5)@2000-01-01, Point(2.5 2.5)@2000-01-02, Point(1.5 1.5)@2000-01-03]'));
                                                             asewkt                                                              
---------------------------------------------------------------------------------------------------------------------------------
 SRID=4326;[POINT(1.5 1.5)@2000-01-01 00:00:00+00, POINT(2.5 2.5)@2000-01-02 00:00:00+00, POINT(1.5 1.5)@2000-01-03 00:00:00+00]
(1 row)

SELECT asewkt(tgeogpoints(tgeogpoint 'Point(1.5 1.5)@2000-01-01'));
                       asewkt                        
-----------------------------------------------------
 SRID=4326;{[POINT(1.5 1.5)@2000-01-01 00:00:00+00]}
(1 row)

SELECT asewkt(tgeogpoints(tgeogpoint '{Point(1.5 1.5)@2000-01-01, Point(2.5 2.5)@2000-01-02, Point(1.5 1.5)@2000-01-03}'));
                                                                asewkt                                                                 
---------------------------------------------------------------------------------------------------------------------------------------
 SRID=4326;{[POINT(1.5 1.5)@2000-01-01 00:00:00+00], [POINT(2.5 2.5)@2000-01-02 00:00:00+00], [POINT(1.5 1.5)@2000-01-03 00:00:00+00]}
(1 row)

SELECT asewkt(tgeogpoints(tgeogpoint '[Point(1.5 1.5)@2000-01-01, Point(2.5 2.5)@2000-01-02, Point(1.5 1.5)@2000-01-03]'));
                                                              asewkt                                                               
-----------------------------------------------------------------------------------------------------------------------------------
 SRID=4326;{[POINT(1.5 1.5)@2000-01-01 00:00:00+00, POINT(2.5 2.5)@2000-01-02 00:00:00+00, POINT(1.5 1.5)@2000-01-03 00:00:00+00]}
(1 row)

SELECT asewkt(tgeogpoints(tgeogpoint '{[Point(1.5 1.5)@2000-01-01, Point(2.5 2.5)@2000-01-02, Point(1.5 1.5)@2000-01-03],[Point(3.5 3.5)@2000-01-04, Point(3.5 3.5)@2000-01-05]}'));
                                                                                                      asewkt                                                                                                       
-------------------------------------------------------------------------------------------------------------------------------------------------------------------------------------------------------------------
 SRID=4326;{[POINT(1.5 1.5)@2000-01-01 00:00:00+00, POINT(2.5 2.5)@2000-01-02 00:00:00+00, POINT(1.5 1.5)@2000-01-03 00:00:00+00], [POINT(3.5 3.5)@2000-01-04 00:00:00+00, POINT(3.5 3.5)@2000-01-05 00:00:00+00]}
(1 row)

/* Errors */
SELECT asewkt(tgeogpointinst(tgeogpoint '{Point(1.5 1.5)@2000-01-01, Point(2.5 2.5)@2000-01-02, Point(1.5 1.5)@2000-01-03}'));
ERROR:  Cannot transform input to a temporal instant
SELECT asewkt(tgeogpointinst(tgeogpoint '[Point(1.5 1.5)@2000-01-01, Point(2.5 2.5)@2000-01-02, Point(1.5 1.5)@2000-01-03]'));
ERROR:  Cannot transform input to a temporal instant
SELECT asewkt(tgeogpointinst(tgeogpoint '{[Point(1.5 1.5)@2000-01-01, Point(2.5 2.5)@2000-01-02, Point(1.5 1.5)@2000-01-03],[Point(3.5 3.5)@2000-01-04, Point(3.5 3.5)@2000-01-05]}'));
ERROR:  Cannot transform input to a temporal instant
SELECT asewkt(tgeogpointi(tgeogpoint '[Point(1.5 1.5)@2000-01-01, Point(2.5 2.5)@2000-01-02, Point(1.5 1.5)@2000-01-03]'));
ERROR:  Cannot transform input to a temporal instant set
SELECT asewkt(tgeogpointi(tgeogpoint '{[Point(1.5 1.5)@2000-01-01, Point(2.5 2.5)@2000-01-02, Point(1.5 1.5)@2000-01-03],[Point(3.5 3.5)@2000-01-04, Point(3.5 3.5)@2000-01-05]}'));
ERROR:  Cannot transform input to a temporal instant set
SELECT asewkt(tgeogpointseq(tgeogpoint '{Point(1.5 1.5)@2000-01-01, Point(2.5 2.5)@2000-01-02, Point(1.5 1.5)@2000-01-03}'));
ERROR:  Cannot transform input to a temporal sequence
SELECT asewkt(tgeogpointseq(tgeogpoint '{[Point(1.5 1.5)@2000-01-01, Point(2.5 2.5)@2000-01-02, Point(1.5 1.5)@2000-01-03],[Point(3.5 3.5)@2000-01-04, Point(3.5 3.5)@2000-01-05]}'));
ERROR:  Cannot transform input to a temporal sequence
SELECT temporalType(tgeompoint 'Point(1 1)@2000-01-01');
 temporaltype 
--------------
 Instant
(1 row)

SELECT temporalType(tgeompoint '{Point(1 1)@2000-01-01, Point(2 2)@2000-01-02, Point(1 1)@2000-01-03}');
 temporaltype 
--------------
 InstantSet
(1 row)

SELECT temporalType(tgeompoint '[Point(1 1)@2000-01-01, Point(2 2)@2000-01-02, Point(1 1)@2000-01-03]');
 temporaltype 
--------------
 Sequence
(1 row)

SELECT temporalType(tgeompoint '{[Point(1 1)@2000-01-01, Point(2 2)@2000-01-02, Point(1 1)@2000-01-03],[Point(3 3)@2000-01-04, Point(3 3)@2000-01-05]}');
 temporaltype 
--------------
 SequenceSet
(1 row)

SELECT temporalType(tgeogpoint 'Point(1.5 1.5)@2000-01-01');
 temporaltype 
--------------
 Instant
(1 row)

SELECT temporalType(tgeogpoint '{Point(1.5 1.5)@2000-01-01, Point(2.5 2.5)@2000-01-02, Point(1.5 1.5)@2000-01-03}');
 temporaltype 
--------------
 InstantSet
(1 row)

SELECT temporalType(tgeogpoint '[Point(1.5 1.5)@2000-01-01, Point(2.5 2.5)@2000-01-02, Point(1.5 1.5)@2000-01-03]');
 temporaltype 
--------------
 Sequence
(1 row)

SELECT temporalType(tgeogpoint '{[Point(1.5 1.5)@2000-01-01, Point(2.5 2.5)@2000-01-02, Point(1.5 1.5)@2000-01-03],[Point(3.5 3.5)@2000-01-04, Point(3.5 3.5)@2000-01-05]}');
 temporaltype 
--------------
 SequenceSet
(1 row)

SELECT memSize(tgeompoint 'Point(1 1)@2000-01-01');
 memsize 
---------
      56
(1 row)

SELECT memSize(tgeompoint '{Point(1 1)@2000-01-01, Point(2 2)@2000-01-02, Point(1 1)@2000-01-03}');
 memsize 
---------
     288
(1 row)

SELECT memSize(tgeompoint '[Point(1 1)@2000-01-01, Point(2 2)@2000-01-02, Point(1 1)@2000-01-03]');
 memsize 
---------
     400
(1 row)

SELECT memSize(tgeompoint '{[Point(1 1)@2000-01-01, Point(2 2)@2000-01-02, Point(1 1)@2000-01-03],[Point(3 3)@2000-01-04, Point(3 3)@2000-01-05]}');
 memsize 
---------
     808
(1 row)

SELECT memSize(tgeogpoint 'Point(1.5 1.5)@2000-01-01');
 memsize 
---------
      56
(1 row)

SELECT memSize(tgeogpoint '{Point(1.5 1.5)@2000-01-01, Point(2.5 2.5)@2000-01-02, Point(1.5 1.5)@2000-01-03}');
 memsize 
---------
     288
(1 row)

SELECT memSize(tgeogpoint '[Point(1.5 1.5)@2000-01-01, Point(2.5 2.5)@2000-01-02, Point(1.5 1.5)@2000-01-03]');
 memsize 
---------
     408
(1 row)

SELECT memSize(tgeogpoint '{[Point(1.5 1.5)@2000-01-01, Point(2.5 2.5)@2000-01-02, Point(1.5 1.5)@2000-01-03],[Point(3.5 3.5)@2000-01-04, Point(3.5 3.5)@2000-01-05]}');
 memsize 
---------
     816
(1 row)

SELECT gbox(tgeompoint 'Point(1 1)@2000-01-01');
          gbox           
-------------------------
 GBOX M((1,1,0),(1,1,0))
(1 row)

SELECT gbox(tgeogpoint 'Point(1.5 1.5)@2000-01-01');
                                          gbox                                          
----------------------------------------------------------------------------------------
 GEODBOX((0.99931473,0.026167978,0.026176948,0),(0.99931479,0.026167979,0.026176948,0))
(1 row)

SELECT st_asewkt(getValue(tgeompoint 'Point(1 1)@2000-01-01'));
 st_asewkt  
------------
 POINT(1 1)
(1 row)

SELECT st_asewkt(getValue(tgeogpoint 'Point(1.5 1.5)@2000-01-01'));
        st_asewkt         
--------------------------
 SRID=4326;POINT(1.5 1.5)
(1 row)

/* Errors */
SELECT st_asewkt(getValue(tgeompoint '{Point(1 1)@2000-01-01, Point(2 2)@2000-01-02, Point(1 1)@2000-01-03}'));
ERROR:  Input must be a temporal instant
SELECT st_asewkt(getValue(tgeompoint '[Point(1 1)@2000-01-01, Point(2 2)@2000-01-02, Point(1 1)@2000-01-03]'));
ERROR:  Input must be a temporal instant
SELECT st_asewkt(getValue(tgeompoint '{[Point(1 1)@2000-01-01, Point(2 2)@2000-01-02, Point(1 1)@2000-01-03],[Point(3 3)@2000-01-04, Point(3 3)@2000-01-05]}'));
ERROR:  Input must be a temporal instant
SELECT st_asewkt(getValue(tgeogpoint '{Point(1.5 1.5)@2000-01-01, Point(2.5 2.5)@2000-01-02, Point(1.5 1.5)@2000-01-03}'));
ERROR:  Input must be a temporal instant
SELECT st_asewkt(getValue(tgeogpoint '[Point(1.5 1.5)@2000-01-01, Point(2.5 2.5)@2000-01-02, Point(1.5 1.5)@2000-01-03]'));
ERROR:  Input must be a temporal instant
SELECT st_asewkt(getValue(tgeogpoint '{[Point(1.5 1.5)@2000-01-01, Point(2.5 2.5)@2000-01-02, Point(1.5 1.5)@2000-01-03],[Point(3.5 3.5)@2000-01-04, Point(3.5 3.5)@2000-01-05]}'));
ERROR:  Input must be a temporal instant
SELECT st_asewkt(getValues(tgeompoint 'Point(1 1)@2000-01-01'));
 st_asewkt  
------------
 POINT(1 1)
(1 row)

SELECT st_asewkt(getValues(tgeompoint '{Point(1 1)@2000-01-01, Point(2 2)@2000-01-02, Point(1 1)@2000-01-03}'));
      st_asewkt      
---------------------
 MULTIPOINT(1 1,2 2)
(1 row)

SELECT st_asewkt(getValues(tgeompoint '[Point(1 1)@2000-01-01, Point(2 2)@2000-01-02, Point(1 1)@2000-01-03]'));
        st_asewkt        
-------------------------
 LINESTRING(1 1,2 2,1 1)
(1 row)

SELECT st_asewkt(getValues(tgeompoint '{[Point(1 1)@2000-01-01, Point(2 2)@2000-01-02, Point(1 1)@2000-01-03],[Point(3 3)@2000-01-04, Point(3 3)@2000-01-05]}'));
                       st_asewkt                        
--------------------------------------------------------
 GEOMETRYCOLLECTION(POINT(3 3),LINESTRING(1 1,2 2,1 1))
(1 row)

SELECT st_asewkt(getValues(tgeogpoint 'Point(1.5 1.5)@2000-01-01'));
        st_asewkt         
--------------------------
 SRID=4326;POINT(1.5 1.5)
(1 row)

SELECT st_asewkt(getValues(tgeogpoint '{Point(1.5 1.5)@2000-01-01, Point(2.5 2.5)@2000-01-02, Point(1.5 1.5)@2000-01-03}'));
               st_asewkt               
---------------------------------------
 SRID=4326;MULTIPOINT(1.5 1.5,2.5 2.5)
(1 row)

SELECT st_asewkt(getValues(tgeogpoint '[Point(1.5 1.5)@2000-01-01, Point(2.5 2.5)@2000-01-02, Point(1.5 1.5)@2000-01-03]'));
                   st_asewkt                   
-----------------------------------------------
 SRID=4326;LINESTRING(1.5 1.5,2.5 2.5,1.5 1.5)
(1 row)

SELECT st_asewkt(getValues(tgeogpoint '{[Point(1.5 1.5)@2000-01-01, Point(2.5 2.5)@2000-01-02, Point(1.5 1.5)@2000-01-03],[Point(3.5 3.5)@2000-01-04, Point(3.5 3.5)@2000-01-05]}'));
                                    st_asewkt                                     
----------------------------------------------------------------------------------
 SRID=4326;GEOMETRYCOLLECTION(POINT(3.5 3.5),LINESTRING(1.5 1.5,2.5 2.5,1.5 1.5))
(1 row)

SELECT st_asewkt(startValue(tgeompoint 'Point(1 1)@2000-01-01'));
 st_asewkt  
------------
 POINT(1 1)
(1 row)

SELECT st_asewkt(startValue(tgeompoint '{Point(1 1)@2000-01-01, Point(2 2)@2000-01-02, Point(1 1)@2000-01-03}'));
 st_asewkt  
------------
 POINT(1 1)
(1 row)

SELECT st_asewkt(startValue(tgeompoint '[Point(1 1)@2000-01-01, Point(2 2)@2000-01-02, Point(1 1)@2000-01-03]'));
 st_asewkt  
------------
 POINT(1 1)
(1 row)

SELECT st_asewkt(startValue(tgeompoint '{[Point(1 1)@2000-01-01, Point(2 2)@2000-01-02, Point(1 1)@2000-01-03],[Point(3 3)@2000-01-04, Point(3 3)@2000-01-05]}'));
 st_asewkt  
------------
 POINT(1 1)
(1 row)

SELECT st_asewkt(startValue(tgeogpoint 'Point(1.5 1.5)@2000-01-01'));
        st_asewkt         
--------------------------
 SRID=4326;POINT(1.5 1.5)
(1 row)

SELECT st_asewkt(startValue(tgeogpoint '{Point(1.5 1.5)@2000-01-01, Point(2.5 2.5)@2000-01-02, Point(1.5 1.5)@2000-01-03}'));
        st_asewkt         
--------------------------
 SRID=4326;POINT(1.5 1.5)
(1 row)

SELECT st_asewkt(startValue(tgeogpoint '[Point(1.5 1.5)@2000-01-01, Point(2.5 2.5)@2000-01-02, Point(1.5 1.5)@2000-01-03]'));
        st_asewkt         
--------------------------
 SRID=4326;POINT(1.5 1.5)
(1 row)

SELECT st_asewkt(startValue(tgeogpoint '{[Point(1.5 1.5)@2000-01-01, Point(2.5 2.5)@2000-01-02, Point(1.5 1.5)@2000-01-03],[Point(3.5 3.5)@2000-01-04, Point(3.5 3.5)@2000-01-05]}'));
        st_asewkt         
--------------------------
 SRID=4326;POINT(1.5 1.5)
(1 row)

SELECT st_asewkt(endValue(tgeompoint 'Point(1 1)@2000-01-01'));
 st_asewkt  
------------
 POINT(1 1)
(1 row)

SELECT st_asewkt(endValue(tgeompoint '{Point(1 1)@2000-01-01, Point(2 2)@2000-01-02, Point(1 1)@2000-01-03}'));
 st_asewkt  
------------
 POINT(1 1)
(1 row)

SELECT st_asewkt(endValue(tgeompoint '[Point(1 1)@2000-01-01, Point(2 2)@2000-01-02, Point(1 1)@2000-01-03]'));
 st_asewkt  
------------
 POINT(1 1)
(1 row)

SELECT st_asewkt(endValue(tgeompoint '{[Point(1 1)@2000-01-01, Point(2 2)@2000-01-02, Point(1 1)@2000-01-03],[Point(3 3)@2000-01-04, Point(3 3)@2000-01-05]}'));
 st_asewkt  
------------
 POINT(3 3)
(1 row)

SELECT st_asewkt(endValue(tgeogpoint 'Point(1.5 1.5)@2000-01-01'));
        st_asewkt         
--------------------------
 SRID=4326;POINT(1.5 1.5)
(1 row)

SELECT st_asewkt(endValue(tgeogpoint '{Point(1.5 1.5)@2000-01-01, Point(2.5 2.5)@2000-01-02, Point(1.5 1.5)@2000-01-03}'));
        st_asewkt         
--------------------------
 SRID=4326;POINT(1.5 1.5)
(1 row)

SELECT st_asewkt(endValue(tgeogpoint '[Point(1.5 1.5)@2000-01-01, Point(2.5 2.5)@2000-01-02, Point(1.5 1.5)@2000-01-03]'));
        st_asewkt         
--------------------------
 SRID=4326;POINT(1.5 1.5)
(1 row)

SELECT st_asewkt(endValue(tgeogpoint '{[Point(1.5 1.5)@2000-01-01, Point(2.5 2.5)@2000-01-02, Point(1.5 1.5)@2000-01-03],[Point(3.5 3.5)@2000-01-04, Point(3.5 3.5)@2000-01-05]}'));
        st_asewkt         
--------------------------
 SRID=4326;POINT(3.5 3.5)
(1 row)

SELECT getTimestamp(tgeompoint 'Point(1 1)@2000-01-01');
      gettimestamp      
------------------------
 2000-01-01 00:00:00+00
(1 row)

SELECT getTimestamp(tgeogpoint 'Point(1.5 1.5)@2000-01-01');
      gettimestamp      
------------------------
 2000-01-01 00:00:00+00
(1 row)

/* Errors */
SELECT getTimestamp(tgeompoint '{Point(1 1)@2000-01-01, Point(2 2)@2000-01-02, Point(1 1)@2000-01-03}');
ERROR:  Input must be a temporal instant
SELECT getTimestamp(tgeompoint '[Point(1 1)@2000-01-01, Point(2 2)@2000-01-02, Point(1 1)@2000-01-03]');
ERROR:  Input must be a temporal instant
SELECT getTimestamp(tgeompoint '{[Point(1 1)@2000-01-01, Point(2 2)@2000-01-02, Point(1 1)@2000-01-03],[Point(3 3)@2000-01-04, Point(3 3)@2000-01-05]}');
ERROR:  Input must be a temporal instant
SELECT getTimestamp(tgeogpoint '{Point(1.5 1.5)@2000-01-01, Point(2.5 2.5)@2000-01-02, Point(1.5 1.5)@2000-01-03}');
ERROR:  Input must be a temporal instant
SELECT getTimestamp(tgeogpoint '[Point(1.5 1.5)@2000-01-01, Point(2.5 2.5)@2000-01-02, Point(1.5 1.5)@2000-01-03]');
ERROR:  Input must be a temporal instant
SELECT getTimestamp(tgeogpoint '{[Point(1.5 1.5)@2000-01-01, Point(2.5 2.5)@2000-01-02, Point(1.5 1.5)@2000-01-03],[Point(3.5 3.5)@2000-01-04, Point(3.5 3.5)@2000-01-05]}');
ERROR:  Input must be a temporal instant
SELECT getTime(tgeompoint 'Point(1 1)@2000-01-01');
                      gettime                       
----------------------------------------------------
 {[2000-01-01 00:00:00+00, 2000-01-01 00:00:00+00]}
(1 row)

SELECT getTime(tgeompoint '{Point(1 1)@2000-01-01, Point(2 2)@2000-01-02, Point(1 1)@2000-01-03}');
                                                                        gettime                                                                         
--------------------------------------------------------------------------------------------------------------------------------------------------------
 {[2000-01-01 00:00:00+00, 2000-01-01 00:00:00+00], [2000-01-02 00:00:00+00, 2000-01-02 00:00:00+00], [2000-01-03 00:00:00+00, 2000-01-03 00:00:00+00]}
(1 row)

SELECT getTime(tgeompoint '[Point(1 1)@2000-01-01, Point(2 2)@2000-01-02, Point(1 1)@2000-01-03]');
                      gettime                       
----------------------------------------------------
 {[2000-01-01 00:00:00+00, 2000-01-03 00:00:00+00]}
(1 row)

SELECT getTime(tgeompoint '{[Point(1 1)@2000-01-01, Point(2 2)@2000-01-02, Point(1 1)@2000-01-03],[Point(3 3)@2000-01-04, Point(3 3)@2000-01-05]}');
                                               gettime                                                
------------------------------------------------------------------------------------------------------
 {[2000-01-01 00:00:00+00, 2000-01-03 00:00:00+00], [2000-01-04 00:00:00+00, 2000-01-05 00:00:00+00]}
(1 row)

SELECT getTime(tgeogpoint 'Point(1.5 1.5)@2000-01-01');
                      gettime                       
----------------------------------------------------
 {[2000-01-01 00:00:00+00, 2000-01-01 00:00:00+00]}
(1 row)

SELECT getTime(tgeogpoint '{Point(1.5 1.5)@2000-01-01, Point(2.5 2.5)@2000-01-02, Point(1.5 1.5)@2000-01-03}');
                                                                        gettime                                                                         
--------------------------------------------------------------------------------------------------------------------------------------------------------
 {[2000-01-01 00:00:00+00, 2000-01-01 00:00:00+00], [2000-01-02 00:00:00+00, 2000-01-02 00:00:00+00], [2000-01-03 00:00:00+00, 2000-01-03 00:00:00+00]}
(1 row)

SELECT getTime(tgeogpoint '[Point(1.5 1.5)@2000-01-01, Point(2.5 2.5)@2000-01-02, Point(1.5 1.5)@2000-01-03]');
                      gettime                       
----------------------------------------------------
 {[2000-01-01 00:00:00+00, 2000-01-03 00:00:00+00]}
(1 row)

SELECT getTime(tgeogpoint '{[Point(1.5 1.5)@2000-01-01, Point(2.5 2.5)@2000-01-02, Point(1.5 1.5)@2000-01-03],[Point(3.5 3.5)@2000-01-04, Point(3.5 3.5)@2000-01-05]}');
                                               gettime                                                
------------------------------------------------------------------------------------------------------
 {[2000-01-01 00:00:00+00, 2000-01-03 00:00:00+00], [2000-01-04 00:00:00+00, 2000-01-05 00:00:00+00]}
(1 row)

SELECT timespan(tgeompoint 'Point(1 1)@2000-01-01');
                     timespan                     
--------------------------------------------------
 [2000-01-01 00:00:00+00, 2000-01-01 00:00:00+00]
(1 row)

SELECT timespan(tgeompoint '{Point(1 1)@2000-01-01, Point(2 2)@2000-01-02, Point(1 1)@2000-01-03}');
                     timespan                     
--------------------------------------------------
 [2000-01-01 00:00:00+00, 2000-01-03 00:00:00+00]
(1 row)

SELECT timespan(tgeompoint '[Point(1 1)@2000-01-01, Point(2 2)@2000-01-02, Point(1 1)@2000-01-03]');
                     timespan                     
--------------------------------------------------
 [2000-01-01 00:00:00+00, 2000-01-03 00:00:00+00]
(1 row)

SELECT timespan(tgeompoint '{[Point(1 1)@2000-01-01, Point(2 2)@2000-01-02, Point(1 1)@2000-01-03],[Point(3 3)@2000-01-04, Point(3 3)@2000-01-05]}');
                     timespan                     
--------------------------------------------------
 [2000-01-01 00:00:00+00, 2000-01-05 00:00:00+00]
(1 row)

SELECT timespan(tgeogpoint 'Point(1.5 1.5)@2000-01-01');
                     timespan                     
--------------------------------------------------
 [2000-01-01 00:00:00+00, 2000-01-01 00:00:00+00]
(1 row)

SELECT timespan(tgeogpoint '{Point(1.5 1.5)@2000-01-01, Point(2.5 2.5)@2000-01-02, Point(1.5 1.5)@2000-01-03}');
                     timespan                     
--------------------------------------------------
 [2000-01-01 00:00:00+00, 2000-01-03 00:00:00+00]
(1 row)

SELECT timespan(tgeogpoint '[Point(1.5 1.5)@2000-01-01, Point(2.5 2.5)@2000-01-02, Point(1.5 1.5)@2000-01-03]');
                     timespan                     
--------------------------------------------------
 [2000-01-01 00:00:00+00, 2000-01-03 00:00:00+00]
(1 row)

SELECT timespan(tgeogpoint '{[Point(1.5 1.5)@2000-01-01, Point(2.5 2.5)@2000-01-02, Point(1.5 1.5)@2000-01-03],[Point(3.5 3.5)@2000-01-04, Point(3.5 3.5)@2000-01-05]}');
                     timespan                     
--------------------------------------------------
 [2000-01-01 00:00:00+00, 2000-01-05 00:00:00+00]
(1 row)

SELECT duration(tgeompoint 'Point(1 1)@2000-01-01');
 duration 
----------
 00:00:00
(1 row)

SELECT duration(tgeompoint '{Point(1 1)@2000-01-01, Point(2 2)@2000-01-02, Point(1 1)@2000-01-03}');
 duration 
----------
 00:00:00
(1 row)

SELECT duration(tgeompoint '[Point(1 1)@2000-01-01, Point(2 2)@2000-01-02, Point(1 1)@2000-01-03]');
 duration 
----------
 2 days
(1 row)

SELECT duration(tgeompoint '{[Point(1 1)@2000-01-01, Point(2 2)@2000-01-02, Point(1 1)@2000-01-03],[Point(3 3)@2000-01-04, Point(3 3)@2000-01-05]}');
 duration 
----------
 3 days
(1 row)

SELECT duration(tgeogpoint 'Point(1.5 1.5)@2000-01-01');
 duration 
----------
 00:00:00
(1 row)

SELECT duration(tgeogpoint '{Point(1.5 1.5)@2000-01-01, Point(2.5 2.5)@2000-01-02, Point(1.5 1.5)@2000-01-03}');
 duration 
----------
 00:00:00
(1 row)

SELECT duration(tgeogpoint '[Point(1.5 1.5)@2000-01-01, Point(2.5 2.5)@2000-01-02, Point(1.5 1.5)@2000-01-03]');
 duration 
----------
 2 days
(1 row)

SELECT duration(tgeogpoint '{[Point(1.5 1.5)@2000-01-01, Point(2.5 2.5)@2000-01-02, Point(1.5 1.5)@2000-01-03],[Point(3.5 3.5)@2000-01-04, Point(3.5 3.5)@2000-01-05]}');
 duration 
----------
 3 days
(1 row)

SELECT numSequences(tgeompoint '{[Point(1 1)@2000-01-01, Point(2 2)@2000-01-02, Point(1 1)@2000-01-03],[Point(3 3)@2000-01-04, Point(3 3)@2000-01-05]}');
 numsequences 
--------------
            2
(1 row)

SELECT numSequences(tgeogpoint '{[Point(1.5 1.5)@2000-01-01, Point(2.5 2.5)@2000-01-02, Point(1.5 1.5)@2000-01-03],[Point(3.5 3.5)@2000-01-04, Point(3.5 3.5)@2000-01-05]}');
 numsequences 
--------------
            2
(1 row)

/* Errors */
SELECT numSequences(tgeompoint 'Point(1 1)@2000-01-01');
ERROR:  Input must be a temporal sequence set
SELECT numSequences(tgeompoint '{Point(1 1)@2000-01-01, Point(2 2)@2000-01-02, Point(1 1)@2000-01-03}');
ERROR:  Input must be a temporal sequence set
SELECT numSequences(tgeompoint '[Point(1 1)@2000-01-01, Point(2 2)@2000-01-02, Point(1 1)@2000-01-03]');
ERROR:  Input must be a temporal sequence set
SELECT numSequences(tgeogpoint 'Point(1.5 1.5)@2000-01-01');
ERROR:  Input must be a temporal sequence set
SELECT numSequences(tgeogpoint '{Point(1.5 1.5)@2000-01-01, Point(2.5 2.5)@2000-01-02, Point(1.5 1.5)@2000-01-03}');
ERROR:  Input must be a temporal sequence set
SELECT numSequences(tgeogpoint '[Point(1.5 1.5)@2000-01-01, Point(2.5 2.5)@2000-01-02, Point(1.5 1.5)@2000-01-03]');
ERROR:  Input must be a temporal sequence set
SELECT asewkt(startSequence(tgeompoint '{[Point(1 1)@2000-01-01, Point(2 2)@2000-01-02, Point(1 1)@2000-01-03],[Point(3 3)@2000-01-04, Point(3 3)@2000-01-05]}'));
                                                  asewkt                                                   
-----------------------------------------------------------------------------------------------------------
 [POINT(1 1)@2000-01-01 00:00:00+00, POINT(2 2)@2000-01-02 00:00:00+00, POINT(1 1)@2000-01-03 00:00:00+00]
(1 row)

SELECT asewkt(startSequence(tgeogpoint '{[Point(1.5 1.5)@2000-01-01, Point(2.5 2.5)@2000-01-02, Point(1.5 1.5)@2000-01-03],[Point(3.5 3.5)@2000-01-04, Point(3.5 3.5)@2000-01-05]}'));
                                                             asewkt                                                              
---------------------------------------------------------------------------------------------------------------------------------
 SRID=4326;[POINT(1.5 1.5)@2000-01-01 00:00:00+00, POINT(2.5 2.5)@2000-01-02 00:00:00+00, POINT(1.5 1.5)@2000-01-03 00:00:00+00]
(1 row)

/* Errors */
SELECT asewkt(startSequence(tgeompoint 'Point(1 1)@2000-01-01'));
ERROR:  Input must be a temporal sequence set
SELECT asewkt(startSequence(tgeompoint '{Point(1 1)@2000-01-01, Point(2 2)@2000-01-02, Point(1 1)@2000-01-03}'));
ERROR:  Input must be a temporal sequence set
SELECT asewkt(startSequence(tgeompoint '[Point(1 1)@2000-01-01, Point(2 2)@2000-01-02, Point(1 1)@2000-01-03]'));
ERROR:  Input must be a temporal sequence set
SELECT asewkt(startSequence(tgeogpoint 'Point(1.5 1.5)@2000-01-01'));
ERROR:  Input must be a temporal sequence set
SELECT asewkt(startSequence(tgeogpoint '{Point(1.5 1.5)@2000-01-01, Point(2.5 2.5)@2000-01-02, Point(1.5 1.5)@2000-01-03}'));
ERROR:  Input must be a temporal sequence set
SELECT asewkt(startSequence(tgeogpoint '[Point(1.5 1.5)@2000-01-01, Point(2.5 2.5)@2000-01-02, Point(1.5 1.5)@2000-01-03]'));
ERROR:  Input must be a temporal sequence set
SELECT asewkt(endSequence(tgeompoint '{[Point(1 1)@2000-01-01, Point(2 2)@2000-01-02, Point(1 1)@2000-01-03],[Point(3 3)@2000-01-04, Point(3 3)@2000-01-05]}'));
                                 asewkt                                 
------------------------------------------------------------------------
 [POINT(3 3)@2000-01-04 00:00:00+00, POINT(3 3)@2000-01-05 00:00:00+00]
(1 row)

SELECT asewkt(endSequence(tgeogpoint '{[Point(1.5 1.5)@2000-01-01, Point(2.5 2.5)@2000-01-02, Point(1.5 1.5)@2000-01-03],[Point(3.5 3.5)@2000-01-04, Point(3.5 3.5)@2000-01-05]}'));
                                          asewkt                                          
------------------------------------------------------------------------------------------
 SRID=4326;[POINT(3.5 3.5)@2000-01-04 00:00:00+00, POINT(3.5 3.5)@2000-01-05 00:00:00+00]
(1 row)

/* Errors */
SELECT asewkt(endSequence(tgeompoint 'Point(1 1)@2000-01-01'));
ERROR:  Input must be a temporal sequence set
SELECT asewkt(endSequence(tgeompoint '{Point(1 1)@2000-01-01, Point(2 2)@2000-01-02, Point(1 1)@2000-01-03}'));
ERROR:  Input must be a temporal sequence set
SELECT asewkt(endSequence(tgeompoint '[Point(1 1)@2000-01-01, Point(2 2)@2000-01-02, Point(1 1)@2000-01-03]'));
ERROR:  Input must be a temporal sequence set
SELECT asewkt(endSequence(tgeogpoint 'Point(1.5 1.5)@2000-01-01'));
ERROR:  Input must be a temporal sequence set
SELECT asewkt(endSequence(tgeogpoint '{Point(1.5 1.5)@2000-01-01, Point(2.5 2.5)@2000-01-02, Point(1.5 1.5)@2000-01-03}'));
ERROR:  Input must be a temporal sequence set
SELECT asewkt(endSequence(tgeogpoint '[Point(1.5 1.5)@2000-01-01, Point(2.5 2.5)@2000-01-02, Point(1.5 1.5)@2000-01-03]'));
ERROR:  Input must be a temporal sequence set
SELECT asewkt(sequenceN(tgeompoint '{[Point(1 1)@2000-01-01, Point(2 2)@2000-01-02, Point(1 1)@2000-01-03],[Point(3 3)@2000-01-04, Point(3 3)@2000-01-05]}', 1));
                                                  asewkt                                                   
-----------------------------------------------------------------------------------------------------------
 [POINT(1 1)@2000-01-01 00:00:00+00, POINT(2 2)@2000-01-02 00:00:00+00, POINT(1 1)@2000-01-03 00:00:00+00]
(1 row)

SELECT asewkt(sequenceN(tgeogpoint '{[Point(1.5 1.5)@2000-01-01, Point(2.5 2.5)@2000-01-02, Point(1.5 1.5)@2000-01-03],[Point(3.5 3.5)@2000-01-04, Point(3.5 3.5)@2000-01-05]}', 1));
                                                             asewkt                                                              
---------------------------------------------------------------------------------------------------------------------------------
 SRID=4326;[POINT(1.5 1.5)@2000-01-01 00:00:00+00, POINT(2.5 2.5)@2000-01-02 00:00:00+00, POINT(1.5 1.5)@2000-01-03 00:00:00+00]
(1 row)

/* Errors */
SELECT asewkt(sequenceN(tgeompoint 'Point(1 1)@2000-01-01', 1));
ERROR:  Input must be a temporal sequence set
SELECT asewkt(sequenceN(tgeompoint '{Point(1 1)@2000-01-01, Point(2 2)@2000-01-02, Point(1 1)@2000-01-03}', 1));
ERROR:  Input must be a temporal sequence set
SELECT asewkt(sequenceN(tgeompoint '[Point(1 1)@2000-01-01, Point(2 2)@2000-01-02, Point(1 1)@2000-01-03]', 1));
ERROR:  Input must be a temporal sequence set
SELECT asewkt(sequenceN(tgeogpoint 'Point(1.5 1.5)@2000-01-01', 1));
ERROR:  Input must be a temporal sequence set
SELECT asewkt(sequenceN(tgeogpoint '{Point(1.5 1.5)@2000-01-01, Point(2.5 2.5)@2000-01-02, Point(1.5 1.5)@2000-01-03}', 1));
ERROR:  Input must be a temporal sequence set
SELECT asewkt(sequenceN(tgeogpoint '[Point(1.5 1.5)@2000-01-01, Point(2.5 2.5)@2000-01-02, Point(1.5 1.5)@2000-01-03]', 1));
ERROR:  Input must be a temporal sequence set
SELECT asewkt(sequences(tgeompoint '{[Point(1 1)@2000-01-01, Point(2 2)@2000-01-02, Point(1 1)@2000-01-03],[Point(3 3)@2000-01-04, Point(3 3)@2000-01-05]}'));
                                                                                         asewkt                                                                                         
----------------------------------------------------------------------------------------------------------------------------------------------------------------------------------------
 {"[POINT(1 1)@2000-01-01 00:00:00+00, POINT(2 2)@2000-01-02 00:00:00+00, POINT(1 1)@2000-01-03 00:00:00+00]","[POINT(3 3)@2000-01-04 00:00:00+00, POINT(3 3)@2000-01-05 00:00:00+00]"}
(1 row)

SELECT asewkt(sequences(tgeogpoint '{[Point(1.5 1.5)@2000-01-01, Point(2.5 2.5)@2000-01-02, Point(1.5 1.5)@2000-01-03],[Point(3.5 3.5)@2000-01-04, Point(3.5 3.5)@2000-01-05]}'));
                                                                                                             asewkt                                                                                                             
--------------------------------------------------------------------------------------------------------------------------------------------------------------------------------------------------------------------------------
 {"SRID=4326;[POINT(1.5 1.5)@2000-01-01 00:00:00+00, POINT(2.5 2.5)@2000-01-02 00:00:00+00, POINT(1.5 1.5)@2000-01-03 00:00:00+00]","SRID=4326;[POINT(3.5 3.5)@2000-01-04 00:00:00+00, POINT(3.5 3.5)@2000-01-05 00:00:00+00]"}
(1 row)

/* Errors */
SELECT asewkt(sequences(tgeompoint 'Point(1 1)@2000-01-01'));
ERROR:  Input must be a temporal sequence set
SELECT asewkt(sequences(tgeompoint '{Point(1 1)@2000-01-01, Point(2 2)@2000-01-02, Point(1 1)@2000-01-03}'));
ERROR:  Input must be a temporal sequence set
SELECT asewkt(sequences(tgeompoint '[Point(1 1)@2000-01-01, Point(2 2)@2000-01-02, Point(1 1)@2000-01-03]'));
ERROR:  Input must be a temporal sequence set
SELECT asewkt(sequences(tgeogpoint 'Point(1.5 1.5)@2000-01-01'));
ERROR:  Input must be a temporal sequence set
SELECT asewkt(sequences(tgeogpoint '{Point(1.5 1.5)@2000-01-01, Point(2.5 2.5)@2000-01-02, Point(1.5 1.5)@2000-01-03}'));
ERROR:  Input must be a temporal sequence set
SELECT asewkt(sequences(tgeogpoint '[Point(1.5 1.5)@2000-01-01, Point(2.5 2.5)@2000-01-02, Point(1.5 1.5)@2000-01-03]'));
ERROR:  Input must be a temporal sequence set
SELECT numInstants(tgeompoint 'Point(1 1)@2000-01-01');
 numinstants 
-------------
           1
(1 row)

SELECT numInstants(tgeompoint '{Point(1 1)@2000-01-01, Point(2 2)@2000-01-02, Point(1 1)@2000-01-03}');
 numinstants 
-------------
           3
(1 row)

SELECT numInstants(tgeompoint '[Point(1 1)@2000-01-01, Point(2 2)@2000-01-02, Point(1 1)@2000-01-03]');
 numinstants 
-------------
           3
(1 row)

SELECT numInstants(tgeompoint '{[Point(1 1)@2000-01-01, Point(2 2)@2000-01-02, Point(1 1)@2000-01-03],[Point(3 3)@2000-01-04, Point(3 3)@2000-01-05]}');
 numinstants 
-------------
           5
(1 row)

SELECT numInstants(tgeogpoint 'Point(1.5 1.5)@2000-01-01');
 numinstants 
-------------
           1
(1 row)

SELECT numInstants(tgeogpoint '{Point(1.5 1.5)@2000-01-01, Point(2.5 2.5)@2000-01-02, Point(1.5 1.5)@2000-01-03}');
 numinstants 
-------------
           3
(1 row)

SELECT numInstants(tgeogpoint '[Point(1.5 1.5)@2000-01-01, Point(2.5 2.5)@2000-01-02, Point(1.5 1.5)@2000-01-03]');
 numinstants 
-------------
           3
(1 row)

SELECT numInstants(tgeogpoint '{[Point(1.5 1.5)@2000-01-01, Point(2.5 2.5)@2000-01-02, Point(1.5 1.5)@2000-01-03],[Point(3.5 3.5)@2000-01-04, Point(3.5 3.5)@2000-01-05]}');
 numinstants 
-------------
           5
(1 row)

SELECT asewkt(startInstant(tgeompoint 'Point(1 1)@2000-01-01'));
              asewkt               
-----------------------------------
 POINT(1 1)@2000-01-01 00:00:00+00
(1 row)

SELECT asewkt(startInstant(tgeompoint '{Point(1 1)@2000-01-01, Point(2 2)@2000-01-02, Point(1 1)@2000-01-03}'));
              asewkt               
-----------------------------------
 POINT(1 1)@2000-01-01 00:00:00+00
(1 row)

SELECT asewkt(startInstant(tgeompoint '[Point(1 1)@2000-01-01, Point(2 2)@2000-01-02, Point(1 1)@2000-01-03]'));
              asewkt               
-----------------------------------
 POINT(1 1)@2000-01-01 00:00:00+00
(1 row)

SELECT asewkt(startInstant(tgeompoint '{[Point(1 1)@2000-01-01, Point(2 2)@2000-01-02, Point(1 1)@2000-01-03],[Point(3 3)@2000-01-04, Point(3 3)@2000-01-05]}'));
              asewkt               
-----------------------------------
 POINT(1 1)@2000-01-01 00:00:00+00
(1 row)

SELECT asewkt(startInstant(tgeogpoint 'Point(1.5 1.5)@2000-01-01'));
                     asewkt                      
-------------------------------------------------
 SRID=4326;POINT(1.5 1.5)@2000-01-01 00:00:00+00
(1 row)

SELECT asewkt(startInstant(tgeogpoint '{Point(1.5 1.5)@2000-01-01, Point(2.5 2.5)@2000-01-02, Point(1.5 1.5)@2000-01-03}'));
                     asewkt                      
-------------------------------------------------
 SRID=4326;POINT(1.5 1.5)@2000-01-01 00:00:00+00
(1 row)

SELECT asewkt(startInstant(tgeogpoint '[Point(1.5 1.5)@2000-01-01, Point(2.5 2.5)@2000-01-02, Point(1.5 1.5)@2000-01-03]'));
                     asewkt                      
-------------------------------------------------
 SRID=4326;POINT(1.5 1.5)@2000-01-01 00:00:00+00
(1 row)

SELECT asewkt(startInstant(tgeogpoint '{[Point(1.5 1.5)@2000-01-01, Point(2.5 2.5)@2000-01-02, Point(1.5 1.5)@2000-01-03],[Point(3.5 3.5)@2000-01-04, Point(3.5 3.5)@2000-01-05]}'));
                     asewkt                      
-------------------------------------------------
 SRID=4326;POINT(1.5 1.5)@2000-01-01 00:00:00+00
(1 row)

SELECT asewkt(endInstant(tgeompoint 'Point(1 1)@2000-01-01'));
              asewkt               
-----------------------------------
 POINT(1 1)@2000-01-01 00:00:00+00
(1 row)

SELECT asewkt(endInstant(tgeompoint '{Point(1 1)@2000-01-01, Point(2 2)@2000-01-02, Point(1 1)@2000-01-03}'));
              asewkt               
-----------------------------------
 POINT(1 1)@2000-01-03 00:00:00+00
(1 row)

SELECT asewkt(endInstant(tgeompoint '[Point(1 1)@2000-01-01, Point(2 2)@2000-01-02, Point(1 1)@2000-01-03]'));
              asewkt               
-----------------------------------
 POINT(1 1)@2000-01-03 00:00:00+00
(1 row)

SELECT asewkt(endInstant(tgeompoint '{[Point(1 1)@2000-01-01, Point(2 2)@2000-01-02, Point(1 1)@2000-01-03],[Point(3 3)@2000-01-04, Point(3 3)@2000-01-05]}'));
              asewkt               
-----------------------------------
 POINT(3 3)@2000-01-05 00:00:00+00
(1 row)

SELECT asewkt(endInstant(tgeogpoint 'Point(1.5 1.5)@2000-01-01'));
                     asewkt                      
-------------------------------------------------
 SRID=4326;POINT(1.5 1.5)@2000-01-01 00:00:00+00
(1 row)

SELECT asewkt(endInstant(tgeogpoint '{Point(1.5 1.5)@2000-01-01, Point(2.5 2.5)@2000-01-02, Point(1.5 1.5)@2000-01-03}'));
                     asewkt                      
-------------------------------------------------
 SRID=4326;POINT(1.5 1.5)@2000-01-03 00:00:00+00
(1 row)

SELECT asewkt(endInstant(tgeogpoint '[Point(1.5 1.5)@2000-01-01, Point(2.5 2.5)@2000-01-02, Point(1.5 1.5)@2000-01-03]'));
                     asewkt                      
-------------------------------------------------
 SRID=4326;POINT(1.5 1.5)@2000-01-03 00:00:00+00
(1 row)

SELECT asewkt(endInstant(tgeogpoint '{[Point(1.5 1.5)@2000-01-01, Point(2.5 2.5)@2000-01-02, Point(1.5 1.5)@2000-01-03],[Point(3.5 3.5)@2000-01-04, Point(3.5 3.5)@2000-01-05]}'));
                     asewkt                      
-------------------------------------------------
 SRID=4326;POINT(3.5 3.5)@2000-01-05 00:00:00+00
(1 row)

SELECT asewkt(instantN(tgeompoint 'Point(1 1)@2000-01-01', 1));
              asewkt               
-----------------------------------
 POINT(1 1)@2000-01-01 00:00:00+00
(1 row)

SELECT asewkt(instantN(tgeompoint '{Point(1 1)@2000-01-01, Point(2 2)@2000-01-02, Point(1 1)@2000-01-03}', 1));
              asewkt               
-----------------------------------
 POINT(1 1)@2000-01-01 00:00:00+00
(1 row)

SELECT asewkt(instantN(tgeompoint '[Point(1 1)@2000-01-01, Point(2 2)@2000-01-02, Point(1 1)@2000-01-03]', 1));
              asewkt               
-----------------------------------
 POINT(1 1)@2000-01-01 00:00:00+00
(1 row)

SELECT asewkt(instantN(tgeompoint '{[Point(1 1)@2000-01-01, Point(2 2)@2000-01-02, Point(1 1)@2000-01-03],[Point(3 3)@2000-01-04, Point(3 3)@2000-01-05]}', 1));
              asewkt               
-----------------------------------
 POINT(1 1)@2000-01-01 00:00:00+00
(1 row)

SELECT asewkt(instantN(tgeogpoint 'Point(1.5 1.5)@2000-01-01', 1));
                     asewkt                      
-------------------------------------------------
 SRID=4326;POINT(1.5 1.5)@2000-01-01 00:00:00+00
(1 row)

SELECT asewkt(instantN(tgeogpoint '{Point(1.5 1.5)@2000-01-01, Point(2.5 2.5)@2000-01-02, Point(1.5 1.5)@2000-01-03}', 1));
                     asewkt                      
-------------------------------------------------
 SRID=4326;POINT(1.5 1.5)@2000-01-01 00:00:00+00
(1 row)

SELECT asewkt(instantN(tgeogpoint '[Point(1.5 1.5)@2000-01-01, Point(2.5 2.5)@2000-01-02, Point(1.5 1.5)@2000-01-03]', 1));
                     asewkt                      
-------------------------------------------------
 SRID=4326;POINT(1.5 1.5)@2000-01-01 00:00:00+00
(1 row)

SELECT asewkt(instantN(tgeogpoint '{[Point(1.5 1.5)@2000-01-01, Point(2.5 2.5)@2000-01-02, Point(1.5 1.5)@2000-01-03],[Point(3.5 3.5)@2000-01-04, Point(3.5 3.5)@2000-01-05]}', 1));
                     asewkt                      
-------------------------------------------------
 SRID=4326;POINT(1.5 1.5)@2000-01-01 00:00:00+00
(1 row)

SELECT asewkt(instants(tgeompoint 'Point(1 1)@2000-01-01'));
                asewkt                 
---------------------------------------
 {"POINT(1 1)@2000-01-01 00:00:00+00"}
(1 row)

SELECT asewkt(instants(tgeompoint '{Point(1 1)@2000-01-01, Point(2 2)@2000-01-02, Point(1 1)@2000-01-03}'));
                                                    asewkt                                                     
---------------------------------------------------------------------------------------------------------------
 {"POINT(1 1)@2000-01-01 00:00:00+00","POINT(2 2)@2000-01-02 00:00:00+00","POINT(1 1)@2000-01-03 00:00:00+00"}
(1 row)

SELECT asewkt(instants(tgeompoint '[Point(1 1)@2000-01-01, Point(2 2)@2000-01-02, Point(1 1)@2000-01-03]'));
                                                    asewkt                                                     
---------------------------------------------------------------------------------------------------------------
 {"POINT(1 1)@2000-01-01 00:00:00+00","POINT(2 2)@2000-01-02 00:00:00+00","POINT(1 1)@2000-01-03 00:00:00+00"}
(1 row)

SELECT asewkt(instants(tgeompoint '{[Point(1 1)@2000-01-01, Point(2 2)@2000-01-02, Point(1 1)@2000-01-03],[Point(3 3)@2000-01-04, Point(3 3)@2000-01-05]}'));
                                                                                        asewkt                                                                                         
---------------------------------------------------------------------------------------------------------------------------------------------------------------------------------------
 {"POINT(1 1)@2000-01-01 00:00:00+00","POINT(2 2)@2000-01-02 00:00:00+00","POINT(1 1)@2000-01-03 00:00:00+00","POINT(3 3)@2000-01-04 00:00:00+00","POINT(3 3)@2000-01-05 00:00:00+00"}
(1 row)

SELECT asewkt(instants(tgeogpoint 'Point(1.5 1.5)@2000-01-01'));
                       asewkt                        
-----------------------------------------------------
 {"SRID=4326;POINT(1.5 1.5)@2000-01-01 00:00:00+00"}
(1 row)

SELECT asewkt(instants(tgeogpoint '{Point(1.5 1.5)@2000-01-01, Point(2.5 2.5)@2000-01-02, Point(1.5 1.5)@2000-01-03}'));
                                                                         asewkt                                                                          
---------------------------------------------------------------------------------------------------------------------------------------------------------
 {"SRID=4326;POINT(1.5 1.5)@2000-01-01 00:00:00+00","SRID=4326;POINT(2.5 2.5)@2000-01-02 00:00:00+00","SRID=4326;POINT(1.5 1.5)@2000-01-03 00:00:00+00"}
(1 row)

SELECT asewkt(instants(tgeogpoint '[Point(1.5 1.5)@2000-01-01, Point(2.5 2.5)@2000-01-02, Point(1.5 1.5)@2000-01-03]'));
                                                                         asewkt                                                                          
---------------------------------------------------------------------------------------------------------------------------------------------------------
 {"SRID=4326;POINT(1.5 1.5)@2000-01-01 00:00:00+00","SRID=4326;POINT(2.5 2.5)@2000-01-02 00:00:00+00","SRID=4326;POINT(1.5 1.5)@2000-01-03 00:00:00+00"}
(1 row)

SELECT asewkt(instants(tgeogpoint '{[Point(1.5 1.5)@2000-01-01, Point(2.5 2.5)@2000-01-02, Point(1.5 1.5)@2000-01-03],[Point(3.5 3.5)@2000-01-04, Point(3.5 3.5)@2000-01-05]}'));
                                                                                                                           asewkt                                                                                                                            
-------------------------------------------------------------------------------------------------------------------------------------------------------------------------------------------------------------------------------------------------------------
 {"SRID=4326;POINT(1.5 1.5)@2000-01-01 00:00:00+00","SRID=4326;POINT(2.5 2.5)@2000-01-02 00:00:00+00","SRID=4326;POINT(1.5 1.5)@2000-01-03 00:00:00+00","SRID=4326;POINT(3.5 3.5)@2000-01-04 00:00:00+00","SRID=4326;POINT(3.5 3.5)@2000-01-05 00:00:00+00"}
(1 row)

SELECT numTimestamps(tgeompoint 'Point(1 1)@2000-01-01');
 numtimestamps 
---------------
             1
(1 row)

SELECT numTimestamps(tgeompoint '{Point(1 1)@2000-01-01, Point(2 2)@2000-01-02, Point(1 1)@2000-01-03}');
 numtimestamps 
---------------
             3
(1 row)

SELECT numTimestamps(tgeompoint '[Point(1 1)@2000-01-01, Point(2 2)@2000-01-02, Point(1 1)@2000-01-03]');
 numtimestamps 
---------------
             3
(1 row)

SELECT numTimestamps(tgeompoint '{[Point(1 1)@2000-01-01, Point(2 2)@2000-01-02, Point(1 1)@2000-01-03],[Point(3 3)@2000-01-04, Point(3 3)@2000-01-05]}');
 numtimestamps 
---------------
             5
(1 row)

SELECT numTimestamps(tgeogpoint 'Point(1.5 1.5)@2000-01-01');
 numtimestamps 
---------------
             1
(1 row)

SELECT numTimestamps(tgeogpoint '{Point(1.5 1.5)@2000-01-01, Point(2.5 2.5)@2000-01-02, Point(1.5 1.5)@2000-01-03}');
 numtimestamps 
---------------
             3
(1 row)

SELECT numTimestamps(tgeogpoint '[Point(1.5 1.5)@2000-01-01, Point(2.5 2.5)@2000-01-02, Point(1.5 1.5)@2000-01-03]');
 numtimestamps 
---------------
             3
(1 row)

SELECT numTimestamps(tgeogpoint '{[Point(1.5 1.5)@2000-01-01, Point(2.5 2.5)@2000-01-02, Point(1.5 1.5)@2000-01-03],[Point(3.5 3.5)@2000-01-04, Point(3.5 3.5)@2000-01-05]}');
 numtimestamps 
---------------
             5
(1 row)

SELECT startTimestamp(tgeompoint 'Point(1 1)@2000-01-01');
     starttimestamp     
------------------------
 2000-01-01 00:00:00+00
(1 row)

SELECT startTimestamp(tgeompoint '{Point(1 1)@2000-01-01, Point(2 2)@2000-01-02, Point(1 1)@2000-01-03}');
     starttimestamp     
------------------------
 2000-01-01 00:00:00+00
(1 row)

SELECT startTimestamp(tgeompoint '[Point(1 1)@2000-01-01, Point(2 2)@2000-01-02, Point(1 1)@2000-01-03]');
     starttimestamp     
------------------------
 2000-01-01 00:00:00+00
(1 row)

SELECT startTimestamp(tgeompoint '{[Point(1 1)@2000-01-01, Point(2 2)@2000-01-02, Point(1 1)@2000-01-03],[Point(3 3)@2000-01-04, Point(3 3)@2000-01-05]}');
     starttimestamp     
------------------------
 2000-01-01 00:00:00+00
(1 row)

SELECT startTimestamp(tgeogpoint 'Point(1.5 1.5)@2000-01-01');
     starttimestamp     
------------------------
 2000-01-01 00:00:00+00
(1 row)

SELECT startTimestamp(tgeogpoint '{Point(1.5 1.5)@2000-01-01, Point(2.5 2.5)@2000-01-02, Point(1.5 1.5)@2000-01-03}');
     starttimestamp     
------------------------
 2000-01-01 00:00:00+00
(1 row)

SELECT startTimestamp(tgeogpoint '[Point(1.5 1.5)@2000-01-01, Point(2.5 2.5)@2000-01-02, Point(1.5 1.5)@2000-01-03]');
     starttimestamp     
------------------------
 2000-01-01 00:00:00+00
(1 row)

SELECT startTimestamp(tgeogpoint '{[Point(1.5 1.5)@2000-01-01, Point(2.5 2.5)@2000-01-02, Point(1.5 1.5)@2000-01-03],[Point(3.5 3.5)@2000-01-04, Point(3.5 3.5)@2000-01-05]}');
     starttimestamp     
------------------------
 2000-01-01 00:00:00+00
(1 row)

SELECT endTimestamp(tgeompoint 'Point(1 1)@2000-01-01');
      endtimestamp      
------------------------
 2000-01-01 00:00:00+00
(1 row)

SELECT endTimestamp(tgeompoint '{Point(1 1)@2000-01-01, Point(2 2)@2000-01-02, Point(1 1)@2000-01-03}');
      endtimestamp      
------------------------
 2000-01-03 00:00:00+00
(1 row)

SELECT endTimestamp(tgeompoint '[Point(1 1)@2000-01-01, Point(2 2)@2000-01-02, Point(1 1)@2000-01-03]');
      endtimestamp      
------------------------
 2000-01-03 00:00:00+00
(1 row)

SELECT endTimestamp(tgeompoint '{[Point(1 1)@2000-01-01, Point(2 2)@2000-01-02, Point(1 1)@2000-01-03],[Point(3 3)@2000-01-04, Point(3 3)@2000-01-05]}');
      endtimestamp      
------------------------
 2000-01-05 00:00:00+00
(1 row)

SELECT endTimestamp(tgeogpoint 'Point(1.5 1.5)@2000-01-01');
      endtimestamp      
------------------------
 2000-01-01 00:00:00+00
(1 row)

SELECT endTimestamp(tgeogpoint '{Point(1.5 1.5)@2000-01-01, Point(2.5 2.5)@2000-01-02, Point(1.5 1.5)@2000-01-03}');
      endtimestamp      
------------------------
 2000-01-03 00:00:00+00
(1 row)

SELECT endTimestamp(tgeogpoint '[Point(1.5 1.5)@2000-01-01, Point(2.5 2.5)@2000-01-02, Point(1.5 1.5)@2000-01-03]');
      endtimestamp      
------------------------
 2000-01-03 00:00:00+00
(1 row)

SELECT endTimestamp(tgeogpoint '{[Point(1.5 1.5)@2000-01-01, Point(2.5 2.5)@2000-01-02, Point(1.5 1.5)@2000-01-03],[Point(3.5 3.5)@2000-01-04, Point(3.5 3.5)@2000-01-05]}');
      endtimestamp      
------------------------
 2000-01-05 00:00:00+00
(1 row)

SELECT timestampN(tgeompoint 'Point(1 1)@2000-01-01', 1);
       timestampn       
------------------------
 2000-01-01 00:00:00+00
(1 row)

SELECT timestampN(tgeompoint '{Point(1 1)@2000-01-01, Point(2 2)@2000-01-02, Point(1 1)@2000-01-03}', 1);
       timestampn       
------------------------
 2000-01-01 00:00:00+00
(1 row)

SELECT timestampN(tgeompoint '[Point(1 1)@2000-01-01, Point(2 2)@2000-01-02, Point(1 1)@2000-01-03]', 1);
       timestampn       
------------------------
 2000-01-01 00:00:00+00
(1 row)

SELECT timestampN(tgeompoint '{[Point(1 1)@2000-01-01, Point(2 2)@2000-01-02, Point(1 1)@2000-01-03],[Point(3 3)@2000-01-04, Point(3 3)@2000-01-05]}', 1);
       timestampn       
------------------------
 2000-01-01 00:00:00+00
(1 row)

SELECT timestampN(tgeogpoint 'Point(1.5 1.5)@2000-01-01', 1);
       timestampn       
------------------------
 2000-01-01 00:00:00+00
(1 row)

SELECT timestampN(tgeogpoint '{Point(1.5 1.5)@2000-01-01, Point(2.5 2.5)@2000-01-02, Point(1.5 1.5)@2000-01-03}', 1);
       timestampn       
------------------------
 2000-01-01 00:00:00+00
(1 row)

SELECT timestampN(tgeogpoint '[Point(1.5 1.5)@2000-01-01, Point(2.5 2.5)@2000-01-02, Point(1.5 1.5)@2000-01-03]', 1);
       timestampn       
------------------------
 2000-01-01 00:00:00+00
(1 row)

SELECT timestampN(tgeogpoint '{[Point(1.5 1.5)@2000-01-01, Point(2.5 2.5)@2000-01-02, Point(1.5 1.5)@2000-01-03],[Point(3.5 3.5)@2000-01-04, Point(3.5 3.5)@2000-01-05]}', 1);
       timestampn       
------------------------
 2000-01-01 00:00:00+00
(1 row)

SELECT timestamps(tgeompoint 'Point(1 1)@2000-01-01');
         timestamps         
----------------------------
 {"2000-01-01 00:00:00+00"}
(1 row)

SELECT timestamps(tgeompoint '{Point(1 1)@2000-01-01, Point(2 2)@2000-01-02, Point(1 1)@2000-01-03}');
                                  timestamps                                  
------------------------------------------------------------------------------
 {"2000-01-01 00:00:00+00","2000-01-02 00:00:00+00","2000-01-03 00:00:00+00"}
(1 row)

SELECT timestamps(tgeompoint '[Point(1 1)@2000-01-01, Point(2 2)@2000-01-02, Point(1 1)@2000-01-03]');
                                  timestamps                                  
------------------------------------------------------------------------------
 {"2000-01-01 00:00:00+00","2000-01-02 00:00:00+00","2000-01-03 00:00:00+00"}
(1 row)

SELECT timestamps(tgeompoint '{[Point(1 1)@2000-01-01, Point(2 2)@2000-01-02, Point(1 1)@2000-01-03],[Point(3 3)@2000-01-04, Point(3 3)@2000-01-05]}');
                                                           timestamps                                                           
--------------------------------------------------------------------------------------------------------------------------------
 {"2000-01-01 00:00:00+00","2000-01-02 00:00:00+00","2000-01-03 00:00:00+00","2000-01-04 00:00:00+00","2000-01-05 00:00:00+00"}
(1 row)

SELECT timestamps(tgeogpoint 'Point(1.5 1.5)@2000-01-01');
         timestamps         
----------------------------
 {"2000-01-01 00:00:00+00"}
(1 row)

SELECT timestamps(tgeogpoint '{Point(1.5 1.5)@2000-01-01, Point(2.5 2.5)@2000-01-02, Point(1.5 1.5)@2000-01-03}');
                                  timestamps                                  
------------------------------------------------------------------------------
 {"2000-01-01 00:00:00+00","2000-01-02 00:00:00+00","2000-01-03 00:00:00+00"}
(1 row)

SELECT timestamps(tgeogpoint '[Point(1.5 1.5)@2000-01-01, Point(2.5 2.5)@2000-01-02, Point(1.5 1.5)@2000-01-03]');
                                  timestamps                                  
------------------------------------------------------------------------------
 {"2000-01-01 00:00:00+00","2000-01-02 00:00:00+00","2000-01-03 00:00:00+00"}
(1 row)

SELECT timestamps(tgeogpoint '{[Point(1.5 1.5)@2000-01-01, Point(2.5 2.5)@2000-01-02, Point(1.5 1.5)@2000-01-03],[Point(3.5 3.5)@2000-01-04, Point(3.5 3.5)@2000-01-05]}');
                                                           timestamps                                                           
--------------------------------------------------------------------------------------------------------------------------------
 {"2000-01-01 00:00:00+00","2000-01-02 00:00:00+00","2000-01-03 00:00:00+00","2000-01-04 00:00:00+00","2000-01-05 00:00:00+00"}
(1 row)

SELECT tgeompoint 'Point(1 1)@2000-01-01' &= ST_Point(1,1);
 ?column? 
----------
 t
(1 row)

SELECT tgeompoint '{Point(1 1)@2000-01-01, Point(2 2)@2000-01-02, Point(1 1)@2000-01-03}' &= ST_Point(1,1);
 ?column? 
----------
 t
(1 row)

SELECT tgeompoint '[Point(1 1)@2000-01-01, Point(2 2)@2000-01-02, Point(1 1)@2000-01-03]' &= ST_Point(1,1);
 ?column? 
----------
 t
(1 row)

SELECT tgeompoint '{[Point(1 1)@2000-01-01, Point(2 2)@2000-01-02, Point(1 1)@2000-01-03],[Point(3 3)@2000-01-04, Point(3 3)@2000-01-05]}' &= ST_Point(1,1);
 ?column? 
----------
 t
(1 row)

SELECT tgeogpoint 'Point(1.5 1.5)@2000-01-01' &= ST_Point(1.5,1.5);
 ?column? 
----------
 t
(1 row)

SELECT tgeogpoint '{Point(1.5 1.5)@2000-01-01, Point(2.5 2.5)@2000-01-02, Point(1.5 1.5)@2000-01-03}' &= ST_Point(1.5,1.5);
 ?column? 
----------
 t
(1 row)

SELECT tgeogpoint '[Point(1.5 1.5)@2000-01-01, Point(2.5 2.5)@2000-01-02, Point(1.5 1.5)@2000-01-03]' &= ST_Point(1.5,1.5);
 ?column? 
----------
 t
(1 row)

SELECT tgeogpoint '{[Point(1.5 1.5)@2000-01-01, Point(2.5 2.5)@2000-01-02, Point(1.5 1.5)@2000-01-03],[Point(3.5 3.5)@2000-01-04, Point(3.5 3.5)@2000-01-05]}' &= ST_Point(1.5,1.5);
 ?column? 
----------
 t
(1 row)

SELECT tgeompoint 'Point(1 1)@2000-01-01' &= geometry 'Point empty';
 ?column? 
----------
 f
(1 row)

SELECT tgeompoint '{Point(1 1)@2000-01-01, Point(2 2)@2000-01-02, Point(1 1)@2000-01-03}' &= geometry 'Point empty';
 ?column? 
----------
 f
(1 row)

SELECT tgeompoint '[Point(1 1)@2000-01-01, Point(2 2)@2000-01-02, Point(1 1)@2000-01-03]' &= geometry 'Point empty';
 ?column? 
----------
 f
(1 row)

SELECT tgeompoint '{[Point(1 1)@2000-01-01, Point(2 2)@2000-01-02, Point(1 1)@2000-01-03],[Point(3 3)@2000-01-04, Point(3 3)@2000-01-05]}' &= geometry 'Point empty';
 ?column? 
----------
 f
(1 row)

SELECT tgeogpoint 'Point(1.5 1.5)@2000-01-01' &= geography 'Point empty';
 ?column? 
----------
 f
(1 row)

SELECT tgeogpoint '{Point(1.5 1.5)@2000-01-01, Point(2.5 2.5)@2000-01-02, Point(1.5 1.5)@2000-01-03}' &= geography 'Point empty';
 ?column? 
----------
 f
(1 row)

SELECT tgeogpoint '[Point(1.5 1.5)@2000-01-01, Point(2.5 2.5)@2000-01-02, Point(1.5 1.5)@2000-01-03]' &= geography 'Point empty';
 ?column? 
----------
 f
(1 row)

SELECT tgeogpoint '{[Point(1.5 1.5)@2000-01-01, Point(2.5 2.5)@2000-01-02, Point(1.5 1.5)@2000-01-03],[Point(3.5 3.5)@2000-01-04, Point(3.5 3.5)@2000-01-05]}' &= geography 'Point empty';
 ?column? 
----------
 f
(1 row)

SELECT tgeompoint 'Point(1 1)@2000-01-01' @= ST_Point(1,1);
 ?column? 
----------
 t
(1 row)

SELECT tgeompoint '{Point(1 1)@2000-01-01, Point(2 2)@2000-01-02, Point(1 1)@2000-01-03}' @= ST_Point(1,1);
 ?column? 
----------
 f
(1 row)

SELECT tgeompoint '[Point(1 1)@2000-01-01, Point(2 2)@2000-01-02, Point(1 1)@2000-01-03]' @= ST_Point(1,1);
 ?column? 
----------
 f
(1 row)

SELECT tgeompoint '{[Point(1 1)@2000-01-01, Point(2 2)@2000-01-02, Point(1 1)@2000-01-03],[Point(3 3)@2000-01-04, Point(3 3)@2000-01-05]}' @= ST_Point(1,1);
 ?column? 
----------
 f
(1 row)

SELECT tgeogpoint 'Point(1.5 1.5)@2000-01-01' @= ST_Point(1.5,1.5);
 ?column? 
----------
 t
(1 row)

SELECT tgeogpoint '{Point(1.5 1.5)@2000-01-01, Point(2.5 2.5)@2000-01-02, Point(1.5 1.5)@2000-01-03}' @= ST_Point(1.5,1.5);
 ?column? 
----------
 f
(1 row)

SELECT tgeogpoint '[Point(1.5 1.5)@2000-01-01, Point(2.5 2.5)@2000-01-02, Point(1.5 1.5)@2000-01-03]' @= ST_Point(1.5,1.5);
 ?column? 
----------
 f
(1 row)

SELECT tgeogpoint '{[Point(1.5 1.5)@2000-01-01, Point(2.5 2.5)@2000-01-02, Point(1.5 1.5)@2000-01-03],[Point(3.5 3.5)@2000-01-04, Point(3.5 3.5)@2000-01-05]}' @= ST_Point(1.5,1.5);
 ?column? 
----------
 f
(1 row)

SELECT tgeompoint 'Point(1 1)@2000-01-01' @= geometry 'Point empty';
 ?column? 
----------
 f
(1 row)

SELECT tgeompoint '{Point(1 1)@2000-01-01, Point(2 2)@2000-01-02, Point(1 1)@2000-01-03}' @= geometry 'Point empty';
 ?column? 
----------
 f
(1 row)

SELECT tgeompoint '[Point(1 1)@2000-01-01, Point(2 2)@2000-01-02, Point(1 1)@2000-01-03]' @= geometry 'Point empty';
 ?column? 
----------
 f
(1 row)

SELECT tgeompoint '{[Point(1 1)@2000-01-01, Point(2 2)@2000-01-02, Point(1 1)@2000-01-03],[Point(3 3)@2000-01-04, Point(3 3)@2000-01-05]}' @= geometry 'Point empty';
 ?column? 
----------
 f
(1 row)

SELECT tgeogpoint 'Point(1.5 1.5)@2000-01-01' @= geography 'Point empty';
 ?column? 
----------
 f
(1 row)

SELECT tgeogpoint '{Point(1.5 1.5)@2000-01-01, Point(2.5 2.5)@2000-01-02, Point(1.5 1.5)@2000-01-03}' @= geography 'Point empty';
 ?column? 
----------
 f
(1 row)

SELECT tgeogpoint '[Point(1.5 1.5)@2000-01-01, Point(2.5 2.5)@2000-01-02, Point(1.5 1.5)@2000-01-03]' @= geography 'Point empty';
 ?column? 
----------
 f
(1 row)

SELECT tgeogpoint '{[Point(1.5 1.5)@2000-01-01, Point(2.5 2.5)@2000-01-02, Point(1.5 1.5)@2000-01-03],[Point(3.5 3.5)@2000-01-04, Point(3.5 3.5)@2000-01-05]}' @= geography 'Point empty';
 ?column? 
----------
 f
(1 row)

SELECT asewkt(shift(tgeompoint 'Point(1 1)@2000-01-01', '5 min'));
              asewkt               
-----------------------------------
 POINT(1 1)@2000-01-01 00:05:00+00
(1 row)

SELECT asewkt(shift(tgeompoint '{Point(1 1)@2000-01-01, Point(2 2)@2000-01-02, Point(1 1)@2000-01-03}', '5 min'));
                                                  asewkt                                                   
-----------------------------------------------------------------------------------------------------------
 {POINT(1 1)@2000-01-01 00:05:00+00, POINT(2 2)@2000-01-02 00:05:00+00, POINT(1 1)@2000-01-03 00:05:00+00}
(1 row)

SELECT asewkt(shift(tgeompoint '[Point(1 1)@2000-01-01, Point(2 2)@2000-01-02, Point(1 1)@2000-01-03]', '5 min'));
                                                  asewkt                                                   
-----------------------------------------------------------------------------------------------------------
 [POINT(1 1)@2000-01-01 00:05:00+00, POINT(2 2)@2000-01-02 00:05:00+00, POINT(1 1)@2000-01-03 00:05:00+00]
(1 row)

SELECT asewkt(shift(tgeompoint '{[Point(1 1)@2000-01-01, Point(2 2)@2000-01-02, Point(1 1)@2000-01-03],[Point(3 3)@2000-01-04, Point(3 3)@2000-01-05]}', '5 min'));
                                                                                       asewkt                                                                                        
-------------------------------------------------------------------------------------------------------------------------------------------------------------------------------------
 {[POINT(1 1)@2000-01-01 00:05:00+00, POINT(2 2)@2000-01-02 00:05:00+00, POINT(1 1)@2000-01-03 00:05:00+00], [POINT(3 3)@2000-01-04 00:05:00+00, POINT(3 3)@2000-01-05 00:05:00+00]}
(1 row)

SELECT asewkt(shift(tgeogpoint 'Point(1.5 1.5)@2000-01-01', '5 min'));
                     asewkt                      
-------------------------------------------------
 SRID=4326;POINT(1.5 1.5)@2000-01-01 00:05:00+00
(1 row)

SELECT asewkt(shift(tgeogpoint '{Point(1.5 1.5)@2000-01-01, Point(2.5 2.5)@2000-01-02, Point(1.5 1.5)@2000-01-03}', '5 min'));
                                                             asewkt                                                              
---------------------------------------------------------------------------------------------------------------------------------
 SRID=4326;{POINT(1.5 1.5)@2000-01-01 00:05:00+00, POINT(2.5 2.5)@2000-01-02 00:05:00+00, POINT(1.5 1.5)@2000-01-03 00:05:00+00}
(1 row)

SELECT asewkt(shift(tgeogpoint '[Point(1.5 1.5)@2000-01-01, Point(2.5 2.5)@2000-01-02, Point(1.5 1.5)@2000-01-03]', '5 min'));
                                                             asewkt                                                              
---------------------------------------------------------------------------------------------------------------------------------
 SRID=4326;[POINT(1.5 1.5)@2000-01-01 00:05:00+00, POINT(2.5 2.5)@2000-01-02 00:05:00+00, POINT(1.5 1.5)@2000-01-03 00:05:00+00]
(1 row)

SELECT asewkt(shift(tgeogpoint '{[Point(1.5 1.5)@2000-01-01, Point(2.5 2.5)@2000-01-02, Point(1.5 1.5)@2000-01-03],[Point(3.5 3.5)@2000-01-04, Point(3.5 3.5)@2000-01-05]}', '5 min'));
                                                                                                      asewkt                                                                                                       
-------------------------------------------------------------------------------------------------------------------------------------------------------------------------------------------------------------------
 SRID=4326;{[POINT(1.5 1.5)@2000-01-01 00:05:00+00, POINT(2.5 2.5)@2000-01-02 00:05:00+00, POINT(1.5 1.5)@2000-01-03 00:05:00+00], [POINT(3.5 3.5)@2000-01-04 00:05:00+00, POINT(3.5 3.5)@2000-01-05 00:05:00+00]}
(1 row)

SELECT astext(atValue(tgeompoint 'Point(1 1)@2000-01-01', ST_Point(1,1)));
              astext               
-----------------------------------
 POINT(1 1)@2000-01-01 00:00:00+00
(1 row)

SELECT astext(atValue(tgeompoint '{Point(1 1)@2000-01-01, Point(2 2)@2000-01-02, Point(1 1)@2000-01-03}', ST_Point(1,1)));
                                 astext                                 
------------------------------------------------------------------------
 {POINT(1 1)@2000-01-01 00:00:00+00, POINT(1 1)@2000-01-03 00:00:00+00}
(1 row)

SELECT astext(atValue(tgeompoint '[Point(1 1)@2000-01-01, Point(2 2)@2000-01-02, Point(1 1)@2000-01-03]', ST_Point(1,1)));
                                   astext                                   
----------------------------------------------------------------------------
 {[POINT(1 1)@2000-01-01 00:00:00+00], [POINT(1 1)@2000-01-03 00:00:00+00]}
(1 row)

SELECT astext(atValue(tgeompoint '{[Point(1 1)@2000-01-01, Point(2 2)@2000-01-02, Point(1 1)@2000-01-03],[Point(3 3)@2000-01-04, Point(3 3)@2000-01-05]}', ST_Point(1,1)));
                                   astext                                   
----------------------------------------------------------------------------
 {[POINT(1 1)@2000-01-01 00:00:00+00], [POINT(1 1)@2000-01-03 00:00:00+00]}
(1 row)

SELECT astext(atValue(tgeogpoint 'Point(1.5 1.5)@2000-01-01', ST_Point(1.5,1.5)));
                astext                 
---------------------------------------
 POINT(1.5 1.5)@2000-01-01 00:00:00+00
(1 row)

SELECT astext(atValue(tgeogpoint '{Point(1.5 1.5)@2000-01-01, Point(2.5 2.5)@2000-01-02, Point(1.5 1.5)@2000-01-03}', ST_Point(1.5,1.5)));
                                     astext                                     
--------------------------------------------------------------------------------
 {POINT(1.5 1.5)@2000-01-01 00:00:00+00, POINT(1.5 1.5)@2000-01-03 00:00:00+00}
(1 row)

SELECT astext(atValue(tgeogpoint '[Point(1.5 1.5)@2000-01-01, Point(2.5 2.5)@2000-01-02, Point(1.5 1.5)@2000-01-03]', ST_Point(1.5,1.5)));
                                       astext                                       
------------------------------------------------------------------------------------
 {[POINT(1.5 1.5)@2000-01-01 00:00:00+00], [POINT(1.5 1.5)@2000-01-03 00:00:00+00]}
(1 row)

SELECT astext(atValue(tgeogpoint '{[Point(1.5 1.5)@2000-01-01, Point(2.5 2.5)@2000-01-02, Point(1.5 1.5)@2000-01-03],[Point(3.5 3.5)@2000-01-04, Point(3.5 3.5)@2000-01-05]}', ST_Point(1.5,1.5)));
                                       astext                                       
------------------------------------------------------------------------------------
 {[POINT(1.5 1.5)@2000-01-01 00:00:00+00], [POINT(1.5 1.5)@2000-01-03 00:00:00+00]}
(1 row)

SELECT astext(atValue(tgeompoint 'Point(1 1)@2000-01-01', geometry 'Point empty'));
 astext 
--------
 
(1 row)

SELECT astext(atValue(tgeompoint '{Point(1 1)@2000-01-01, Point(2 2)@2000-01-02, Point(1 1)@2000-01-03}', geometry 'Point empty'));
 astext 
--------
 
(1 row)

SELECT astext(atValue(tgeompoint '[Point(1 1)@2000-01-01, Point(2 2)@2000-01-02, Point(1 1)@2000-01-03]', geometry 'Point empty'));
 astext 
--------
 
(1 row)

SELECT astext(atValue(tgeompoint '{[Point(1 1)@2000-01-01, Point(2 2)@2000-01-02, Point(1 1)@2000-01-03],[Point(3 3)@2000-01-04, Point(3 3)@2000-01-05]}', geometry 'Point empty'));
 astext 
--------
 
(1 row)

SELECT astext(atValue(tgeogpoint 'Point(1 1)@2000-01-01', geography 'Point empty'));
 astext 
--------
 
(1 row)

SELECT astext(atValue(tgeogpoint '{Point(1 1)@2000-01-01, Point(2 2)@2000-01-02, Point(1 1)@2000-01-03}', geography 'Point empty'));
 astext 
--------
 
(1 row)

SELECT astext(atValue(tgeogpoint '[Point(1 1)@2000-01-01, Point(2 2)@2000-01-02, Point(1 1)@2000-01-03]', geography 'Point empty'));
 astext 
--------
 
(1 row)

SELECT astext(atValue(tgeogpoint '{[Point(1 1)@2000-01-01, Point(2 2)@2000-01-02, Point(1 1)@2000-01-03],[Point(3 3)@2000-01-04, Point(3 3)@2000-01-05]}', geography 'Point empty'));
 astext 
--------
 
(1 row)

SELECT astext(minusValue(tgeompoint 'Point(1 1)@2000-01-01', ST_Point(1,1)));
 astext 
--------
 
(1 row)

SELECT astext(minusValue(tgeompoint '{Point(1 1)@2000-01-01, Point(2 2)@2000-01-02, Point(1 1)@2000-01-03}', ST_Point(1,1)));
               astext                
-------------------------------------
 {POINT(2 2)@2000-01-02 00:00:00+00}
(1 row)

SELECT astext(minusValue(tgeompoint '[Point(1 1)@2000-01-01, Point(2 2)@2000-01-02, Point(1 1)@2000-01-03]', ST_Point(1,1)));
                                                   astext                                                    
-------------------------------------------------------------------------------------------------------------
 {(POINT(1 1)@2000-01-01 00:00:00+00, POINT(2 2)@2000-01-02 00:00:00+00, POINT(1 1)@2000-01-03 00:00:00+00)}
(1 row)

SELECT astext(minusValue(tgeompoint '{[Point(1 1)@2000-01-01, Point(2 2)@2000-01-02, Point(1 1)@2000-01-03],[Point(3 3)@2000-01-04, Point(3 3)@2000-01-05]}', ST_Point(1,1)));
                                                                                       astext                                                                                        
-------------------------------------------------------------------------------------------------------------------------------------------------------------------------------------
 {(POINT(1 1)@2000-01-01 00:00:00+00, POINT(2 2)@2000-01-02 00:00:00+00, POINT(1 1)@2000-01-03 00:00:00+00), [POINT(3 3)@2000-01-04 00:00:00+00, POINT(3 3)@2000-01-05 00:00:00+00]}
(1 row)

SELECT astext(minusValue(tgeogpoint 'Point(1.5 1.5)@2000-01-01', ST_Point(1.5,1.5)));
 astext 
--------
 
(1 row)

SELECT astext(minusValue(tgeogpoint '{Point(1.5 1.5)@2000-01-01, Point(2.5 2.5)@2000-01-02, Point(1.5 1.5)@2000-01-03}', ST_Point(1.5,1.5)));
                 astext                  
-----------------------------------------
 {POINT(2.5 2.5)@2000-01-02 00:00:00+00}
(1 row)

SELECT astext(minusValue(tgeogpoint '[Point(1.5 1.5)@2000-01-01, Point(2.5 2.5)@2000-01-02, Point(1.5 1.5)@2000-01-03]', ST_Point(1.5,1.5)));
                                                         astext                                                          
-------------------------------------------------------------------------------------------------------------------------
 {(POINT(1.5 1.5)@2000-01-01 00:00:00+00, POINT(2.5 2.5)@2000-01-02 00:00:00+00, POINT(1.5 1.5)@2000-01-03 00:00:00+00)}
(1 row)

SELECT astext(minusValue(tgeogpoint '{[Point(1.5 1.5)@2000-01-01, Point(2.5 2.5)@2000-01-02, Point(1.5 1.5)@2000-01-03],[Point(3.5 3.5)@2000-01-04, Point(3.5 3.5)@2000-01-05]}', ST_Point(1.5,1.5)));
                                                                                                 astext                                                                                                  
---------------------------------------------------------------------------------------------------------------------------------------------------------------------------------------------------------
 {(POINT(1.5 1.5)@2000-01-01 00:00:00+00, POINT(2.5 2.5)@2000-01-02 00:00:00+00, POINT(1.5 1.5)@2000-01-03 00:00:00+00), [POINT(3.5 3.5)@2000-01-04 00:00:00+00, POINT(3.5 3.5)@2000-01-05 00:00:00+00]}
(1 row)

SELECT astext(minusValue(tgeompoint 'Point(1 1)@2000-01-01', geometry 'Point empty'));
              astext               
-----------------------------------
 POINT(1 1)@2000-01-01 00:00:00+00
(1 row)

SELECT astext(minusValue(tgeompoint '{Point(1 1)@2000-01-01, Point(2 2)@2000-01-02, Point(1 1)@2000-01-03}', geometry 'Point empty'));
                                                  astext                                                   
-----------------------------------------------------------------------------------------------------------
 {POINT(1 1)@2000-01-01 00:00:00+00, POINT(2 2)@2000-01-02 00:00:00+00, POINT(1 1)@2000-01-03 00:00:00+00}
(1 row)

SELECT astext(minusValue(tgeompoint '[Point(1 1)@2000-01-01, Point(2 2)@2000-01-02, Point(1 1)@2000-01-03]', geometry 'Point empty'));
                                                   astext                                                    
-------------------------------------------------------------------------------------------------------------
 {[POINT(1 1)@2000-01-01 00:00:00+00, POINT(2 2)@2000-01-02 00:00:00+00, POINT(1 1)@2000-01-03 00:00:00+00]}
(1 row)

SELECT astext(minusValue(tgeompoint '{[Point(1 1)@2000-01-01, Point(2 2)@2000-01-02, Point(1 1)@2000-01-03],[Point(3 3)@2000-01-04, Point(3 3)@2000-01-05]}', geometry 'Point empty'));
                                                                                       astext                                                                                        
-------------------------------------------------------------------------------------------------------------------------------------------------------------------------------------
 {[POINT(1 1)@2000-01-01 00:00:00+00, POINT(2 2)@2000-01-02 00:00:00+00, POINT(1 1)@2000-01-03 00:00:00+00], [POINT(3 3)@2000-01-04 00:00:00+00, POINT(3 3)@2000-01-05 00:00:00+00]}
(1 row)

SELECT astext(minusValue(tgeogpoint 'Point(1 1)@2000-01-01', geography 'Point empty'));
              astext               
-----------------------------------
 POINT(1 1)@2000-01-01 00:00:00+00
(1 row)

SELECT astext(minusValue(tgeogpoint '{Point(1 1)@2000-01-01, Point(2 2)@2000-01-02, Point(1 1)@2000-01-03}', geography 'Point empty'));
                                                  astext                                                   
-----------------------------------------------------------------------------------------------------------
 {POINT(1 1)@2000-01-01 00:00:00+00, POINT(2 2)@2000-01-02 00:00:00+00, POINT(1 1)@2000-01-03 00:00:00+00}
(1 row)

SELECT astext(minusValue(tgeogpoint '[Point(1 1)@2000-01-01, Point(2 2)@2000-01-02, Point(1 1)@2000-01-03]', geography 'Point empty'));
                                                   astext                                                    
-------------------------------------------------------------------------------------------------------------
 {[POINT(1 1)@2000-01-01 00:00:00+00, POINT(2 2)@2000-01-02 00:00:00+00, POINT(1 1)@2000-01-03 00:00:00+00]}
(1 row)

SELECT astext(minusValue(tgeogpoint '{[Point(1 1)@2000-01-01, Point(2 2)@2000-01-02, Point(1 1)@2000-01-03],[Point(3 3)@2000-01-04, Point(3 3)@2000-01-05]}', geography 'Point empty'));
                                                                                       astext                                                                                        
-------------------------------------------------------------------------------------------------------------------------------------------------------------------------------------
 {[POINT(1 1)@2000-01-01 00:00:00+00, POINT(2 2)@2000-01-02 00:00:00+00, POINT(1 1)@2000-01-03 00:00:00+00], [POINT(3 3)@2000-01-04 00:00:00+00, POINT(3 3)@2000-01-05 00:00:00+00]}
(1 row)

SELECT astext(atValues(tgeompoint 'Point(1 1)@2000-01-01', ARRAY[ST_Point(1,1)]));
              astext               
-----------------------------------
 POINT(1 1)@2000-01-01 00:00:00+00
(1 row)

SELECT astext(atValues(tgeompoint '{Point(1 1)@2000-01-01, Point(2 2)@2000-01-02, Point(1 1)@2000-01-03}', ARRAY[ST_Point(1,1)]));
                                 astext                                 
------------------------------------------------------------------------
 {POINT(1 1)@2000-01-01 00:00:00+00, POINT(1 1)@2000-01-03 00:00:00+00}
(1 row)

SELECT astext(atValues(tgeompoint '[Point(1 1)@2000-01-01, Point(2 2)@2000-01-02, Point(1 1)@2000-01-03]', ARRAY[ST_Point(1,1)]));
                                   astext                                   
----------------------------------------------------------------------------
 {[POINT(1 1)@2000-01-01 00:00:00+00], [POINT(1 1)@2000-01-03 00:00:00+00]}
(1 row)

SELECT astext(atValues(tgeompoint '{[Point(1 1)@2000-01-01, Point(2 2)@2000-01-02, Point(1 1)@2000-01-03],[Point(3 3)@2000-01-04, Point(3 3)@2000-01-05]}', ARRAY[ST_Point(1,1)]));
                                   astext                                   
----------------------------------------------------------------------------
 {[POINT(1 1)@2000-01-01 00:00:00+00], [POINT(1 1)@2000-01-03 00:00:00+00]}
(1 row)

SELECT astext(atValues(tgeogpoint 'Point(1.5 1.5)@2000-01-01', ARRAY[ST_Point(1.5,1.5)]));
                astext                 
---------------------------------------
 POINT(1.5 1.5)@2000-01-01 00:00:00+00
(1 row)

SELECT astext(atValues(tgeogpoint '{Point(1.5 1.5)@2000-01-01, Point(2.5 2.5)@2000-01-02, Point(1.5 1.5)@2000-01-03}', ARRAY[ST_Point(1.5,1.5)]));
                                     astext                                     
--------------------------------------------------------------------------------
 {POINT(1.5 1.5)@2000-01-01 00:00:00+00, POINT(1.5 1.5)@2000-01-03 00:00:00+00}
(1 row)

SELECT astext(atValues(tgeogpoint '[Point(1.5 1.5)@2000-01-01, Point(2.5 2.5)@2000-01-02, Point(1.5 1.5)@2000-01-03]', ARRAY[ST_Point(1.5,1.5)]));
                                       astext                                       
------------------------------------------------------------------------------------
 {[POINT(1.5 1.5)@2000-01-01 00:00:00+00], [POINT(1.5 1.5)@2000-01-03 00:00:00+00]}
(1 row)

SELECT astext(atValues(tgeogpoint '{[Point(1.5 1.5)@2000-01-01, Point(2.5 2.5)@2000-01-02, Point(1.5 1.5)@2000-01-03],[Point(3.5 3.5)@2000-01-04, Point(3.5 3.5)@2000-01-05]}', ARRAY[ST_Point(1.5,1.5)]));
                                       astext                                       
------------------------------------------------------------------------------------
 {[POINT(1.5 1.5)@2000-01-01 00:00:00+00], [POINT(1.5 1.5)@2000-01-03 00:00:00+00]}
(1 row)

SELECT astext(atValues(tgeompoint 'Point(1 1)@2000-01-01', ARRAY[geometry 'Point empty']));
 astext 
--------
 
(1 row)

SELECT astext(atValues(tgeompoint '{Point(1 1)@2000-01-01, Point(2 2)@2000-01-02, Point(1 1)@2000-01-03}', ARRAY[geometry 'Point empty']));
 astext 
--------
 
(1 row)

SELECT astext(atValues(tgeompoint '[Point(1 1)@2000-01-01, Point(2 2)@2000-01-02, Point(1 1)@2000-01-03]', ARRAY[geometry 'Point empty']));
 astext 
--------
 
(1 row)

SELECT astext(atValues(tgeompoint '{[Point(1 1)@2000-01-01, Point(2 2)@2000-01-02, Point(1 1)@2000-01-03],[Point(3 3)@2000-01-04, Point(3 3)@2000-01-05]}', ARRAY[geometry 'Point empty']));
 astext 
--------
 
(1 row)

SELECT astext(atValues(tgeogpoint 'Point(1.5 1.5)@2000-01-01', ARRAY[geography 'Point empty']));
 astext 
--------
 
(1 row)

SELECT astext(atValues(tgeogpoint '{Point(1.5 1.5)@2000-01-01, Point(2.5 2.5)@2000-01-02, Point(1.5 1.5)@2000-01-03}', ARRAY[geography 'Point empty']));
 astext 
--------
 
(1 row)

SELECT astext(atValues(tgeogpoint '[Point(1.5 1.5)@2000-01-01, Point(2.5 2.5)@2000-01-02, Point(1.5 1.5)@2000-01-03]', ARRAY[geography 'Point empty']));
 astext 
--------
 
(1 row)

SELECT astext(atValues(tgeogpoint '{[Point(1.5 1.5)@2000-01-01, Point(2.5 2.5)@2000-01-02, Point(1.5 1.5)@2000-01-03],[Point(3.5 3.5)@2000-01-04, Point(3.5 3.5)@2000-01-05]}', ARRAY[geography 'Point empty']));
 astext 
--------
 
(1 row)

SELECT astext(minusValues(tgeompoint 'Point(1 1)@2000-01-01', ARRAY[ST_Point(1,1)]));
 astext 
--------
 
(1 row)

SELECT astext(minusValues(tgeompoint '{Point(1 1)@2000-01-01, Point(2 2)@2000-01-02, Point(1 1)@2000-01-03}', ARRAY[ST_Point(1,1)]));
               astext                
-------------------------------------
 {POINT(2 2)@2000-01-02 00:00:00+00}
(1 row)

SELECT astext(minusValues(tgeompoint '[Point(1 1)@2000-01-01, Point(2 2)@2000-01-02, Point(1 1)@2000-01-03]', ARRAY[ST_Point(1,1)]));
                                                   astext                                                    
-------------------------------------------------------------------------------------------------------------
 {(POINT(1 1)@2000-01-01 00:00:00+00, POINT(2 2)@2000-01-02 00:00:00+00, POINT(1 1)@2000-01-03 00:00:00+00)}
(1 row)

SELECT astext(minusValues(tgeompoint '{[Point(1 1)@2000-01-01, Point(2 2)@2000-01-02, Point(1 1)@2000-01-03],[Point(3 3)@2000-01-04, Point(3 3)@2000-01-05]}', ARRAY[ST_Point(1,1)]));
                                                                                       astext                                                                                        
-------------------------------------------------------------------------------------------------------------------------------------------------------------------------------------
 {(POINT(1 1)@2000-01-01 00:00:00+00, POINT(2 2)@2000-01-02 00:00:00+00, POINT(1 1)@2000-01-03 00:00:00+00), [POINT(3 3)@2000-01-04 00:00:00+00, POINT(3 3)@2000-01-05 00:00:00+00]}
(1 row)

SELECT astext(minusValues(tgeogpoint 'Point(1.5 1.5)@2000-01-01', ARRAY[ST_Point(1.5,1.5)]));
 astext 
--------
 
(1 row)

SELECT astext(minusValues(tgeogpoint '{Point(1.5 1.5)@2000-01-01, Point(2.5 2.5)@2000-01-02, Point(1.5 1.5)@2000-01-03}', ARRAY[ST_Point(1.5,1.5)]));
                 astext                  
-----------------------------------------
 {POINT(2.5 2.5)@2000-01-02 00:00:00+00}
(1 row)

SELECT astext(minusValues(tgeogpoint '[Point(1.5 1.5)@2000-01-01, Point(2.5 2.5)@2000-01-02, Point(1.5 1.5)@2000-01-03]', ARRAY[ST_Point(1.5,1.5)]));
                                                         astext                                                          
-------------------------------------------------------------------------------------------------------------------------
 {(POINT(1.5 1.5)@2000-01-01 00:00:00+00, POINT(2.5 2.5)@2000-01-02 00:00:00+00, POINT(1.5 1.5)@2000-01-03 00:00:00+00)}
(1 row)

SELECT astext(minusValues(tgeogpoint '{[Point(1.5 1.5)@2000-01-01, Point(2.5 2.5)@2000-01-02, Point(1.5 1.5)@2000-01-03],[Point(3.5 3.5)@2000-01-04, Point(3.5 3.5)@2000-01-05]}', ARRAY[ST_Point(1.5,1.5)]));
                                                                                                 astext                                                                                                  
---------------------------------------------------------------------------------------------------------------------------------------------------------------------------------------------------------
 {(POINT(1.5 1.5)@2000-01-01 00:00:00+00, POINT(2.5 2.5)@2000-01-02 00:00:00+00, POINT(1.5 1.5)@2000-01-03 00:00:00+00), [POINT(3.5 3.5)@2000-01-04 00:00:00+00, POINT(3.5 3.5)@2000-01-05 00:00:00+00]}
(1 row)

SELECT astext(minusValues(tgeompoint 'Point(1 1)@2000-01-01', ARRAY[geometry 'Point empty']));
              astext               
-----------------------------------
 POINT(1 1)@2000-01-01 00:00:00+00
(1 row)

SELECT astext(minusValues(tgeompoint '{Point(1 1)@2000-01-01, Point(2 2)@2000-01-02, Point(1 1)@2000-01-03}', ARRAY[geometry 'Point empty']));
                                                  astext                                                   
-----------------------------------------------------------------------------------------------------------
 {POINT(1 1)@2000-01-01 00:00:00+00, POINT(2 2)@2000-01-02 00:00:00+00, POINT(1 1)@2000-01-03 00:00:00+00}
(1 row)

SELECT astext(minusValues(tgeompoint '[Point(1 1)@2000-01-01, Point(2 2)@2000-01-02, Point(1 1)@2000-01-03]', ARRAY[geometry 'Point empty']));
                                                   astext                                                    
-------------------------------------------------------------------------------------------------------------
 {[POINT(1 1)@2000-01-01 00:00:00+00, POINT(2 2)@2000-01-02 00:00:00+00, POINT(1 1)@2000-01-03 00:00:00+00]}
(1 row)

SELECT astext(minusValues(tgeompoint '{[Point(1 1)@2000-01-01, Point(2 2)@2000-01-02, Point(1 1)@2000-01-03],[Point(3 3)@2000-01-04, Point(3 3)@2000-01-05]}', ARRAY[geometry 'Point empty']));
                                                                                       astext                                                                                        
-------------------------------------------------------------------------------------------------------------------------------------------------------------------------------------
 {[POINT(1 1)@2000-01-01 00:00:00+00, POINT(2 2)@2000-01-02 00:00:00+00, POINT(1 1)@2000-01-03 00:00:00+00], [POINT(3 3)@2000-01-04 00:00:00+00, POINT(3 3)@2000-01-05 00:00:00+00]}
(1 row)

SELECT astext(minusValues(tgeogpoint 'Point(1.5 1.5)@2000-01-01', ARRAY[geography 'Point empty']));
                astext                 
---------------------------------------
 POINT(1.5 1.5)@2000-01-01 00:00:00+00
(1 row)

SELECT astext(minusValues(tgeogpoint '{Point(1.5 1.5)@2000-01-01, Point(2.5 2.5)@2000-01-02, Point(1.5 1.5)@2000-01-03}', ARRAY[geography 'Point empty']));
                                                        astext                                                         
-----------------------------------------------------------------------------------------------------------------------
 {POINT(1.5 1.5)@2000-01-01 00:00:00+00, POINT(2.5 2.5)@2000-01-02 00:00:00+00, POINT(1.5 1.5)@2000-01-03 00:00:00+00}
(1 row)

SELECT astext(minusValues(tgeogpoint '[Point(1.5 1.5)@2000-01-01, Point(2.5 2.5)@2000-01-02, Point(1.5 1.5)@2000-01-03]', ARRAY[geography 'Point empty']));
                                                         astext                                                          
-------------------------------------------------------------------------------------------------------------------------
 {[POINT(1.5 1.5)@2000-01-01 00:00:00+00, POINT(2.5 2.5)@2000-01-02 00:00:00+00, POINT(1.5 1.5)@2000-01-03 00:00:00+00]}
(1 row)

SELECT astext(minusValues(tgeogpoint '{[Point(1.5 1.5)@2000-01-01, Point(2.5 2.5)@2000-01-02, Point(1.5 1.5)@2000-01-03],[Point(3.5 3.5)@2000-01-04, Point(3.5 3.5)@2000-01-05]}', ARRAY[geography 'Point empty']));
                                                                                                 astext                                                                                                  
---------------------------------------------------------------------------------------------------------------------------------------------------------------------------------------------------------
 {[POINT(1.5 1.5)@2000-01-01 00:00:00+00, POINT(2.5 2.5)@2000-01-02 00:00:00+00, POINT(1.5 1.5)@2000-01-03 00:00:00+00], [POINT(3.5 3.5)@2000-01-04 00:00:00+00, POINT(3.5 3.5)@2000-01-05 00:00:00+00]}
(1 row)

SELECT astext(atTimestamp(tgeompoint 'Point(1 1)@2000-01-01', timestamp '2000-01-01'));
              astext               
-----------------------------------
 POINT(1 1)@2000-01-01 00:00:00+00
(1 row)

SELECT astext(atTimestamp(tgeompoint '{Point(1 1)@2000-01-01, Point(2 2)@2000-01-02, Point(1 1)@2000-01-03}', timestamp '2000-01-01'));
              astext               
-----------------------------------
 POINT(1 1)@2000-01-01 00:00:00+00
(1 row)

SELECT astext(atTimestamp(tgeompoint '[Point(1 1)@2000-01-01, Point(2 2)@2000-01-02, Point(1 1)@2000-01-03]', timestamp '2000-01-01'));
              astext               
-----------------------------------
 POINT(1 1)@2000-01-01 00:00:00+00
(1 row)

SELECT astext(atTimestamp(tgeompoint '{[Point(1 1)@2000-01-01, Point(2 2)@2000-01-02, Point(1 1)@2000-01-03],[Point(3 3)@2000-01-04, Point(3 3)@2000-01-05]}', timestamp '2000-01-01'));
              astext               
-----------------------------------
 POINT(1 1)@2000-01-01 00:00:00+00
(1 row)

SELECT astext(atTimestamp(tgeogpoint 'Point(1.5 1.5)@2000-01-01', timestamp '2000-01-01'));
                astext                 
---------------------------------------
 POINT(1.5 1.5)@2000-01-01 00:00:00+00
(1 row)

SELECT astext(atTimestamp(tgeogpoint '{Point(1.5 1.5)@2000-01-01, Point(2.5 2.5)@2000-01-02, Point(1.5 1.5)@2000-01-03}', timestamp '2000-01-01'));
                astext                 
---------------------------------------
 POINT(1.5 1.5)@2000-01-01 00:00:00+00
(1 row)

SELECT astext(atTimestamp(tgeogpoint '[Point(1.5 1.5)@2000-01-01, Point(2.5 2.5)@2000-01-02, Point(1.5 1.5)@2000-01-03]', timestamp '2000-01-01'));
                astext                 
---------------------------------------
 POINT(1.5 1.5)@2000-01-01 00:00:00+00
(1 row)

SELECT astext(atTimestamp(tgeogpoint '{[Point(1.5 1.5)@2000-01-01, Point(2.5 2.5)@2000-01-02, Point(1.5 1.5)@2000-01-03],[Point(3.5 3.5)@2000-01-04, Point(3.5 3.5)@2000-01-05]}', timestamp '2000-01-01'));
                astext                 
---------------------------------------
 POINT(1.5 1.5)@2000-01-01 00:00:00+00
(1 row)

SELECT st_astext(valueAtTimestamp(tgeompoint 'Point(1 1)@2000-01-01', timestamp '2000-01-01'));
 st_astext  
------------
 POINT(1 1)
(1 row)

SELECT st_astext(valueAtTimestamp(tgeompoint '{Point(1 1)@2000-01-01, Point(2 2)@2000-01-02, Point(1 1)@2000-01-03}', timestamp '2000-01-01'));
 st_astext  
------------
 POINT(1 1)
(1 row)

SELECT st_astext(valueAtTimestamp(tgeompoint '[Point(1 1)@2000-01-01, Point(2 2)@2000-01-02, Point(1 1)@2000-01-03]', timestamp '2000-01-01'));
 st_astext  
------------
 POINT(1 1)
(1 row)

SELECT st_astext(valueAtTimestamp(tgeompoint '{[Point(1 1)@2000-01-01, Point(2 2)@2000-01-02, Point(1 1)@2000-01-03],[Point(3 3)@2000-01-04, Point(3 3)@2000-01-05]}', timestamp '2000-01-01'));
 st_astext  
------------
 POINT(1 1)
(1 row)

SELECT st_astext(valueAtTimestamp(tgeogpoint 'Point(1.5 1.5)@2000-01-01', timestamp '2000-01-01'));
   st_astext    
----------------
 POINT(1.5 1.5)
(1 row)

SELECT st_astext(valueAtTimestamp(tgeogpoint '{Point(1.5 1.5)@2000-01-01, Point(2.5 2.5)@2000-01-02, Point(1.5 1.5)@2000-01-03}', timestamp '2000-01-01'));
   st_astext    
----------------
 POINT(1.5 1.5)
(1 row)

SELECT st_astext(valueAtTimestamp(tgeogpoint '[Point(1.5 1.5)@2000-01-01, Point(2.5 2.5)@2000-01-02, Point(1.5 1.5)@2000-01-03]', timestamp '2000-01-01'));
   st_astext    
----------------
 POINT(1.5 1.5)
(1 row)

SELECT st_astext(valueAtTimestamp(tgeogpoint '{[Point(1.5 1.5)@2000-01-01, Point(2.5 2.5)@2000-01-02, Point(1.5 1.5)@2000-01-03],[Point(3.5 3.5)@2000-01-04, Point(3.5 3.5)@2000-01-05]}', timestamp '2000-01-01'));
   st_astext    
----------------
 POINT(1.5 1.5)
(1 row)

SELECT astext(minusTimestamp(tgeompoint 'Point(1 1)@2000-01-01', timestamp '2000-01-01'));
 astext 
--------
 
(1 row)

SELECT astext(minusTimestamp(tgeompoint '{Point(1 1)@2000-01-01, Point(2 2)@2000-01-02, Point(1 1)@2000-01-03}', timestamp '2000-01-01'));
                                 astext                                 
------------------------------------------------------------------------
 {POINT(2 2)@2000-01-02 00:00:00+00, POINT(1 1)@2000-01-03 00:00:00+00}
(1 row)

SELECT astext(minusTimestamp(tgeompoint '[Point(1 1)@2000-01-01, Point(2 2)@2000-01-02, Point(1 1)@2000-01-03]', timestamp '2000-01-01'));
                                                   astext                                                    
-------------------------------------------------------------------------------------------------------------
 {(POINT(1 1)@2000-01-01 00:00:00+00, POINT(2 2)@2000-01-02 00:00:00+00, POINT(1 1)@2000-01-03 00:00:00+00]}
(1 row)

SELECT astext(minusTimestamp(tgeompoint '{[Point(1 1)@2000-01-01, Point(2 2)@2000-01-02, Point(1 1)@2000-01-03],[Point(3 3)@2000-01-04, Point(3 3)@2000-01-05]}', timestamp '2000-01-01'));
                                                                                       astext                                                                                        
-------------------------------------------------------------------------------------------------------------------------------------------------------------------------------------
 {(POINT(1 1)@2000-01-01 00:00:00+00, POINT(2 2)@2000-01-02 00:00:00+00, POINT(1 1)@2000-01-03 00:00:00+00], [POINT(3 3)@2000-01-04 00:00:00+00, POINT(3 3)@2000-01-05 00:00:00+00]}
(1 row)

SELECT astext(minusTimestamp(tgeogpoint 'Point(1.5 1.5)@2000-01-01', timestamp '2000-01-01'));
 astext 
--------
 
(1 row)

SELECT astext(minusTimestamp(tgeogpoint '{Point(1.5 1.5)@2000-01-01, Point(2.5 2.5)@2000-01-02, Point(1.5 1.5)@2000-01-03}', timestamp '2000-01-01'));
                                     astext                                     
--------------------------------------------------------------------------------
 {POINT(2.5 2.5)@2000-01-02 00:00:00+00, POINT(1.5 1.5)@2000-01-03 00:00:00+00}
(1 row)

SELECT astext(minusTimestamp(tgeogpoint '[Point(1.5 1.5)@2000-01-01, Point(2.5 2.5)@2000-01-02, Point(1.5 1.5)@2000-01-03]', timestamp '2000-01-01'));
                                                         astext                                                          
-------------------------------------------------------------------------------------------------------------------------
 {(POINT(1.5 1.5)@2000-01-01 00:00:00+00, POINT(2.5 2.5)@2000-01-02 00:00:00+00, POINT(1.5 1.5)@2000-01-03 00:00:00+00]}
(1 row)

SELECT astext(minusTimestamp(tgeogpoint '{[Point(1.5 1.5)@2000-01-01, Point(2.5 2.5)@2000-01-02, Point(1.5 1.5)@2000-01-03],[Point(3.5 3.5)@2000-01-04, Point(3.5 3.5)@2000-01-05]}', timestamp '2000-01-01'));
                                                                                                 astext                                                                                                  
---------------------------------------------------------------------------------------------------------------------------------------------------------------------------------------------------------
 {(POINT(1.5 1.5)@2000-01-01 00:00:00+00, POINT(2.5 2.5)@2000-01-02 00:00:00+00, POINT(1.5 1.5)@2000-01-03 00:00:00+00], [POINT(3.5 3.5)@2000-01-04 00:00:00+00, POINT(3.5 3.5)@2000-01-05 00:00:00+00]}
(1 row)

SELECT astext(atTimestampSet(tgeompoint 'Point(1 1)@2000-01-01', timestampset '{2000-01-01}'));
              astext               
-----------------------------------
 POINT(1 1)@2000-01-01 00:00:00+00
(1 row)

SELECT astext(atTimestampSet(tgeompoint '{Point(1 1)@2000-01-01, Point(2 2)@2000-01-02, Point(1 1)@2000-01-03}', timestampset '{2000-01-01}'));
               astext                
-------------------------------------
 {POINT(1 1)@2000-01-01 00:00:00+00}
(1 row)

SELECT astext(atTimestampSet(tgeompoint '[Point(1 1)@2000-01-01, Point(2 2)@2000-01-02, Point(1 1)@2000-01-03]', timestampset '{2000-01-01}'));
               astext                
-------------------------------------
 {POINT(1 1)@2000-01-01 00:00:00+00}
(1 row)

SELECT astext(atTimestampSet(tgeompoint '{[Point(1 1)@2000-01-01, Point(2 2)@2000-01-02, Point(1 1)@2000-01-03],[Point(3 3)@2000-01-04, Point(3 3)@2000-01-05]}', timestampset '{2000-01-01}'));
               astext                
-------------------------------------
 {POINT(1 1)@2000-01-01 00:00:00+00}
(1 row)

SELECT astext(atTimestampSet(tgeogpoint 'Point(1.5 1.5)@2000-01-01', timestampset '{2000-01-01}'));
                astext                 
---------------------------------------
 POINT(1.5 1.5)@2000-01-01 00:00:00+00
(1 row)

SELECT astext(atTimestampSet(tgeogpoint '{Point(1.5 1.5)@2000-01-01, Point(2.5 2.5)@2000-01-02, Point(1.5 1.5)@2000-01-03}', timestampset '{2000-01-01}'));
                 astext                  
-----------------------------------------
 {POINT(1.5 1.5)@2000-01-01 00:00:00+00}
(1 row)

SELECT astext(atTimestampSet(tgeogpoint '[Point(1.5 1.5)@2000-01-01, Point(2.5 2.5)@2000-01-02, Point(1.5 1.5)@2000-01-03]', timestampset '{2000-01-01}'));
                 astext                  
-----------------------------------------
 {POINT(1.5 1.5)@2000-01-01 00:00:00+00}
(1 row)

SELECT astext(atTimestampSet(tgeogpoint '{[Point(1.5 1.5)@2000-01-01, Point(2.5 2.5)@2000-01-02, Point(1.5 1.5)@2000-01-03],[Point(3.5 3.5)@2000-01-04, Point(3.5 3.5)@2000-01-05]}', timestampset '{2000-01-01}'));
                 astext                  
-----------------------------------------
 {POINT(1.5 1.5)@2000-01-01 00:00:00+00}
(1 row)

SELECT astext(minusTimestampSet(tgeompoint 'Point(1 1)@2000-01-01', timestampset '{2000-01-01}'));
 astext 
--------
 
(1 row)

SELECT astext(minusTimestampSet(tgeompoint '{Point(1 1)@2000-01-01, Point(2 2)@2000-01-02, Point(1 1)@2000-01-03}', timestampset '{2000-01-01}'));
 astext 
--------
 
(1 row)

SELECT astext(minusTimestampSet(tgeompoint '[Point(1 1)@2000-01-01, Point(2 2)@2000-01-02, Point(1 1)@2000-01-03]', timestampset '{2000-01-01}'));
                                                   astext                                                    
-------------------------------------------------------------------------------------------------------------
 {(POINT(1 1)@2000-01-01 00:00:00+00, POINT(2 2)@2000-01-02 00:00:00+00, POINT(1 1)@2000-01-03 00:00:00+00]}
(1 row)

SELECT astext(minusTimestampSet(tgeompoint '{[Point(1 1)@2000-01-01, Point(2 2)@2000-01-02, Point(1 1)@2000-01-03],[Point(3 3)@2000-01-04, Point(3 3)@2000-01-05]}', timestampset '{2000-01-01}'));
                                                                                       astext                                                                                        
-------------------------------------------------------------------------------------------------------------------------------------------------------------------------------------
 {(POINT(1 1)@2000-01-01 00:00:00+00, POINT(2 2)@2000-01-02 00:00:00+00, POINT(1 1)@2000-01-03 00:00:00+00], [POINT(3 3)@2000-01-04 00:00:00+00, POINT(3 3)@2000-01-05 00:00:00+00]}
(1 row)

SELECT astext(minusTimestampSet(tgeogpoint 'Point(1.5 1.5)@2000-01-01', timestampset '{2000-01-01}'));
 astext 
--------
 
(1 row)

SELECT astext(minusTimestampSet(tgeogpoint '{Point(1.5 1.5)@2000-01-01, Point(2.5 2.5)@2000-01-02, Point(1.5 1.5)@2000-01-03}', timestampset '{2000-01-01}'));
 astext 
--------
 
(1 row)

SELECT astext(minusTimestampSet(tgeogpoint '[Point(1.5 1.5)@2000-01-01, Point(2.5 2.5)@2000-01-02, Point(1.5 1.5)@2000-01-03]', timestampset '{2000-01-01}'));
                                                         astext                                                          
-------------------------------------------------------------------------------------------------------------------------
 {(POINT(1.5 1.5)@2000-01-01 00:00:00+00, POINT(2.5 2.5)@2000-01-02 00:00:00+00, POINT(1.5 1.5)@2000-01-03 00:00:00+00]}
(1 row)

SELECT astext(minusTimestampSet(tgeogpoint '{[Point(1.5 1.5)@2000-01-01, Point(2.5 2.5)@2000-01-02, Point(1.5 1.5)@2000-01-03],[Point(3.5 3.5)@2000-01-04, Point(3.5 3.5)@2000-01-05]}', timestampset '{2000-01-01}'));
                                                                                                 astext                                                                                                  
---------------------------------------------------------------------------------------------------------------------------------------------------------------------------------------------------------
 {(POINT(1.5 1.5)@2000-01-01 00:00:00+00, POINT(2.5 2.5)@2000-01-02 00:00:00+00, POINT(1.5 1.5)@2000-01-03 00:00:00+00], [POINT(3.5 3.5)@2000-01-04 00:00:00+00, POINT(3.5 3.5)@2000-01-05 00:00:00+00]}
(1 row)

SELECT astext(atPeriod(tgeompoint 'Point(1 1)@2000-01-01', period '[2000-01-01,2000-01-02]'));
              astext               
-----------------------------------
 POINT(1 1)@2000-01-01 00:00:00+00
(1 row)

SELECT astext(atPeriod(tgeompoint '{Point(1 1)@2000-01-01, Point(2 2)@2000-01-02, Point(1 1)@2000-01-03}', period '[2000-01-01,2000-01-02]'));
                                 astext                                 
------------------------------------------------------------------------
 {POINT(1 1)@2000-01-01 00:00:00+00, POINT(2 2)@2000-01-02 00:00:00+00}
(1 row)

SELECT astext(atPeriod(tgeompoint '[Point(1 1)@2000-01-01, Point(2 2)@2000-01-02, Point(1 1)@2000-01-03]', period '[2000-01-01,2000-01-02]'));
                                 astext                                 
------------------------------------------------------------------------
 [POINT(1 1)@2000-01-01 00:00:00+00, POINT(2 2)@2000-01-02 00:00:00+00]
(1 row)

SELECT astext(atPeriod(tgeompoint '{[Point(1 1)@2000-01-01, Point(2 2)@2000-01-02, Point(1 1)@2000-01-03],[Point(3 3)@2000-01-04, Point(3 3)@2000-01-05]}', period '[2000-01-01,2000-01-02]'));
                                  astext                                  
--------------------------------------------------------------------------
 {[POINT(1 1)@2000-01-01 00:00:00+00, POINT(2 2)@2000-01-02 00:00:00+00]}
(1 row)

SELECT astext(atPeriod(tgeogpoint 'Point(1.5 1.5)@2000-01-01', period '[2000-01-01,2000-01-02]'));
                astext                 
---------------------------------------
 POINT(1.5 1.5)@2000-01-01 00:00:00+00
(1 row)

SELECT astext(atPeriod(tgeogpoint '{Point(1.5 1.5)@2000-01-01, Point(2.5 2.5)@2000-01-02, Point(1.5 1.5)@2000-01-03}', period '[2000-01-01,2000-01-02]'));
                                     astext                                     
--------------------------------------------------------------------------------
 {POINT(1.5 1.5)@2000-01-01 00:00:00+00, POINT(2.5 2.5)@2000-01-02 00:00:00+00}
(1 row)

SELECT astext(atPeriod(tgeogpoint '[Point(1.5 1.5)@2000-01-01, Point(2.5 2.5)@2000-01-02, Point(1.5 1.5)@2000-01-03]', period '[2000-01-01,2000-01-02]'));
                                     astext                                     
--------------------------------------------------------------------------------
 [POINT(1.5 1.5)@2000-01-01 00:00:00+00, POINT(2.5 2.5)@2000-01-02 00:00:00+00]
(1 row)

SELECT astext(atPeriod(tgeogpoint '{[Point(1.5 1.5)@2000-01-01, Point(2.5 2.5)@2000-01-02, Point(1.5 1.5)@2000-01-03],[Point(3.5 3.5)@2000-01-04, Point(3.5 3.5)@2000-01-05]}', period '[2000-01-01,2000-01-02]'));
                                      astext                                      
----------------------------------------------------------------------------------
 {[POINT(1.5 1.5)@2000-01-01 00:00:00+00, POINT(2.5 2.5)@2000-01-02 00:00:00+00]}
(1 row)

SELECT astext(minusPeriod(tgeompoint 'Point(1 1)@2000-01-01', period '[2000-01-01,2000-01-02]'));
 astext 
--------
 
(1 row)

SELECT astext(minusPeriod(tgeompoint '{Point(1 1)@2000-01-01, Point(2 2)@2000-01-02, Point(1 1)@2000-01-03}', period '[2000-01-01,2000-01-02]'));
               astext                
-------------------------------------
 {POINT(1 1)@2000-01-03 00:00:00+00}
(1 row)

SELECT astext(minusPeriod(tgeompoint '[Point(1 1)@2000-01-01, Point(2 2)@2000-01-02, Point(1 1)@2000-01-03]', period '[2000-01-01,2000-01-02]'));
                                  astext                                  
--------------------------------------------------------------------------
 {(POINT(2 2)@2000-01-02 00:00:00+00, POINT(1 1)@2000-01-03 00:00:00+00]}
(1 row)

SELECT astext(minusPeriod(tgeompoint '{[Point(1 1)@2000-01-01, Point(2 2)@2000-01-02, Point(1 1)@2000-01-03],[Point(3 3)@2000-01-04, Point(3 3)@2000-01-05]}', period '[2000-01-01,2000-01-02]'));
                                                                      astext                                                                      
--------------------------------------------------------------------------------------------------------------------------------------------------
 {(POINT(2 2)@2000-01-02 00:00:00+00, POINT(1 1)@2000-01-03 00:00:00+00], [POINT(3 3)@2000-01-04 00:00:00+00, POINT(3 3)@2000-01-05 00:00:00+00]}
(1 row)

SELECT astext(minusPeriod(tgeogpoint 'Point(1.5 1.5)@2000-01-01', period '[2000-01-01,2000-01-02]'));
 astext 
--------
 
(1 row)

SELECT astext(minusPeriod(tgeogpoint '{Point(1.5 1.5)@2000-01-01, Point(2.5 2.5)@2000-01-02, Point(1.5 1.5)@2000-01-03}', period '[2000-01-01,2000-01-02]'));
                 astext                  
-----------------------------------------
 {POINT(1.5 1.5)@2000-01-03 00:00:00+00}
(1 row)

SELECT astext(minusPeriod(tgeogpoint '[Point(1.5 1.5)@2000-01-01, Point(2.5 2.5)@2000-01-02, Point(1.5 1.5)@2000-01-03]', period '[2000-01-01,2000-01-02]'));
                                      astext                                      
----------------------------------------------------------------------------------
 {(POINT(2.5 2.5)@2000-01-02 00:00:00+00, POINT(1.5 1.5)@2000-01-03 00:00:00+00]}
(1 row)

SELECT astext(minusPeriod(tgeogpoint '{[Point(1.5 1.5)@2000-01-01, Point(2.5 2.5)@2000-01-02, Point(1.5 1.5)@2000-01-03],[Point(3.5 3.5)@2000-01-04, Point(3.5 3.5)@2000-01-05]}', period '[2000-01-01,2000-01-02]'));
                                                                              astext                                                                              
------------------------------------------------------------------------------------------------------------------------------------------------------------------
 {(POINT(2.5 2.5)@2000-01-02 00:00:00+00, POINT(1.5 1.5)@2000-01-03 00:00:00+00], [POINT(3.5 3.5)@2000-01-04 00:00:00+00, POINT(3.5 3.5)@2000-01-05 00:00:00+00]}
(1 row)

SELECT astext(atPeriodSet(tgeompoint 'Point(1 1)@2000-01-01', periodset '{[2000-01-01,2000-01-02]}'));
              astext               
-----------------------------------
 POINT(1 1)@2000-01-01 00:00:00+00
(1 row)

SELECT astext(atPeriodSet(tgeompoint '{Point(1 1)@2000-01-01, Point(2 2)@2000-01-02, Point(1 1)@2000-01-03}', periodset '{[2000-01-01,2000-01-02]}'));
                                 astext                                 
------------------------------------------------------------------------
 {POINT(1 1)@2000-01-01 00:00:00+00, POINT(2 2)@2000-01-02 00:00:00+00}
(1 row)

SELECT astext(atPeriodSet(tgeompoint '[Point(1 1)@2000-01-01, Point(2 2)@2000-01-02, Point(1 1)@2000-01-03]', periodset '{[2000-01-01,2000-01-02]}'));
                                  astext                                  
--------------------------------------------------------------------------
 {[POINT(1 1)@2000-01-01 00:00:00+00, POINT(2 2)@2000-01-02 00:00:00+00]}
(1 row)

SELECT astext(atPeriodSet(tgeompoint '{[Point(1 1)@2000-01-01, Point(2 2)@2000-01-02, Point(1 1)@2000-01-03],[Point(3 3)@2000-01-04, Point(3 3)@2000-01-05]}', periodset '{[2000-01-01,2000-01-02]}'));
                                  astext                                  
--------------------------------------------------------------------------
 {[POINT(1 1)@2000-01-01 00:00:00+00, POINT(2 2)@2000-01-02 00:00:00+00]}
(1 row)

SELECT astext(atPeriodSet(tgeogpoint 'Point(1.5 1.5)@2000-01-01', periodset '{[2000-01-01,2000-01-02]}'));
                astext                 
---------------------------------------
 POINT(1.5 1.5)@2000-01-01 00:00:00+00
(1 row)

SELECT astext(atPeriodSet(tgeogpoint '{Point(1.5 1.5)@2000-01-01, Point(2.5 2.5)@2000-01-02, Point(1.5 1.5)@2000-01-03}', periodset '{[2000-01-01,2000-01-02]}'));
                                     astext                                     
--------------------------------------------------------------------------------
 {POINT(1.5 1.5)@2000-01-01 00:00:00+00, POINT(2.5 2.5)@2000-01-02 00:00:00+00}
(1 row)

SELECT astext(atPeriodSet(tgeogpoint '[Point(1.5 1.5)@2000-01-01, Point(2.5 2.5)@2000-01-02, Point(1.5 1.5)@2000-01-03]', periodset '{[2000-01-01,2000-01-02]}'));
                                      astext                                      
----------------------------------------------------------------------------------
 {[POINT(1.5 1.5)@2000-01-01 00:00:00+00, POINT(2.5 2.5)@2000-01-02 00:00:00+00]}
(1 row)

SELECT astext(atPeriodSet(tgeogpoint '{[Point(1.5 1.5)@2000-01-01, Point(2.5 2.5)@2000-01-02, Point(1.5 1.5)@2000-01-03],[Point(3.5 3.5)@2000-01-04, Point(3.5 3.5)@2000-01-05]}', periodset '{[2000-01-01,2000-01-02]}'));
                                      astext                                      
----------------------------------------------------------------------------------
 {[POINT(1.5 1.5)@2000-01-01 00:00:00+00, POINT(2.5 2.5)@2000-01-02 00:00:00+00]}
(1 row)

SELECT astext(minusPeriodSet(tgeompoint 'Point(1 1)@2000-01-01', periodset '{[2000-01-01,2000-01-02]}'));
 astext 
--------
 
(1 row)

SELECT astext(minusPeriodSet(tgeompoint '{Point(1 1)@2000-01-01, Point(2 2)@2000-01-02, Point(1 1)@2000-01-03}', periodset '{[2000-01-01,2000-01-02]}'));
               astext                
-------------------------------------
 {POINT(1 1)@2000-01-03 00:00:00+00}
(1 row)

SELECT astext(minusPeriodSet(tgeompoint '[Point(1 1)@2000-01-01, Point(2 2)@2000-01-02, Point(1 1)@2000-01-03]', periodset '{[2000-01-01,2000-01-02]}'));
                                  astext                                  
--------------------------------------------------------------------------
 {(POINT(2 2)@2000-01-02 00:00:00+00, POINT(1 1)@2000-01-03 00:00:00+00]}
(1 row)

SELECT astext(minusPeriodSet(tgeompoint '{[Point(1 1)@2000-01-01, Point(2 2)@2000-01-02, Point(1 1)@2000-01-03],[Point(3 3)@2000-01-04, Point(3 3)@2000-01-05]}', periodset '{[2000-01-01,2000-01-02]}'));
                                  astext                                  
--------------------------------------------------------------------------
 {(POINT(2 2)@2000-01-02 00:00:00+00, POINT(1 1)@2000-01-03 00:00:00+00]}
(1 row)

SELECT astext(minusPeriodSet(tgeogpoint 'Point(1.5 1.5)@2000-01-01', periodset '{[2000-01-01,2000-01-02]}'));
 astext 
--------
 
(1 row)

SELECT astext(minusPeriodSet(tgeogpoint '{Point(1.5 1.5)@2000-01-01, Point(2.5 2.5)@2000-01-02, Point(1.5 1.5)@2000-01-03}', periodset '{[2000-01-01,2000-01-02]}'));
                 astext                  
-----------------------------------------
 {POINT(1.5 1.5)@2000-01-03 00:00:00+00}
(1 row)

SELECT astext(minusPeriodSet(tgeogpoint '[Point(1.5 1.5)@2000-01-01, Point(2.5 2.5)@2000-01-02, Point(1.5 1.5)@2000-01-03]', periodset '{[2000-01-01,2000-01-02]}'));
                                      astext                                      
----------------------------------------------------------------------------------
 {(POINT(2.5 2.5)@2000-01-02 00:00:00+00, POINT(1.5 1.5)@2000-01-03 00:00:00+00]}
(1 row)

SELECT astext(minusPeriodSet(tgeogpoint '{[Point(1.5 1.5)@2000-01-01, Point(2.5 2.5)@2000-01-02, Point(1.5 1.5)@2000-01-03],[Point(3.5 3.5)@2000-01-04, Point(3.5 3.5)@2000-01-05]}', periodset '{[2000-01-01,2000-01-02]}'));
                                      astext                                      
----------------------------------------------------------------------------------
 {(POINT(2.5 2.5)@2000-01-02 00:00:00+00, POINT(1.5 1.5)@2000-01-03 00:00:00+00]}
(1 row)

SELECT intersectsTimestamp(tgeompoint 'Point(1 1)@2000-01-01', timestamp '2000-01-01');
 intersectstimestamp 
---------------------
 t
(1 row)

SELECT intersectsTimestamp(tgeompoint '{Point(1 1)@2000-01-01, Point(2 2)@2000-01-02, Point(1 1)@2000-01-03}', timestamp '2000-01-01');
 intersectstimestamp 
---------------------
 t
(1 row)

SELECT intersectsTimestamp(tgeompoint '[Point(1 1)@2000-01-01, Point(2 2)@2000-01-02, Point(1 1)@2000-01-03]', timestamp '2000-01-01');
 intersectstimestamp 
---------------------
 t
(1 row)

SELECT intersectsTimestamp(tgeompoint '{[Point(1 1)@2000-01-01, Point(2 2)@2000-01-02, Point(1 1)@2000-01-03],[Point(3 3)@2000-01-04, Point(3 3)@2000-01-05]}', timestamp '2000-01-01');
 intersectstimestamp 
---------------------
 f
(1 row)

SELECT intersectsTimestamp(tgeogpoint 'Point(1.5 1.5)@2000-01-01', timestamp '2000-01-01');
 intersectstimestamp 
---------------------
 t
(1 row)

SELECT intersectsTimestamp(tgeogpoint '{Point(1.5 1.5)@2000-01-01, Point(2.5 2.5)@2000-01-02, Point(1.5 1.5)@2000-01-03}', timestamp '2000-01-01');
 intersectstimestamp 
---------------------
 t
(1 row)

SELECT intersectsTimestamp(tgeogpoint '[Point(1.5 1.5)@2000-01-01, Point(2.5 2.5)@2000-01-02, Point(1.5 1.5)@2000-01-03]', timestamp '2000-01-01');
 intersectstimestamp 
---------------------
 t
(1 row)

SELECT intersectsTimestamp(tgeogpoint '{[Point(1.5 1.5)@2000-01-01, Point(2.5 2.5)@2000-01-02, Point(1.5 1.5)@2000-01-03],[Point(3.5 3.5)@2000-01-04, Point(3.5 3.5)@2000-01-05]}', timestamp '2000-01-01');
 intersectstimestamp 
---------------------
 f
(1 row)

SELECT intersectsTimestampSet(tgeompoint 'Point(1 1)@2000-01-01', timestampset '{2000-01-01}');
 intersectstimestampset 
------------------------
 t
(1 row)

SELECT intersectsTimestampSet(tgeompoint '{Point(1 1)@2000-01-01, Point(2 2)@2000-01-02, Point(1 1)@2000-01-03}', timestampset '{2000-01-01}');
 intersectstimestampset 
------------------------
 t
(1 row)

SELECT intersectsTimestampSet(tgeompoint '[Point(1 1)@2000-01-01, Point(2 2)@2000-01-02, Point(1 1)@2000-01-03]', timestampset '{2000-01-01}');
 intersectstimestampset 
------------------------
 t
(1 row)

SELECT intersectsTimestampSet(tgeompoint '{[Point(1 1)@2000-01-01, Point(2 2)@2000-01-02, Point(1 1)@2000-01-03],[Point(3 3)@2000-01-04, Point(3 3)@2000-01-05]}', timestampset '{2000-01-01}');
 intersectstimestampset 
------------------------
 f
(1 row)

SELECT intersectsTimestampSet(tgeogpoint 'Point(1.5 1.5)@2000-01-01', timestampset '{2000-01-01}');
 intersectstimestampset 
------------------------
 t
(1 row)

SELECT intersectsTimestampSet(tgeogpoint '{Point(1.5 1.5)@2000-01-01, Point(2.5 2.5)@2000-01-02, Point(1.5 1.5)@2000-01-03}', timestampset '{2000-01-01}');
 intersectstimestampset 
------------------------
 t
(1 row)

SELECT intersectsTimestampSet(tgeogpoint '[Point(1.5 1.5)@2000-01-01, Point(2.5 2.5)@2000-01-02, Point(1.5 1.5)@2000-01-03]', timestampset '{2000-01-01}');
 intersectstimestampset 
------------------------
 t
(1 row)

SELECT intersectsTimestampSet(tgeogpoint '{[Point(1.5 1.5)@2000-01-01, Point(2.5 2.5)@2000-01-02, Point(1.5 1.5)@2000-01-03],[Point(3.5 3.5)@2000-01-04, Point(3.5 3.5)@2000-01-05]}', timestampset '{2000-01-01}');
 intersectstimestampset 
------------------------
 f
(1 row)

SELECT intersectsPeriod(tgeompoint 'Point(1 1)@2000-01-01', period '[2000-01-01,2000-01-02]');
 intersectsperiod 
------------------
 t
(1 row)

SELECT intersectsPeriod(tgeompoint '{Point(1 1)@2000-01-01, Point(2 2)@2000-01-02, Point(1 1)@2000-01-03}', period '[2000-01-01,2000-01-02]');
 intersectsperiod 
------------------
 t
(1 row)

SELECT intersectsPeriod(tgeompoint '[Point(1 1)@2000-01-01, Point(2 2)@2000-01-02, Point(1 1)@2000-01-03]', period '[2000-01-01,2000-01-02]');
 intersectsperiod 
------------------
 t
(1 row)

SELECT intersectsPeriod(tgeompoint '{[Point(1 1)@2000-01-01, Point(2 2)@2000-01-02, Point(1 1)@2000-01-03],[Point(3 3)@2000-01-04, Point(3 3)@2000-01-05]}', period '[2000-01-01,2000-01-02]');
 intersectsperiod 
------------------
 t
(1 row)

SELECT intersectsPeriod(tgeogpoint 'Point(1.5 1.5)@2000-01-01', period '[2000-01-01,2000-01-02]');
 intersectsperiod 
------------------
 t
(1 row)

SELECT intersectsPeriod(tgeogpoint '{Point(1.5 1.5)@2000-01-01, Point(2.5 2.5)@2000-01-02, Point(1.5 1.5)@2000-01-03}', period '[2000-01-01,2000-01-02]');
 intersectsperiod 
------------------
 t
(1 row)

SELECT intersectsPeriod(tgeogpoint '[Point(1.5 1.5)@2000-01-01, Point(2.5 2.5)@2000-01-02, Point(1.5 1.5)@2000-01-03]', period '[2000-01-01,2000-01-02]');
 intersectsperiod 
------------------
 t
(1 row)

SELECT intersectsPeriod(tgeogpoint '{[Point(1.5 1.5)@2000-01-01, Point(2.5 2.5)@2000-01-02, Point(1.5 1.5)@2000-01-03],[Point(3.5 3.5)@2000-01-04, Point(3.5 3.5)@2000-01-05]}', period '[2000-01-01,2000-01-02]');
 intersectsperiod 
------------------
 t
(1 row)

SELECT intersectsPeriodSet(tgeompoint 'Point(1 1)@2000-01-01', periodset '{[2000-01-01,2000-01-02]}');
 intersectsperiodset 
---------------------
 t
(1 row)

SELECT intersectsPeriodSet(tgeompoint '{Point(1 1)@2000-01-01, Point(2 2)@2000-01-02, Point(1 1)@2000-01-03}', periodset '{[2000-01-01,2000-01-02]}');
 intersectsperiodset 
---------------------
 t
(1 row)

SELECT intersectsPeriodSet(tgeompoint '[Point(1 1)@2000-01-01, Point(2 2)@2000-01-02, Point(1 1)@2000-01-03]', periodset '{[2000-01-01,2000-01-02]}');
 intersectsperiodset 
---------------------
 t
(1 row)

SELECT intersectsPeriodSet(tgeompoint '{[Point(1 1)@2000-01-01, Point(2 2)@2000-01-02, Point(1 1)@2000-01-03],[Point(3 3)@2000-01-04, Point(3 3)@2000-01-05]}', periodset '{[2000-01-01,2000-01-02]}');
 intersectsperiodset 
---------------------
 t
(1 row)

SELECT intersectsPeriodSet(tgeogpoint 'Point(1.5 1.5)@2000-01-01', periodset '{[2000-01-01,2000-01-02]}');
 intersectsperiodset 
---------------------
 t
(1 row)

SELECT intersectsPeriodSet(tgeogpoint '{Point(1.5 1.5)@2000-01-01, Point(2.5 2.5)@2000-01-02, Point(1.5 1.5)@2000-01-03}', periodset '{[2000-01-01,2000-01-02]}');
 intersectsperiodset 
---------------------
 t
(1 row)

SELECT intersectsPeriodSet(tgeogpoint '[Point(1.5 1.5)@2000-01-01, Point(2.5 2.5)@2000-01-02, Point(1.5 1.5)@2000-01-03]', periodset '{[2000-01-01,2000-01-02]}');
 intersectsperiodset 
---------------------
 t
(1 row)

SELECT intersectsPeriodSet(tgeogpoint '{[Point(1.5 1.5)@2000-01-01, Point(2.5 2.5)@2000-01-02, Point(1.5 1.5)@2000-01-03],[Point(3.5 3.5)@2000-01-04, Point(3.5 3.5)@2000-01-05]}', periodset '{[2000-01-01,2000-01-02]}');
 intersectsperiodset 
---------------------
 t
(1 row)

SELECT tgeompoint 'Point(1 1)@2000-01-01' = tgeompoint 'Point(1 1)@2000-01-01';
 ?column? 
----------
 t
(1 row)

SELECT tgeompoint '{Point(1 1)@2000-01-01, Point(2 2)@2000-01-02, Point(1 1)@2000-01-03}' = tgeompoint 'Point(1 1)@2000-01-01';
 ?column? 
----------
 f
(1 row)

SELECT tgeompoint '[Point(1 1)@2000-01-01, Point(2 2)@2000-01-02, Point(1 1)@2000-01-03]' = tgeompoint 'Point(1 1)@2000-01-01';
 ?column? 
----------
 f
(1 row)

SELECT tgeompoint '{[Point(1 1)@2000-01-01, Point(2 2)@2000-01-02, Point(1 1)@2000-01-03],[Point(3 3)@2000-01-04, Point(3 3)@2000-01-05]}' = tgeompoint 'Point(1 1)@2000-01-01';
 ?column? 
----------
 f
(1 row)

SELECT tgeompoint 'Point(1 1)@2000-01-01' = tgeompoint '{Point(1 1)@2000-01-01, Point(2 2)@2000-01-02, Point(1 1)@2000-01-03}';
 ?column? 
----------
 f
(1 row)

SELECT tgeompoint '{Point(1 1)@2000-01-01, Point(2 2)@2000-01-02, Point(1 1)@2000-01-03}' = tgeompoint '{Point(1 1)@2000-01-01, Point(2 2)@2000-01-02, Point(1 1)@2000-01-03}';
 ?column? 
----------
 t
(1 row)

SELECT tgeompoint '[Point(1 1)@2000-01-01, Point(2 2)@2000-01-02, Point(1 1)@2000-01-03]' = tgeompoint '{Point(1 1)@2000-01-01, Point(2 2)@2000-01-02, Point(1 1)@2000-01-03}';
 ?column? 
----------
 f
(1 row)

SELECT tgeompoint '{[Point(1 1)@2000-01-01, Point(2 2)@2000-01-02, Point(1 1)@2000-01-03],[Point(3 3)@2000-01-04, Point(3 3)@2000-01-05]}' = tgeompoint '{Point(1 1)@2000-01-01, Point(2 2)@2000-01-02, Point(1 1)@2000-01-03}';
 ?column? 
----------
 f
(1 row)

SELECT tgeompoint 'Point(1 1)@2000-01-01' = tgeompoint '[Point(1 1)@2000-01-01, Point(2 2)@2000-01-02, Point(1 1)@2000-01-03]';
 ?column? 
----------
 f
(1 row)

SELECT tgeompoint '{Point(1 1)@2000-01-01, Point(2 2)@2000-01-02, Point(1 1)@2000-01-03}' = tgeompoint '[Point(1 1)@2000-01-01, Point(2 2)@2000-01-02, Point(1 1)@2000-01-03]';
 ?column? 
----------
 f
(1 row)

SELECT tgeompoint '[Point(1 1)@2000-01-01, Point(2 2)@2000-01-02, Point(1 1)@2000-01-03]' = tgeompoint '[Point(1 1)@2000-01-01, Point(2 2)@2000-01-02, Point(1 1)@2000-01-03]';
 ?column? 
----------
 t
(1 row)

SELECT tgeompoint '{[Point(1 1)@2000-01-01, Point(2 2)@2000-01-02, Point(1 1)@2000-01-03],[Point(3 3)@2000-01-04, Point(3 3)@2000-01-05]}' = tgeompoint '[Point(1 1)@2000-01-01, Point(2 2)@2000-01-02, Point(1 1)@2000-01-03]';
 ?column? 
----------
 f
(1 row)

SELECT tgeompoint 'Point(1 1)@2000-01-01' = tgeompoint '{[Point(1 1)@2000-01-01, Point(2 2)@2000-01-02, Point(1 1)@2000-01-03],[Point(3 3)@2000-01-04, Point(3 3)@2000-01-05]}';
 ?column? 
----------
 f
(1 row)

SELECT tgeompoint '{Point(1 1)@2000-01-01, Point(2 2)@2000-01-02, Point(1 1)@2000-01-03}' = tgeompoint '{[Point(1 1)@2000-01-01, Point(2 2)@2000-01-02, Point(1 1)@2000-01-03],[Point(3 3)@2000-01-04, Point(3 3)@2000-01-05]}';
 ?column? 
----------
 f
(1 row)

SELECT tgeompoint '[Point(1 1)@2000-01-01, Point(2 2)@2000-01-02, Point(1 1)@2000-01-03]' = tgeompoint '{[Point(1 1)@2000-01-01, Point(2 2)@2000-01-02, Point(1 1)@2000-01-03],[Point(3 3)@2000-01-04, Point(3 3)@2000-01-05]}';
 ?column? 
----------
 f
(1 row)

SELECT tgeompoint '{[Point(1 1)@2000-01-01, Point(2 2)@2000-01-02, Point(1 1)@2000-01-03],[Point(3 3)@2000-01-04, Point(3 3)@2000-01-05]}' = tgeompoint '{[Point(1 1)@2000-01-01, Point(2 2)@2000-01-02, Point(1 1)@2000-01-03],[Point(3 3)@2000-01-04, Point(3 3)@2000-01-05]}';
 ?column? 
----------
 t
(1 row)

SELECT tgeompoint 'Point(1 1)@2000-01-01' <> tgeompoint 'Point(1 1)@2000-01-01';
 ?column? 
----------
 f
(1 row)

SELECT tgeompoint '{Point(1 1)@2000-01-01, Point(2 2)@2000-01-02, Point(1 1)@2000-01-03}' <> tgeompoint 'Point(1 1)@2000-01-01';
 ?column? 
----------
 t
(1 row)

SELECT tgeompoint '[Point(1 1)@2000-01-01, Point(2 2)@2000-01-02, Point(1 1)@2000-01-03]' <> tgeompoint 'Point(1 1)@2000-01-01';
 ?column? 
----------
 t
(1 row)

SELECT tgeompoint '{[Point(1 1)@2000-01-01, Point(2 2)@2000-01-02, Point(1 1)@2000-01-03],[Point(3 3)@2000-01-04, Point(3 3)@2000-01-05]}' <> tgeompoint 'Point(1 1)@2000-01-01';
 ?column? 
----------
 t
(1 row)

SELECT tgeompoint 'Point(1 1)@2000-01-01' <> tgeompoint '{Point(1 1)@2000-01-01, Point(2 2)@2000-01-02, Point(1 1)@2000-01-03}';
 ?column? 
----------
 t
(1 row)

SELECT tgeompoint '{Point(1 1)@2000-01-01, Point(2 2)@2000-01-02, Point(1 1)@2000-01-03}' <> tgeompoint '{Point(1 1)@2000-01-01, Point(2 2)@2000-01-02, Point(1 1)@2000-01-03}';
 ?column? 
----------
 f
(1 row)

SELECT tgeompoint '[Point(1 1)@2000-01-01, Point(2 2)@2000-01-02, Point(1 1)@2000-01-03]' <> tgeompoint '{Point(1 1)@2000-01-01, Point(2 2)@2000-01-02, Point(1 1)@2000-01-03}';
 ?column? 
----------
 t
(1 row)

SELECT tgeompoint '{[Point(1 1)@2000-01-01, Point(2 2)@2000-01-02, Point(1 1)@2000-01-03],[Point(3 3)@2000-01-04, Point(3 3)@2000-01-05]}' <> tgeompoint '{Point(1 1)@2000-01-01, Point(2 2)@2000-01-02, Point(1 1)@2000-01-03}';
 ?column? 
----------
 t
(1 row)

SELECT tgeompoint 'Point(1 1)@2000-01-01' <> tgeompoint '[Point(1 1)@2000-01-01, Point(2 2)@2000-01-02, Point(1 1)@2000-01-03]';
 ?column? 
----------
 t
(1 row)

SELECT tgeompoint '{Point(1 1)@2000-01-01, Point(2 2)@2000-01-02, Point(1 1)@2000-01-03}' <> tgeompoint '[Point(1 1)@2000-01-01, Point(2 2)@2000-01-02, Point(1 1)@2000-01-03]';
 ?column? 
----------
 t
(1 row)

SELECT tgeompoint '[Point(1 1)@2000-01-01, Point(2 2)@2000-01-02, Point(1 1)@2000-01-03]' <> tgeompoint '[Point(1 1)@2000-01-01, Point(2 2)@2000-01-02, Point(1 1)@2000-01-03]';
 ?column? 
----------
 f
(1 row)

SELECT tgeompoint '{[Point(1 1)@2000-01-01, Point(2 2)@2000-01-02, Point(1 1)@2000-01-03],[Point(3 3)@2000-01-04, Point(3 3)@2000-01-05]}' <> tgeompoint '[Point(1 1)@2000-01-01, Point(2 2)@2000-01-02, Point(1 1)@2000-01-03]';
 ?column? 
----------
 t
(1 row)

SELECT tgeompoint 'Point(1 1)@2000-01-01' <> tgeompoint '{[Point(1 1)@2000-01-01, Point(2 2)@2000-01-02, Point(1 1)@2000-01-03],[Point(3 3)@2000-01-04, Point(3 3)@2000-01-05]}';
 ?column? 
----------
 t
(1 row)

SELECT tgeompoint '{Point(1 1)@2000-01-01, Point(2 2)@2000-01-02, Point(1 1)@2000-01-03}' <> tgeompoint '{[Point(1 1)@2000-01-01, Point(2 2)@2000-01-02, Point(1 1)@2000-01-03],[Point(3 3)@2000-01-04, Point(3 3)@2000-01-05]}';
 ?column? 
----------
 t
(1 row)

SELECT tgeompoint '[Point(1 1)@2000-01-01, Point(2 2)@2000-01-02, Point(1 1)@2000-01-03]' <> tgeompoint '{[Point(1 1)@2000-01-01, Point(2 2)@2000-01-02, Point(1 1)@2000-01-03],[Point(3 3)@2000-01-04, Point(3 3)@2000-01-05]}';
 ?column? 
----------
 t
(1 row)

SELECT tgeompoint '{[Point(1 1)@2000-01-01, Point(2 2)@2000-01-02, Point(1 1)@2000-01-03],[Point(3 3)@2000-01-04, Point(3 3)@2000-01-05]}' <> tgeompoint '{[Point(1 1)@2000-01-01, Point(2 2)@2000-01-02, Point(1 1)@2000-01-03],[Point(3 3)@2000-01-04, Point(3 3)@2000-01-05]}';
 ?column? 
----------
 f
(1 row)

SELECT tgeompoint 'Point(1 1)@2000-01-01' < tgeompoint 'Point(1 1)@2000-01-01';
 ?column? 
----------
 f
(1 row)

SELECT tgeompoint '{Point(1 1)@2000-01-01, Point(2 2)@2000-01-02, Point(1 1)@2000-01-03}' < tgeompoint 'Point(1 1)@2000-01-01';
 ?column? 
----------
 t
(1 row)

SELECT tgeompoint '[Point(1 1)@2000-01-01, Point(2 2)@2000-01-02, Point(1 1)@2000-01-03]' < tgeompoint 'Point(1 1)@2000-01-01';
 ?column? 
----------
 t
(1 row)

SELECT tgeompoint '{[Point(1 1)@2000-01-01, Point(2 2)@2000-01-02, Point(1 1)@2000-01-03],[Point(3 3)@2000-01-04, Point(3 3)@2000-01-05]}' < tgeompoint 'Point(1 1)@2000-01-01';
 ?column? 
----------
 t
(1 row)

SELECT tgeompoint 'Point(1 1)@2000-01-01' < tgeompoint '{Point(1 1)@2000-01-01, Point(2 2)@2000-01-02, Point(1 1)@2000-01-03}';
 ?column? 
----------
 f
(1 row)

SELECT tgeompoint '{Point(1 1)@2000-01-01, Point(2 2)@2000-01-02, Point(1 1)@2000-01-03}' < tgeompoint '{Point(1 1)@2000-01-01, Point(2 2)@2000-01-02, Point(1 1)@2000-01-03}';
 ?column? 
----------
 f
(1 row)

SELECT tgeompoint '[Point(1 1)@2000-01-01, Point(2 2)@2000-01-02, Point(1 1)@2000-01-03]' < tgeompoint '{Point(1 1)@2000-01-01, Point(2 2)@2000-01-02, Point(1 1)@2000-01-03}';
 ?column? 
----------
 t
(1 row)

SELECT tgeompoint '{[Point(1 1)@2000-01-01, Point(2 2)@2000-01-02, Point(1 1)@2000-01-03],[Point(3 3)@2000-01-04, Point(3 3)@2000-01-05]}' < tgeompoint '{Point(1 1)@2000-01-01, Point(2 2)@2000-01-02, Point(1 1)@2000-01-03}';
 ?column? 
----------
 f
(1 row)

SELECT tgeompoint 'Point(1 1)@2000-01-01' < tgeompoint '[Point(1 1)@2000-01-01, Point(2 2)@2000-01-02, Point(1 1)@2000-01-03]';
 ?column? 
----------
 f
(1 row)

SELECT tgeompoint '{Point(1 1)@2000-01-01, Point(2 2)@2000-01-02, Point(1 1)@2000-01-03}' < tgeompoint '[Point(1 1)@2000-01-01, Point(2 2)@2000-01-02, Point(1 1)@2000-01-03]';
 ?column? 
----------
 t
(1 row)

SELECT tgeompoint '[Point(1 1)@2000-01-01, Point(2 2)@2000-01-02, Point(1 1)@2000-01-03]' < tgeompoint '[Point(1 1)@2000-01-01, Point(2 2)@2000-01-02, Point(1 1)@2000-01-03]';
 ?column? 
----------
 f
(1 row)

SELECT tgeompoint '{[Point(1 1)@2000-01-01, Point(2 2)@2000-01-02, Point(1 1)@2000-01-03],[Point(3 3)@2000-01-04, Point(3 3)@2000-01-05]}' < tgeompoint '[Point(1 1)@2000-01-01, Point(2 2)@2000-01-02, Point(1 1)@2000-01-03]';
 ?column? 
----------
 f
(1 row)

SELECT tgeompoint 'Point(1 1)@2000-01-01' < tgeompoint '{[Point(1 1)@2000-01-01, Point(2 2)@2000-01-02, Point(1 1)@2000-01-03],[Point(3 3)@2000-01-04, Point(3 3)@2000-01-05]}';
 ?column? 
----------
 t
(1 row)

SELECT tgeompoint '{Point(1 1)@2000-01-01, Point(2 2)@2000-01-02, Point(1 1)@2000-01-03}' < tgeompoint '{[Point(1 1)@2000-01-01, Point(2 2)@2000-01-02, Point(1 1)@2000-01-03],[Point(3 3)@2000-01-04, Point(3 3)@2000-01-05]}';
 ?column? 
----------
 t
(1 row)

SELECT tgeompoint '[Point(1 1)@2000-01-01, Point(2 2)@2000-01-02, Point(1 1)@2000-01-03]' < tgeompoint '{[Point(1 1)@2000-01-01, Point(2 2)@2000-01-02, Point(1 1)@2000-01-03],[Point(3 3)@2000-01-04, Point(3 3)@2000-01-05]}';
 ?column? 
----------
 t
(1 row)

SELECT tgeompoint '{[Point(1 1)@2000-01-01, Point(2 2)@2000-01-02, Point(1 1)@2000-01-03],[Point(3 3)@2000-01-04, Point(3 3)@2000-01-05]}' < tgeompoint '{[Point(1 1)@2000-01-01, Point(2 2)@2000-01-02, Point(1 1)@2000-01-03],[Point(3 3)@2000-01-04, Point(3 3)@2000-01-05]}';
 ?column? 
----------
 f
(1 row)

SELECT tgeompoint 'Point(1 1)@2000-01-01' <= tgeompoint 'Point(1 1)@2000-01-01';
 ?column? 
----------
 t
(1 row)

SELECT tgeompoint '{Point(1 1)@2000-01-01, Point(2 2)@2000-01-02, Point(1 1)@2000-01-03}' <= tgeompoint 'Point(1 1)@2000-01-01';
 ?column? 
----------
 f
(1 row)

SELECT tgeompoint '[Point(1 1)@2000-01-01, Point(2 2)@2000-01-02, Point(1 1)@2000-01-03]' <= tgeompoint 'Point(1 1)@2000-01-01';
 ?column? 
----------
 f
(1 row)

SELECT tgeompoint '{[Point(1 1)@2000-01-01, Point(2 2)@2000-01-02, Point(1 1)@2000-01-03],[Point(3 3)@2000-01-04, Point(3 3)@2000-01-05]}' <= tgeompoint 'Point(1 1)@2000-01-01';
 ?column? 
----------
 f
(1 row)

SELECT tgeompoint 'Point(1 1)@2000-01-01' <= tgeompoint '{Point(1 1)@2000-01-01, Point(2 2)@2000-01-02, Point(1 1)@2000-01-03}';
 ?column? 
----------
 f
(1 row)

SELECT tgeompoint '{Point(1 1)@2000-01-01, Point(2 2)@2000-01-02, Point(1 1)@2000-01-03}' <= tgeompoint '{Point(1 1)@2000-01-01, Point(2 2)@2000-01-02, Point(1 1)@2000-01-03}';
 ?column? 
----------
 t
(1 row)

SELECT tgeompoint '[Point(1 1)@2000-01-01, Point(2 2)@2000-01-02, Point(1 1)@2000-01-03]' <= tgeompoint '{Point(1 1)@2000-01-01, Point(2 2)@2000-01-02, Point(1 1)@2000-01-03}';
 ?column? 
----------
 f
(1 row)

SELECT tgeompoint '{[Point(1 1)@2000-01-01, Point(2 2)@2000-01-02, Point(1 1)@2000-01-03],[Point(3 3)@2000-01-04, Point(3 3)@2000-01-05]}' <= tgeompoint '{Point(1 1)@2000-01-01, Point(2 2)@2000-01-02, Point(1 1)@2000-01-03}';
 ?column? 
----------
 f
(1 row)

SELECT tgeompoint 'Point(1 1)@2000-01-01' <= tgeompoint '[Point(1 1)@2000-01-01, Point(2 2)@2000-01-02, Point(1 1)@2000-01-03]';
 ?column? 
----------
 f
(1 row)

SELECT tgeompoint '{Point(1 1)@2000-01-01, Point(2 2)@2000-01-02, Point(1 1)@2000-01-03}' <= tgeompoint '[Point(1 1)@2000-01-01, Point(2 2)@2000-01-02, Point(1 1)@2000-01-03]';
 ?column? 
----------
 f
(1 row)

SELECT tgeompoint '[Point(1 1)@2000-01-01, Point(2 2)@2000-01-02, Point(1 1)@2000-01-03]' <= tgeompoint '[Point(1 1)@2000-01-01, Point(2 2)@2000-01-02, Point(1 1)@2000-01-03]';
 ?column? 
----------
 t
(1 row)

SELECT tgeompoint '{[Point(1 1)@2000-01-01, Point(2 2)@2000-01-02, Point(1 1)@2000-01-03],[Point(3 3)@2000-01-04, Point(3 3)@2000-01-05]}' <= tgeompoint '[Point(1 1)@2000-01-01, Point(2 2)@2000-01-02, Point(1 1)@2000-01-03]';
 ?column? 
----------
 f
(1 row)

SELECT tgeompoint 'Point(1 1)@2000-01-01' <= tgeompoint '{[Point(1 1)@2000-01-01, Point(2 2)@2000-01-02, Point(1 1)@2000-01-03],[Point(3 3)@2000-01-04, Point(3 3)@2000-01-05]}';
 ?column? 
----------
 f
(1 row)

SELECT tgeompoint '{Point(1 1)@2000-01-01, Point(2 2)@2000-01-02, Point(1 1)@2000-01-03}' <= tgeompoint '{[Point(1 1)@2000-01-01, Point(2 2)@2000-01-02, Point(1 1)@2000-01-03],[Point(3 3)@2000-01-04, Point(3 3)@2000-01-05]}';
 ?column? 
----------
 f
(1 row)

SELECT tgeompoint '[Point(1 1)@2000-01-01, Point(2 2)@2000-01-02, Point(1 1)@2000-01-03]' <= tgeompoint '{[Point(1 1)@2000-01-01, Point(2 2)@2000-01-02, Point(1 1)@2000-01-03],[Point(3 3)@2000-01-04, Point(3 3)@2000-01-05]}';
 ?column? 
----------
 f
(1 row)

SELECT tgeompoint '{[Point(1 1)@2000-01-01, Point(2 2)@2000-01-02, Point(1 1)@2000-01-03],[Point(3 3)@2000-01-04, Point(3 3)@2000-01-05]}' <= tgeompoint '{[Point(1 1)@2000-01-01, Point(2 2)@2000-01-02, Point(1 1)@2000-01-03],[Point(3 3)@2000-01-04, Point(3 3)@2000-01-05]}';
 ?column? 
----------
 t
(1 row)

SELECT tgeompoint 'Point(1 1)@2000-01-01' > tgeompoint 'Point(1 1)@2000-01-01';
 ?column? 
----------
 f
(1 row)

SELECT tgeompoint '{Point(1 1)@2000-01-01, Point(2 2)@2000-01-02, Point(1 1)@2000-01-03}' > tgeompoint 'Point(1 1)@2000-01-01';
 ?column? 
----------
 f
(1 row)

SELECT tgeompoint '[Point(1 1)@2000-01-01, Point(2 2)@2000-01-02, Point(1 1)@2000-01-03]' > tgeompoint 'Point(1 1)@2000-01-01';
 ?column? 
----------
 f
(1 row)

SELECT tgeompoint '{[Point(1 1)@2000-01-01, Point(2 2)@2000-01-02, Point(1 1)@2000-01-03],[Point(3 3)@2000-01-04, Point(3 3)@2000-01-05]}' > tgeompoint 'Point(1 1)@2000-01-01';
 ?column? 
----------
 f
(1 row)

SELECT tgeompoint 'Point(1 1)@2000-01-01' > tgeompoint '{Point(1 1)@2000-01-01, Point(2 2)@2000-01-02, Point(1 1)@2000-01-03}';
 ?column? 
----------
 t
(1 row)

SELECT tgeompoint '{Point(1 1)@2000-01-01, Point(2 2)@2000-01-02, Point(1 1)@2000-01-03}' > tgeompoint '{Point(1 1)@2000-01-01, Point(2 2)@2000-01-02, Point(1 1)@2000-01-03}';
 ?column? 
----------
 f
(1 row)

SELECT tgeompoint '[Point(1 1)@2000-01-01, Point(2 2)@2000-01-02, Point(1 1)@2000-01-03]' > tgeompoint '{Point(1 1)@2000-01-01, Point(2 2)@2000-01-02, Point(1 1)@2000-01-03}';
 ?column? 
----------
 f
(1 row)

SELECT tgeompoint '{[Point(1 1)@2000-01-01, Point(2 2)@2000-01-02, Point(1 1)@2000-01-03],[Point(3 3)@2000-01-04, Point(3 3)@2000-01-05]}' > tgeompoint '{Point(1 1)@2000-01-01, Point(2 2)@2000-01-02, Point(1 1)@2000-01-03}';
 ?column? 
----------
 t
(1 row)

SELECT tgeompoint 'Point(1 1)@2000-01-01' > tgeompoint '[Point(1 1)@2000-01-01, Point(2 2)@2000-01-02, Point(1 1)@2000-01-03]';
 ?column? 
----------
 t
(1 row)

SELECT tgeompoint '{Point(1 1)@2000-01-01, Point(2 2)@2000-01-02, Point(1 1)@2000-01-03}' > tgeompoint '[Point(1 1)@2000-01-01, Point(2 2)@2000-01-02, Point(1 1)@2000-01-03]';
 ?column? 
----------
 f
(1 row)

SELECT tgeompoint '[Point(1 1)@2000-01-01, Point(2 2)@2000-01-02, Point(1 1)@2000-01-03]' > tgeompoint '[Point(1 1)@2000-01-01, Point(2 2)@2000-01-02, Point(1 1)@2000-01-03]';
 ?column? 
----------
 f
(1 row)

SELECT tgeompoint '{[Point(1 1)@2000-01-01, Point(2 2)@2000-01-02, Point(1 1)@2000-01-03],[Point(3 3)@2000-01-04, Point(3 3)@2000-01-05]}' > tgeompoint '[Point(1 1)@2000-01-01, Point(2 2)@2000-01-02, Point(1 1)@2000-01-03]';
 ?column? 
----------
 t
(1 row)

SELECT tgeompoint 'Point(1 1)@2000-01-01' > tgeompoint '{[Point(1 1)@2000-01-01, Point(2 2)@2000-01-02, Point(1 1)@2000-01-03],[Point(3 3)@2000-01-04, Point(3 3)@2000-01-05]}';
 ?column? 
----------
 f
(1 row)

SELECT tgeompoint '{Point(1 1)@2000-01-01, Point(2 2)@2000-01-02, Point(1 1)@2000-01-03}' > tgeompoint '{[Point(1 1)@2000-01-01, Point(2 2)@2000-01-02, Point(1 1)@2000-01-03],[Point(3 3)@2000-01-04, Point(3 3)@2000-01-05]}';
 ?column? 
----------
 f
(1 row)

SELECT tgeompoint '[Point(1 1)@2000-01-01, Point(2 2)@2000-01-02, Point(1 1)@2000-01-03]' > tgeompoint '{[Point(1 1)@2000-01-01, Point(2 2)@2000-01-02, Point(1 1)@2000-01-03],[Point(3 3)@2000-01-04, Point(3 3)@2000-01-05]}';
 ?column? 
----------
 f
(1 row)

SELECT tgeompoint '{[Point(1 1)@2000-01-01, Point(2 2)@2000-01-02, Point(1 1)@2000-01-03],[Point(3 3)@2000-01-04, Point(3 3)@2000-01-05]}' > tgeompoint '{[Point(1 1)@2000-01-01, Point(2 2)@2000-01-02, Point(1 1)@2000-01-03],[Point(3 3)@2000-01-04, Point(3 3)@2000-01-05]}';
 ?column? 
----------
 f
(1 row)

SELECT tgeompoint 'Point(1 1)@2000-01-01' >= tgeompoint 'Point(1 1)@2000-01-01';
 ?column? 
----------
 t
(1 row)

SELECT tgeompoint '{Point(1 1)@2000-01-01, Point(2 2)@2000-01-02, Point(1 1)@2000-01-03}' >= tgeompoint 'Point(1 1)@2000-01-01';
 ?column? 
----------
 f
(1 row)

SELECT tgeompoint '[Point(1 1)@2000-01-01, Point(2 2)@2000-01-02, Point(1 1)@2000-01-03]' >= tgeompoint 'Point(1 1)@2000-01-01';
 ?column? 
----------
 f
(1 row)

SELECT tgeompoint '{[Point(1 1)@2000-01-01, Point(2 2)@2000-01-02, Point(1 1)@2000-01-03],[Point(3 3)@2000-01-04, Point(3 3)@2000-01-05]}' >= tgeompoint 'Point(1 1)@2000-01-01';
 ?column? 
----------
 f
(1 row)

SELECT tgeompoint 'Point(1 1)@2000-01-01' >= tgeompoint '{Point(1 1)@2000-01-01, Point(2 2)@2000-01-02, Point(1 1)@2000-01-03}';
 ?column? 
----------
 t
(1 row)

SELECT tgeompoint '{Point(1 1)@2000-01-01, Point(2 2)@2000-01-02, Point(1 1)@2000-01-03}' >= tgeompoint '{Point(1 1)@2000-01-01, Point(2 2)@2000-01-02, Point(1 1)@2000-01-03}';
 ?column? 
----------
 t
(1 row)

SELECT tgeompoint '[Point(1 1)@2000-01-01, Point(2 2)@2000-01-02, Point(1 1)@2000-01-03]' >= tgeompoint '{Point(1 1)@2000-01-01, Point(2 2)@2000-01-02, Point(1 1)@2000-01-03}';
 ?column? 
----------
 f
(1 row)

SELECT tgeompoint '{[Point(1 1)@2000-01-01, Point(2 2)@2000-01-02, Point(1 1)@2000-01-03],[Point(3 3)@2000-01-04, Point(3 3)@2000-01-05]}' >= tgeompoint '{Point(1 1)@2000-01-01, Point(2 2)@2000-01-02, Point(1 1)@2000-01-03}';
 ?column? 
----------
 t
(1 row)

SELECT tgeompoint 'Point(1 1)@2000-01-01' >= tgeompoint '[Point(1 1)@2000-01-01, Point(2 2)@2000-01-02, Point(1 1)@2000-01-03]';
 ?column? 
----------
 t
(1 row)

SELECT tgeompoint '{Point(1 1)@2000-01-01, Point(2 2)@2000-01-02, Point(1 1)@2000-01-03}' >= tgeompoint '[Point(1 1)@2000-01-01, Point(2 2)@2000-01-02, Point(1 1)@2000-01-03]';
 ?column? 
----------
 f
(1 row)

SELECT tgeompoint '[Point(1 1)@2000-01-01, Point(2 2)@2000-01-02, Point(1 1)@2000-01-03]' >= tgeompoint '[Point(1 1)@2000-01-01, Point(2 2)@2000-01-02, Point(1 1)@2000-01-03]';
 ?column? 
----------
 t
(1 row)

SELECT tgeompoint '{[Point(1 1)@2000-01-01, Point(2 2)@2000-01-02, Point(1 1)@2000-01-03],[Point(3 3)@2000-01-04, Point(3 3)@2000-01-05]}' >= tgeompoint '[Point(1 1)@2000-01-01, Point(2 2)@2000-01-02, Point(1 1)@2000-01-03]';
 ?column? 
----------
 t
(1 row)

SELECT tgeompoint 'Point(1 1)@2000-01-01' >= tgeompoint '{[Point(1 1)@2000-01-01, Point(2 2)@2000-01-02, Point(1 1)@2000-01-03],[Point(3 3)@2000-01-04, Point(3 3)@2000-01-05]}';
 ?column? 
----------
 f
(1 row)

SELECT tgeompoint '{Point(1 1)@2000-01-01, Point(2 2)@2000-01-02, Point(1 1)@2000-01-03}' >= tgeompoint '{[Point(1 1)@2000-01-01, Point(2 2)@2000-01-02, Point(1 1)@2000-01-03],[Point(3 3)@2000-01-04, Point(3 3)@2000-01-05]}';
 ?column? 
----------
 f
(1 row)

SELECT tgeompoint '[Point(1 1)@2000-01-01, Point(2 2)@2000-01-02, Point(1 1)@2000-01-03]' >= tgeompoint '{[Point(1 1)@2000-01-01, Point(2 2)@2000-01-02, Point(1 1)@2000-01-03],[Point(3 3)@2000-01-04, Point(3 3)@2000-01-05]}';
 ?column? 
----------
 f
(1 row)

SELECT tgeompoint '{[Point(1 1)@2000-01-01, Point(2 2)@2000-01-02, Point(1 1)@2000-01-03],[Point(3 3)@2000-01-04, Point(3 3)@2000-01-05]}' >= tgeompoint '{[Point(1 1)@2000-01-01, Point(2 2)@2000-01-02, Point(1 1)@2000-01-03],[Point(3 3)@2000-01-04, Point(3 3)@2000-01-05]}';
 ?column? 
----------
 t
(1 row)

SELECT tgeogpoint 'Point(1.5 1.5)@2000-01-01' = tgeogpoint 'Point(1.5 1.5)@2000-01-01';
 ?column? 
----------
 t
(1 row)

SELECT tgeogpoint '{Point(1.5 1.5)@2000-01-01, Point(2.5 2.5)@2000-01-02, Point(1.5 1.5)@2000-01-03}' = tgeogpoint 'Point(1.5 1.5)@2000-01-01';
 ?column? 
----------
 f
(1 row)

SELECT tgeogpoint '[Point(1.5 1.5)@2000-01-01, Point(2.5 2.5)@2000-01-02, Point(1.5 1.5)@2000-01-03]' = tgeogpoint 'Point(1.5 1.5)@2000-01-01';
 ?column? 
----------
 f
(1 row)

SELECT tgeogpoint '{[Point(1.5 1.5)@2000-01-01, Point(2.5 2.5)@2000-01-02, Point(1.5 1.5)@2000-01-03],[Point(3.5 3.5)@2000-01-04, Point(3.5 3.5)@2000-01-05]}' = tgeogpoint 'Point(1.5 1.5)@2000-01-01';
 ?column? 
----------
 f
(1 row)

SELECT tgeogpoint 'Point(1.5 1.5)@2000-01-01' = tgeogpoint '{Point(1.5 1.5)@2000-01-01, Point(2.5 2.5)@2000-01-02, Point(1.5 1.5)@2000-01-03}';
 ?column? 
----------
 f
(1 row)

SELECT tgeogpoint '{Point(1.5 1.5)@2000-01-01, Point(2.5 2.5)@2000-01-02, Point(1.5 1.5)@2000-01-03}' = tgeogpoint '{Point(1.5 1.5)@2000-01-01, Point(2.5 2.5)@2000-01-02, Point(1.5 1.5)@2000-01-03}';
 ?column? 
----------
 t
(1 row)

SELECT tgeogpoint '[Point(1.5 1.5)@2000-01-01, Point(2.5 2.5)@2000-01-02, Point(1.5 1.5)@2000-01-03]' = tgeogpoint '{Point(1.5 1.5)@2000-01-01, Point(2.5 2.5)@2000-01-02, Point(1.5 1.5)@2000-01-03}';
 ?column? 
----------
 f
(1 row)

SELECT tgeogpoint '{[Point(1.5 1.5)@2000-01-01, Point(2.5 2.5)@2000-01-02, Point(1.5 1.5)@2000-01-03],[Point(3.5 3.5)@2000-01-04, Point(3.5 3.5)@2000-01-05]}' = tgeogpoint '{Point(1.5 1.5)@2000-01-01, Point(2.5 2.5)@2000-01-02, Point(1.5 1.5)@2000-01-03}';
 ?column? 
----------
 f
(1 row)

SELECT tgeogpoint 'Point(1.5 1.5)@2000-01-01' = tgeogpoint '[Point(1.5 1.5)@2000-01-01, Point(2.5 2.5)@2000-01-02, Point(1.5 1.5)@2000-01-03]';
 ?column? 
----------
 f
(1 row)

SELECT tgeogpoint '{Point(1.5 1.5)@2000-01-01, Point(2.5 2.5)@2000-01-02, Point(1.5 1.5)@2000-01-03}' = tgeogpoint '[Point(1.5 1.5)@2000-01-01, Point(2.5 2.5)@2000-01-02, Point(1.5 1.5)@2000-01-03]';
 ?column? 
----------
 f
(1 row)

SELECT tgeogpoint '[Point(1.5 1.5)@2000-01-01, Point(2.5 2.5)@2000-01-02, Point(1.5 1.5)@2000-01-03]' = tgeogpoint '[Point(1.5 1.5)@2000-01-01, Point(2.5 2.5)@2000-01-02, Point(1.5 1.5)@2000-01-03]';
 ?column? 
----------
 t
(1 row)

SELECT tgeogpoint '{[Point(1.5 1.5)@2000-01-01, Point(2.5 2.5)@2000-01-02, Point(1.5 1.5)@2000-01-03],[Point(3.5 3.5)@2000-01-04, Point(3.5 3.5)@2000-01-05]}' = tgeogpoint '[Point(1.5 1.5)@2000-01-01, Point(2.5 2.5)@2000-01-02, Point(1.5 1.5)@2000-01-03]';
 ?column? 
----------
 f
(1 row)

SELECT tgeogpoint 'Point(1.5 1.5)@2000-01-01' = tgeogpoint '{[Point(1.5 1.5)@2000-01-01, Point(2.5 2.5)@2000-01-02, Point(1.5 1.5)@2000-01-03],[Point(3.5 3.5)@2000-01-04, Point(3.5 3.5)@2000-01-05]}';
 ?column? 
----------
 f
(1 row)

SELECT tgeogpoint '{Point(1.5 1.5)@2000-01-01, Point(2.5 2.5)@2000-01-02, Point(1.5 1.5)@2000-01-03}' = tgeogpoint '{[Point(1.5 1.5)@2000-01-01, Point(2.5 2.5)@2000-01-02, Point(1.5 1.5)@2000-01-03],[Point(3.5 3.5)@2000-01-04, Point(3.5 3.5)@2000-01-05]}';
 ?column? 
----------
 f
(1 row)

SELECT tgeogpoint '[Point(1.5 1.5)@2000-01-01, Point(2.5 2.5)@2000-01-02, Point(1.5 1.5)@2000-01-03]' = tgeogpoint '{[Point(1.5 1.5)@2000-01-01, Point(2.5 2.5)@2000-01-02, Point(1.5 1.5)@2000-01-03],[Point(3.5 3.5)@2000-01-04, Point(3.5 3.5)@2000-01-05]}';
 ?column? 
----------
 f
(1 row)

SELECT tgeogpoint '{[Point(1.5 1.5)@2000-01-01, Point(2.5 2.5)@2000-01-02, Point(1.5 1.5)@2000-01-03],[Point(3.5 3.5)@2000-01-04, Point(3.5 3.5)@2000-01-05]}' = tgeogpoint '{[Point(1.5 1.5)@2000-01-01, Point(2.5 2.5)@2000-01-02, Point(1.5 1.5)@2000-01-03],[Point(3.5 3.5)@2000-01-04, Point(3.5 3.5)@2000-01-05]}';
 ?column? 
----------
 t
(1 row)

SELECT tgeogpoint 'Point(1.5 1.5)@2000-01-01' <> tgeogpoint 'Point(1.5 1.5)@2000-01-01';
 ?column? 
----------
 f
(1 row)

SELECT tgeogpoint '{Point(1.5 1.5)@2000-01-01, Point(2.5 2.5)@2000-01-02, Point(1.5 1.5)@2000-01-03}' <> tgeogpoint 'Point(1.5 1.5)@2000-01-01';
 ?column? 
----------
 t
(1 row)

SELECT tgeogpoint '[Point(1.5 1.5)@2000-01-01, Point(2.5 2.5)@2000-01-02, Point(1.5 1.5)@2000-01-03]' <> tgeogpoint 'Point(1.5 1.5)@2000-01-01';
 ?column? 
----------
 t
(1 row)

SELECT tgeogpoint '{[Point(1.5 1.5)@2000-01-01, Point(2.5 2.5)@2000-01-02, Point(1.5 1.5)@2000-01-03],[Point(3.5 3.5)@2000-01-04, Point(3.5 3.5)@2000-01-05]}' <> tgeogpoint 'Point(1.5 1.5)@2000-01-01';
 ?column? 
----------
 t
(1 row)

SELECT tgeogpoint 'Point(1.5 1.5)@2000-01-01' <> tgeogpoint '{Point(1.5 1.5)@2000-01-01, Point(2.5 2.5)@2000-01-02, Point(1.5 1.5)@2000-01-03}';
 ?column? 
----------
 t
(1 row)

SELECT tgeogpoint '{Point(1.5 1.5)@2000-01-01, Point(2.5 2.5)@2000-01-02, Point(1.5 1.5)@2000-01-03}' <> tgeogpoint '{Point(1.5 1.5)@2000-01-01, Point(2.5 2.5)@2000-01-02, Point(1.5 1.5)@2000-01-03}';
 ?column? 
----------
 f
(1 row)

SELECT tgeogpoint '[Point(1.5 1.5)@2000-01-01, Point(2.5 2.5)@2000-01-02, Point(1.5 1.5)@2000-01-03]' <> tgeogpoint '{Point(1.5 1.5)@2000-01-01, Point(2.5 2.5)@2000-01-02, Point(1.5 1.5)@2000-01-03}';
 ?column? 
----------
 t
(1 row)

SELECT tgeogpoint '{[Point(1.5 1.5)@2000-01-01, Point(2.5 2.5)@2000-01-02, Point(1.5 1.5)@2000-01-03],[Point(3.5 3.5)@2000-01-04, Point(3.5 3.5)@2000-01-05]}' <> tgeogpoint '{Point(1.5 1.5)@2000-01-01, Point(2.5 2.5)@2000-01-02, Point(1.5 1.5)@2000-01-03}';
 ?column? 
----------
 t
(1 row)

SELECT tgeogpoint 'Point(1.5 1.5)@2000-01-01' <> tgeogpoint '[Point(1.5 1.5)@2000-01-01, Point(2.5 2.5)@2000-01-02, Point(1.5 1.5)@2000-01-03]';
 ?column? 
----------
 t
(1 row)

SELECT tgeogpoint '{Point(1.5 1.5)@2000-01-01, Point(2.5 2.5)@2000-01-02, Point(1.5 1.5)@2000-01-03}' <> tgeogpoint '[Point(1.5 1.5)@2000-01-01, Point(2.5 2.5)@2000-01-02, Point(1.5 1.5)@2000-01-03]';
 ?column? 
----------
 t
(1 row)

SELECT tgeogpoint '[Point(1.5 1.5)@2000-01-01, Point(2.5 2.5)@2000-01-02, Point(1.5 1.5)@2000-01-03]' <> tgeogpoint '[Point(1.5 1.5)@2000-01-01, Point(2.5 2.5)@2000-01-02, Point(1.5 1.5)@2000-01-03]';
 ?column? 
----------
 f
(1 row)

SELECT tgeogpoint '{[Point(1.5 1.5)@2000-01-01, Point(2.5 2.5)@2000-01-02, Point(1.5 1.5)@2000-01-03],[Point(3.5 3.5)@2000-01-04, Point(3.5 3.5)@2000-01-05]}' <> tgeogpoint '[Point(1.5 1.5)@2000-01-01, Point(2.5 2.5)@2000-01-02, Point(1.5 1.5)@2000-01-03]';
 ?column? 
----------
 t
(1 row)

SELECT tgeogpoint 'Point(1.5 1.5)@2000-01-01' <> tgeogpoint '{[Point(1.5 1.5)@2000-01-01, Point(2.5 2.5)@2000-01-02, Point(1.5 1.5)@2000-01-03],[Point(3.5 3.5)@2000-01-04, Point(3.5 3.5)@2000-01-05]}';
 ?column? 
----------
 t
(1 row)

SELECT tgeogpoint '{Point(1.5 1.5)@2000-01-01, Point(2.5 2.5)@2000-01-02, Point(1.5 1.5)@2000-01-03}' <> tgeogpoint '{[Point(1.5 1.5)@2000-01-01, Point(2.5 2.5)@2000-01-02, Point(1.5 1.5)@2000-01-03],[Point(3.5 3.5)@2000-01-04, Point(3.5 3.5)@2000-01-05]}';
 ?column? 
----------
 t
(1 row)

SELECT tgeogpoint '[Point(1.5 1.5)@2000-01-01, Point(2.5 2.5)@2000-01-02, Point(1.5 1.5)@2000-01-03]' <> tgeogpoint '{[Point(1.5 1.5)@2000-01-01, Point(2.5 2.5)@2000-01-02, Point(1.5 1.5)@2000-01-03],[Point(3.5 3.5)@2000-01-04, Point(3.5 3.5)@2000-01-05]}';
 ?column? 
----------
 t
(1 row)

SELECT tgeogpoint '{[Point(1.5 1.5)@2000-01-01, Point(2.5 2.5)@2000-01-02, Point(1.5 1.5)@2000-01-03],[Point(3.5 3.5)@2000-01-04, Point(3.5 3.5)@2000-01-05]}' <> tgeogpoint '{[Point(1.5 1.5)@2000-01-01, Point(2.5 2.5)@2000-01-02, Point(1.5 1.5)@2000-01-03],[Point(3.5 3.5)@2000-01-04, Point(3.5 3.5)@2000-01-05]}';
 ?column? 
----------
 f
(1 row)

SELECT tgeogpoint 'Point(1.5 1.5)@2000-01-01' < tgeogpoint 'Point(1.5 1.5)@2000-01-01';
 ?column? 
----------
 f
(1 row)

SELECT tgeogpoint '{Point(1.5 1.5)@2000-01-01, Point(2.5 2.5)@2000-01-02, Point(1.5 1.5)@2000-01-03}' < tgeogpoint 'Point(1.5 1.5)@2000-01-01';
 ?column? 
----------
 t
(1 row)

SELECT tgeogpoint '[Point(1.5 1.5)@2000-01-01, Point(2.5 2.5)@2000-01-02, Point(1.5 1.5)@2000-01-03]' < tgeogpoint 'Point(1.5 1.5)@2000-01-01';
 ?column? 
----------
 t
(1 row)

SELECT tgeogpoint '{[Point(1.5 1.5)@2000-01-01, Point(2.5 2.5)@2000-01-02, Point(1.5 1.5)@2000-01-03],[Point(3.5 3.5)@2000-01-04, Point(3.5 3.5)@2000-01-05]}' < tgeogpoint 'Point(1.5 1.5)@2000-01-01';
 ?column? 
----------
 t
(1 row)

SELECT tgeogpoint 'Point(1.5 1.5)@2000-01-01' < tgeogpoint '{Point(1.5 1.5)@2000-01-01, Point(2.5 2.5)@2000-01-02, Point(1.5 1.5)@2000-01-03}';
 ?column? 
----------
 f
(1 row)

SELECT tgeogpoint '{Point(1.5 1.5)@2000-01-01, Point(2.5 2.5)@2000-01-02, Point(1.5 1.5)@2000-01-03}' < tgeogpoint '{Point(1.5 1.5)@2000-01-01, Point(2.5 2.5)@2000-01-02, Point(1.5 1.5)@2000-01-03}';
 ?column? 
----------
 f
(1 row)

SELECT tgeogpoint '[Point(1.5 1.5)@2000-01-01, Point(2.5 2.5)@2000-01-02, Point(1.5 1.5)@2000-01-03]' < tgeogpoint '{Point(1.5 1.5)@2000-01-01, Point(2.5 2.5)@2000-01-02, Point(1.5 1.5)@2000-01-03}';
 ?column? 
----------
 t
(1 row)

SELECT tgeogpoint '{[Point(1.5 1.5)@2000-01-01, Point(2.5 2.5)@2000-01-02, Point(1.5 1.5)@2000-01-03],[Point(3.5 3.5)@2000-01-04, Point(3.5 3.5)@2000-01-05]}' < tgeogpoint '{Point(1.5 1.5)@2000-01-01, Point(2.5 2.5)@2000-01-02, Point(1.5 1.5)@2000-01-03}';
 ?column? 
----------
 t
(1 row)

SELECT tgeogpoint 'Point(1.5 1.5)@2000-01-01' < tgeogpoint '[Point(1.5 1.5)@2000-01-01, Point(2.5 2.5)@2000-01-02, Point(1.5 1.5)@2000-01-03]';
 ?column? 
----------
 f
(1 row)

SELECT tgeogpoint '{Point(1.5 1.5)@2000-01-01, Point(2.5 2.5)@2000-01-02, Point(1.5 1.5)@2000-01-03}' < tgeogpoint '[Point(1.5 1.5)@2000-01-01, Point(2.5 2.5)@2000-01-02, Point(1.5 1.5)@2000-01-03]';
 ?column? 
----------
 t
(1 row)

SELECT tgeogpoint '[Point(1.5 1.5)@2000-01-01, Point(2.5 2.5)@2000-01-02, Point(1.5 1.5)@2000-01-03]' < tgeogpoint '[Point(1.5 1.5)@2000-01-01, Point(2.5 2.5)@2000-01-02, Point(1.5 1.5)@2000-01-03]';
 ?column? 
----------
 f
(1 row)

SELECT tgeogpoint '{[Point(1.5 1.5)@2000-01-01, Point(2.5 2.5)@2000-01-02, Point(1.5 1.5)@2000-01-03],[Point(3.5 3.5)@2000-01-04, Point(3.5 3.5)@2000-01-05]}' < tgeogpoint '[Point(1.5 1.5)@2000-01-01, Point(2.5 2.5)@2000-01-02, Point(1.5 1.5)@2000-01-03]';
 ?column? 
----------
 t
(1 row)

SELECT tgeogpoint 'Point(1.5 1.5)@2000-01-01' < tgeogpoint '{[Point(1.5 1.5)@2000-01-01, Point(2.5 2.5)@2000-01-02, Point(1.5 1.5)@2000-01-03],[Point(3.5 3.5)@2000-01-04, Point(3.5 3.5)@2000-01-05]}';
 ?column? 
----------
 f
(1 row)

SELECT tgeogpoint '{Point(1.5 1.5)@2000-01-01, Point(2.5 2.5)@2000-01-02, Point(1.5 1.5)@2000-01-03}' < tgeogpoint '{[Point(1.5 1.5)@2000-01-01, Point(2.5 2.5)@2000-01-02, Point(1.5 1.5)@2000-01-03],[Point(3.5 3.5)@2000-01-04, Point(3.5 3.5)@2000-01-05]}';
 ?column? 
----------
 t
(1 row)

SELECT tgeogpoint '[Point(1.5 1.5)@2000-01-01, Point(2.5 2.5)@2000-01-02, Point(1.5 1.5)@2000-01-03]' < tgeogpoint '{[Point(1.5 1.5)@2000-01-01, Point(2.5 2.5)@2000-01-02, Point(1.5 1.5)@2000-01-03],[Point(3.5 3.5)@2000-01-04, Point(3.5 3.5)@2000-01-05]}';
 ?column? 
----------
 t
(1 row)

SELECT tgeogpoint '{[Point(1.5 1.5)@2000-01-01, Point(2.5 2.5)@2000-01-02, Point(1.5 1.5)@2000-01-03],[Point(3.5 3.5)@2000-01-04, Point(3.5 3.5)@2000-01-05]}' < tgeogpoint '{[Point(1.5 1.5)@2000-01-01, Point(2.5 2.5)@2000-01-02, Point(1.5 1.5)@2000-01-03],[Point(3.5 3.5)@2000-01-04, Point(3.5 3.5)@2000-01-05]}';
 ?column? 
----------
 f
(1 row)

SELECT tgeogpoint 'Point(1.5 1.5)@2000-01-01' <= tgeogpoint 'Point(1.5 1.5)@2000-01-01';
 ?column? 
----------
 t
(1 row)

SELECT tgeogpoint '{Point(1.5 1.5)@2000-01-01, Point(2.5 2.5)@2000-01-02, Point(1.5 1.5)@2000-01-03}' <= tgeogpoint 'Point(1.5 1.5)@2000-01-01';
 ?column? 
----------
 f
(1 row)

SELECT tgeogpoint '[Point(1.5 1.5)@2000-01-01, Point(2.5 2.5)@2000-01-02, Point(1.5 1.5)@2000-01-03]' <= tgeogpoint 'Point(1.5 1.5)@2000-01-01';
 ?column? 
----------
 f
(1 row)

SELECT tgeogpoint '{[Point(1.5 1.5)@2000-01-01, Point(2.5 2.5)@2000-01-02, Point(1.5 1.5)@2000-01-03],[Point(3.5 3.5)@2000-01-04, Point(3.5 3.5)@2000-01-05]}' <= tgeogpoint 'Point(1.5 1.5)@2000-01-01';
 ?column? 
----------
 f
(1 row)

SELECT tgeogpoint 'Point(1.5 1.5)@2000-01-01' <= tgeogpoint '{Point(1.5 1.5)@2000-01-01, Point(2.5 2.5)@2000-01-02, Point(1.5 1.5)@2000-01-03}';
 ?column? 
----------
 f
(1 row)

SELECT tgeogpoint '{Point(1.5 1.5)@2000-01-01, Point(2.5 2.5)@2000-01-02, Point(1.5 1.5)@2000-01-03}' <= tgeogpoint '{Point(1.5 1.5)@2000-01-01, Point(2.5 2.5)@2000-01-02, Point(1.5 1.5)@2000-01-03}';
 ?column? 
----------
 t
(1 row)

SELECT tgeogpoint '[Point(1.5 1.5)@2000-01-01, Point(2.5 2.5)@2000-01-02, Point(1.5 1.5)@2000-01-03]' <= tgeogpoint '{Point(1.5 1.5)@2000-01-01, Point(2.5 2.5)@2000-01-02, Point(1.5 1.5)@2000-01-03}';
 ?column? 
----------
 f
(1 row)

SELECT tgeogpoint '{[Point(1.5 1.5)@2000-01-01, Point(2.5 2.5)@2000-01-02, Point(1.5 1.5)@2000-01-03],[Point(3.5 3.5)@2000-01-04, Point(3.5 3.5)@2000-01-05]}' <= tgeogpoint '{Point(1.5 1.5)@2000-01-01, Point(2.5 2.5)@2000-01-02, Point(1.5 1.5)@2000-01-03}';
 ?column? 
----------
 f
(1 row)

SELECT tgeogpoint 'Point(1.5 1.5)@2000-01-01' <= tgeogpoint '[Point(1.5 1.5)@2000-01-01, Point(2.5 2.5)@2000-01-02, Point(1.5 1.5)@2000-01-03]';
 ?column? 
----------
 f
(1 row)

SELECT tgeogpoint '{Point(1.5 1.5)@2000-01-01, Point(2.5 2.5)@2000-01-02, Point(1.5 1.5)@2000-01-03}' <= tgeogpoint '[Point(1.5 1.5)@2000-01-01, Point(2.5 2.5)@2000-01-02, Point(1.5 1.5)@2000-01-03]';
 ?column? 
----------
 f
(1 row)

SELECT tgeogpoint '[Point(1.5 1.5)@2000-01-01, Point(2.5 2.5)@2000-01-02, Point(1.5 1.5)@2000-01-03]' <= tgeogpoint '[Point(1.5 1.5)@2000-01-01, Point(2.5 2.5)@2000-01-02, Point(1.5 1.5)@2000-01-03]';
 ?column? 
----------
 t
(1 row)

SELECT tgeogpoint '{[Point(1.5 1.5)@2000-01-01, Point(2.5 2.5)@2000-01-02, Point(1.5 1.5)@2000-01-03],[Point(3.5 3.5)@2000-01-04, Point(3.5 3.5)@2000-01-05]}' <= tgeogpoint '[Point(1.5 1.5)@2000-01-01, Point(2.5 2.5)@2000-01-02, Point(1.5 1.5)@2000-01-03]';
 ?column? 
----------
 f
(1 row)

SELECT tgeogpoint 'Point(1.5 1.5)@2000-01-01' <= tgeogpoint '{[Point(1.5 1.5)@2000-01-01, Point(2.5 2.5)@2000-01-02, Point(1.5 1.5)@2000-01-03],[Point(3.5 3.5)@2000-01-04, Point(3.5 3.5)@2000-01-05]}';
 ?column? 
----------
 f
(1 row)

SELECT tgeogpoint '{Point(1.5 1.5)@2000-01-01, Point(2.5 2.5)@2000-01-02, Point(1.5 1.5)@2000-01-03}' <= tgeogpoint '{[Point(1.5 1.5)@2000-01-01, Point(2.5 2.5)@2000-01-02, Point(1.5 1.5)@2000-01-03],[Point(3.5 3.5)@2000-01-04, Point(3.5 3.5)@2000-01-05]}';
 ?column? 
----------
 f
(1 row)

SELECT tgeogpoint '[Point(1.5 1.5)@2000-01-01, Point(2.5 2.5)@2000-01-02, Point(1.5 1.5)@2000-01-03]' <= tgeogpoint '{[Point(1.5 1.5)@2000-01-01, Point(2.5 2.5)@2000-01-02, Point(1.5 1.5)@2000-01-03],[Point(3.5 3.5)@2000-01-04, Point(3.5 3.5)@2000-01-05]}';
 ?column? 
----------
 f
(1 row)

SELECT tgeogpoint '{[Point(1.5 1.5)@2000-01-01, Point(2.5 2.5)@2000-01-02, Point(1.5 1.5)@2000-01-03],[Point(3.5 3.5)@2000-01-04, Point(3.5 3.5)@2000-01-05]}' <= tgeogpoint '{[Point(1.5 1.5)@2000-01-01, Point(2.5 2.5)@2000-01-02, Point(1.5 1.5)@2000-01-03],[Point(3.5 3.5)@2000-01-04, Point(3.5 3.5)@2000-01-05]}';
 ?column? 
----------
 t
(1 row)

SELECT tgeogpoint 'Point(1.5 1.5)@2000-01-01' > tgeogpoint 'Point(1.5 1.5)@2000-01-01';
 ?column? 
----------
 f
(1 row)

SELECT tgeogpoint '{Point(1.5 1.5)@2000-01-01, Point(2.5 2.5)@2000-01-02, Point(1.5 1.5)@2000-01-03}' > tgeogpoint 'Point(1.5 1.5)@2000-01-01';
 ?column? 
----------
 f
(1 row)

SELECT tgeogpoint '[Point(1.5 1.5)@2000-01-01, Point(2.5 2.5)@2000-01-02, Point(1.5 1.5)@2000-01-03]' > tgeogpoint 'Point(1.5 1.5)@2000-01-01';
 ?column? 
----------
 f
(1 row)

SELECT tgeogpoint '{[Point(1.5 1.5)@2000-01-01, Point(2.5 2.5)@2000-01-02, Point(1.5 1.5)@2000-01-03],[Point(3.5 3.5)@2000-01-04, Point(3.5 3.5)@2000-01-05]}' > tgeogpoint 'Point(1.5 1.5)@2000-01-01';
 ?column? 
----------
 f
(1 row)

SELECT tgeogpoint 'Point(1.5 1.5)@2000-01-01' > tgeogpoint '{Point(1.5 1.5)@2000-01-01, Point(2.5 2.5)@2000-01-02, Point(1.5 1.5)@2000-01-03}';
 ?column? 
----------
 t
(1 row)

SELECT tgeogpoint '{Point(1.5 1.5)@2000-01-01, Point(2.5 2.5)@2000-01-02, Point(1.5 1.5)@2000-01-03}' > tgeogpoint '{Point(1.5 1.5)@2000-01-01, Point(2.5 2.5)@2000-01-02, Point(1.5 1.5)@2000-01-03}';
 ?column? 
----------
 f
(1 row)

SELECT tgeogpoint '[Point(1.5 1.5)@2000-01-01, Point(2.5 2.5)@2000-01-02, Point(1.5 1.5)@2000-01-03]' > tgeogpoint '{Point(1.5 1.5)@2000-01-01, Point(2.5 2.5)@2000-01-02, Point(1.5 1.5)@2000-01-03}';
 ?column? 
----------
 f
(1 row)

SELECT tgeogpoint '{[Point(1.5 1.5)@2000-01-01, Point(2.5 2.5)@2000-01-02, Point(1.5 1.5)@2000-01-03],[Point(3.5 3.5)@2000-01-04, Point(3.5 3.5)@2000-01-05]}' > tgeogpoint '{Point(1.5 1.5)@2000-01-01, Point(2.5 2.5)@2000-01-02, Point(1.5 1.5)@2000-01-03}';
 ?column? 
----------
 f
(1 row)

SELECT tgeogpoint 'Point(1.5 1.5)@2000-01-01' > tgeogpoint '[Point(1.5 1.5)@2000-01-01, Point(2.5 2.5)@2000-01-02, Point(1.5 1.5)@2000-01-03]';
 ?column? 
----------
 t
(1 row)

SELECT tgeogpoint '{Point(1.5 1.5)@2000-01-01, Point(2.5 2.5)@2000-01-02, Point(1.5 1.5)@2000-01-03}' > tgeogpoint '[Point(1.5 1.5)@2000-01-01, Point(2.5 2.5)@2000-01-02, Point(1.5 1.5)@2000-01-03]';
 ?column? 
----------
 f
(1 row)

SELECT tgeogpoint '[Point(1.5 1.5)@2000-01-01, Point(2.5 2.5)@2000-01-02, Point(1.5 1.5)@2000-01-03]' > tgeogpoint '[Point(1.5 1.5)@2000-01-01, Point(2.5 2.5)@2000-01-02, Point(1.5 1.5)@2000-01-03]';
 ?column? 
----------
 f
(1 row)

SELECT tgeogpoint '{[Point(1.5 1.5)@2000-01-01, Point(2.5 2.5)@2000-01-02, Point(1.5 1.5)@2000-01-03],[Point(3.5 3.5)@2000-01-04, Point(3.5 3.5)@2000-01-05]}' > tgeogpoint '[Point(1.5 1.5)@2000-01-01, Point(2.5 2.5)@2000-01-02, Point(1.5 1.5)@2000-01-03]';
 ?column? 
----------
 f
(1 row)

SELECT tgeogpoint 'Point(1.5 1.5)@2000-01-01' > tgeogpoint '{[Point(1.5 1.5)@2000-01-01, Point(2.5 2.5)@2000-01-02, Point(1.5 1.5)@2000-01-03],[Point(3.5 3.5)@2000-01-04, Point(3.5 3.5)@2000-01-05]}';
 ?column? 
----------
 t
(1 row)

SELECT tgeogpoint '{Point(1.5 1.5)@2000-01-01, Point(2.5 2.5)@2000-01-02, Point(1.5 1.5)@2000-01-03}' > tgeogpoint '{[Point(1.5 1.5)@2000-01-01, Point(2.5 2.5)@2000-01-02, Point(1.5 1.5)@2000-01-03],[Point(3.5 3.5)@2000-01-04, Point(3.5 3.5)@2000-01-05]}';
 ?column? 
----------
 f
(1 row)

SELECT tgeogpoint '[Point(1.5 1.5)@2000-01-01, Point(2.5 2.5)@2000-01-02, Point(1.5 1.5)@2000-01-03]' > tgeogpoint '{[Point(1.5 1.5)@2000-01-01, Point(2.5 2.5)@2000-01-02, Point(1.5 1.5)@2000-01-03],[Point(3.5 3.5)@2000-01-04, Point(3.5 3.5)@2000-01-05]}';
 ?column? 
----------
 f
(1 row)

SELECT tgeogpoint '{[Point(1.5 1.5)@2000-01-01, Point(2.5 2.5)@2000-01-02, Point(1.5 1.5)@2000-01-03],[Point(3.5 3.5)@2000-01-04, Point(3.5 3.5)@2000-01-05]}' > tgeogpoint '{[Point(1.5 1.5)@2000-01-01, Point(2.5 2.5)@2000-01-02, Point(1.5 1.5)@2000-01-03],[Point(3.5 3.5)@2000-01-04, Point(3.5 3.5)@2000-01-05]}';
 ?column? 
----------
 f
(1 row)

SELECT tgeogpoint 'Point(1.5 1.5)@2000-01-01' >= tgeogpoint 'Point(1.5 1.5)@2000-01-01';
 ?column? 
----------
 t
(1 row)

SELECT tgeogpoint '{Point(1.5 1.5)@2000-01-01, Point(2.5 2.5)@2000-01-02, Point(1.5 1.5)@2000-01-03}' >= tgeogpoint 'Point(1.5 1.5)@2000-01-01';
 ?column? 
----------
 f
(1 row)

SELECT tgeogpoint '[Point(1.5 1.5)@2000-01-01, Point(2.5 2.5)@2000-01-02, Point(1.5 1.5)@2000-01-03]' >= tgeogpoint 'Point(1.5 1.5)@2000-01-01';
 ?column? 
----------
 f
(1 row)

SELECT tgeogpoint '{[Point(1.5 1.5)@2000-01-01, Point(2.5 2.5)@2000-01-02, Point(1.5 1.5)@2000-01-03],[Point(3.5 3.5)@2000-01-04, Point(3.5 3.5)@2000-01-05]}' >= tgeogpoint 'Point(1.5 1.5)@2000-01-01';
 ?column? 
----------
 f
(1 row)

SELECT tgeogpoint 'Point(1.5 1.5)@2000-01-01' >= tgeogpoint '{Point(1.5 1.5)@2000-01-01, Point(2.5 2.5)@2000-01-02, Point(1.5 1.5)@2000-01-03}';
 ?column? 
----------
 t
(1 row)

SELECT tgeogpoint '{Point(1.5 1.5)@2000-01-01, Point(2.5 2.5)@2000-01-02, Point(1.5 1.5)@2000-01-03}' >= tgeogpoint '{Point(1.5 1.5)@2000-01-01, Point(2.5 2.5)@2000-01-02, Point(1.5 1.5)@2000-01-03}';
 ?column? 
----------
 t
(1 row)

SELECT tgeogpoint '[Point(1.5 1.5)@2000-01-01, Point(2.5 2.5)@2000-01-02, Point(1.5 1.5)@2000-01-03]' >= tgeogpoint '{Point(1.5 1.5)@2000-01-01, Point(2.5 2.5)@2000-01-02, Point(1.5 1.5)@2000-01-03}';
 ?column? 
----------
 f
(1 row)

SELECT tgeogpoint '{[Point(1.5 1.5)@2000-01-01, Point(2.5 2.5)@2000-01-02, Point(1.5 1.5)@2000-01-03],[Point(3.5 3.5)@2000-01-04, Point(3.5 3.5)@2000-01-05]}' >= tgeogpoint '{Point(1.5 1.5)@2000-01-01, Point(2.5 2.5)@2000-01-02, Point(1.5 1.5)@2000-01-03}';
 ?column? 
----------
 f
(1 row)

SELECT tgeogpoint 'Point(1.5 1.5)@2000-01-01' >= tgeogpoint '[Point(1.5 1.5)@2000-01-01, Point(2.5 2.5)@2000-01-02, Point(1.5 1.5)@2000-01-03]';
 ?column? 
----------
 t
(1 row)

SELECT tgeogpoint '{Point(1.5 1.5)@2000-01-01, Point(2.5 2.5)@2000-01-02, Point(1.5 1.5)@2000-01-03}' >= tgeogpoint '[Point(1.5 1.5)@2000-01-01, Point(2.5 2.5)@2000-01-02, Point(1.5 1.5)@2000-01-03]';
 ?column? 
----------
 f
(1 row)

SELECT tgeogpoint '[Point(1.5 1.5)@2000-01-01, Point(2.5 2.5)@2000-01-02, Point(1.5 1.5)@2000-01-03]' >= tgeogpoint '[Point(1.5 1.5)@2000-01-01, Point(2.5 2.5)@2000-01-02, Point(1.5 1.5)@2000-01-03]';
 ?column? 
----------
 t
(1 row)

SELECT tgeogpoint '{[Point(1.5 1.5)@2000-01-01, Point(2.5 2.5)@2000-01-02, Point(1.5 1.5)@2000-01-03],[Point(3.5 3.5)@2000-01-04, Point(3.5 3.5)@2000-01-05]}' >= tgeogpoint '[Point(1.5 1.5)@2000-01-01, Point(2.5 2.5)@2000-01-02, Point(1.5 1.5)@2000-01-03]';
 ?column? 
----------
 f
(1 row)

SELECT tgeogpoint 'Point(1.5 1.5)@2000-01-01' >= tgeogpoint '{[Point(1.5 1.5)@2000-01-01, Point(2.5 2.5)@2000-01-02, Point(1.5 1.5)@2000-01-03],[Point(3.5 3.5)@2000-01-04, Point(3.5 3.5)@2000-01-05]}';
 ?column? 
----------
 t
(1 row)

SELECT tgeogpoint '{Point(1.5 1.5)@2000-01-01, Point(2.5 2.5)@2000-01-02, Point(1.5 1.5)@2000-01-03}' >= tgeogpoint '{[Point(1.5 1.5)@2000-01-01, Point(2.5 2.5)@2000-01-02, Point(1.5 1.5)@2000-01-03],[Point(3.5 3.5)@2000-01-04, Point(3.5 3.5)@2000-01-05]}';
 ?column? 
----------
 f
(1 row)

SELECT tgeogpoint '[Point(1.5 1.5)@2000-01-01, Point(2.5 2.5)@2000-01-02, Point(1.5 1.5)@2000-01-03]' >= tgeogpoint '{[Point(1.5 1.5)@2000-01-01, Point(2.5 2.5)@2000-01-02, Point(1.5 1.5)@2000-01-03],[Point(3.5 3.5)@2000-01-04, Point(3.5 3.5)@2000-01-05]}';
 ?column? 
----------
 f
(1 row)

SELECT tgeogpoint '{[Point(1.5 1.5)@2000-01-01, Point(2.5 2.5)@2000-01-02, Point(1.5 1.5)@2000-01-03],[Point(3.5 3.5)@2000-01-04, Point(3.5 3.5)@2000-01-05]}' >= tgeogpoint '{[Point(1.5 1.5)@2000-01-01, Point(2.5 2.5)@2000-01-02, Point(1.5 1.5)@2000-01-03],[Point(3.5 3.5)@2000-01-04, Point(3.5 3.5)@2000-01-05]}';
 ?column? 
----------
 t
(1 row)
>>>>>>> 3f0e8cf4
<|MERGE_RESOLUTION|>--- conflicted
+++ resolved
@@ -1,5 +1,3 @@
-<<<<<<< HEAD
-=======
 SELECT astext(tgeompoint 'Point(1 1)@2012-01-01 08:00:00');
               astext               
 -----------------------------------
@@ -4457,4 +4455,3 @@
 ----------
  t
 (1 row)
->>>>>>> 3f0e8cf4
