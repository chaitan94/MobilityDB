----------------------------------------------------------------------
-- File: BerlinMOD_DataGenerator.SQL     -----------------------------
----------------------------------------------------------------------
-- This file is part of MobilityDB.
--  Copyright (C) 2020, Universite Libre de Bruxelles.
--
-- The functions defined in this file use MobilityDB to generate data
-- for the BerlinMOD benchmark as defined in
-- http://dna.fernuni-hagen.de/secondo/BerlinMOD/BerlinMOD-FinalReview-2008-06-18.pdf
--
-- You can change parameters in the various functions of this file.
-- Usually, changing the master parameter 'SCALEFACTOR' should do it.
-- But you also might be interested in changing parameters for the
-- random number generator, experiment with non-standard scaling
-- patterns or modify the sampling of positions.
--
-- The database must contain the following input relations:
--
-- Edges and Nodes are the tables defining the road network graph.
-- 		These tables are typically obtained by pgrouting from OSM data.
--		The minimum number of attributes these tables should contain
--		are as follows:
-- Edges(id bigint, tag_id int, length_m float, source bigint, target bigint,
--		cost_s float, reverse_cost_s float, maxspeed_forward float,
--		maxspeed_backward float, priority float, geom geometry(Linestring))
-- Nodes(id bigint, geom geometry(Point))
-- where the OSM tag 'highway' defines several of the other attributes as follows:
-- 		'motorway': tag_id=101, priority=1.0, maxspeed=120, berlinmodcategory='freeway'
-- 		'motorway_link': tag_id=102, priority=1.0, maxspeed=120, berlinmodcategory='freeway'
-- 		'motorway_junction': tag_id=103, priority=1.0, maxspeed=120, berlinmodcategory='freeway'
-- 		'trunk': tag_id=104, priority=1.05, maxspeed=120, berlinmodcategory='freeway'
-- 		'trunk_link': tag_id=105, priority=1.05, maxspeed=120, berlinmodcategory='freeway'
-- 		'primary': tag_id=106, priority=1.15, maxspeed=90, berlinmodcategory='mainstreet'
-- 		'primary_link': tag_id=107, priority=1.15, maxspeed=90, berlinmodcategory='mainstreet'
-- 		'secondary': tag_id=108, priority=1.5, maxspeed=70,  berlinmodcategory='mainstreet'
-- 		'secondary_link': tag_id=109, priority=1.5, maxspeed=70,  berlinmodcategory='mainstreet'
-- 		'tertiary': tag_id=110, priority=1.75, maxspeed=70, berlinmodcategory='mainstreet'
-- 		'tertiary_link': tag_id=111, priority=1.75, maxspeed=70, berlinmodcategory='mainstreet'
-- 		'residential': tag_id=112, priority=2.5, maxspeed=50, berlinmodcategory='sidestreet'
-- 		'living_street': tag_id=113, priority=3, maxspeed=30, berlinmodcategory='sidestreet'
-- 		'unclassified': tag_id=117, priority=3, maxspeed=30, berlinmodcategory='sidestreet'
-- 		'road': tag_id=100, priority=5, maxspeed=50, berlinmodcategory='sidestreet'
-- It is supposed that the Edges table and Nodes table defined a connected
-- graph, that is there is a path between every pair of nodes in the graph.
-- IF THIS CONDITION IS NOT SATISFIED THE GENERATION WILL FAIL. Indeed, in
-- that case pgrouting will return a NULL value when looking for a path
-- between two nodes.
--
-- HomeRegions(regionId int, priority int, weight int, prob float,
-- 		cumProb float, geom geometry)
-- WorkRegions(regionId int, priority int, weight int, prob float,
-- 		cumProb float, geom geometry)
-- where
--    priority indicates the region selection priority
--    weight is the relative weight to choose from the given region
--    geom is a (Multi)Polygon describing the region's area
--
-- The generated data is saved into the database in which the
-- functions are executed using the following tables
-- 		Licences(vehicId integer, licence text, type text, model text)
-- 		Vehicle(vehicleId integer, homeNode bigint, workNode bigint, noNeighbours int);
--		Neighbourhood(id bigint, vehicleId int, node bigint)
-- 		Trips(vehicId integer, trip tgeompoint);
-- 		HomeWork(vehicleId int, seq int, node bigint, edge bigint)
-- 		WorkHome(vehicleId int, seq int, node bigint, edge bigint)
-- 		QueryPoints(id int, geom geometry)
-- 		QueryRegions(id int, geom geometry)
-- 		QueryInstants(id int, instant timestamptz)
-- 		QueryPeriods(id int, period)
--
----------------------------------------------------------------------

----------------------------------------------------------------------
-- Functions generating random numbers according to various
-- probability distributions. Inspired from
-- https://stackoverflow.com/questions/9431914/gaussian-random-distribution-in-postgresql
-- https://bugfactory.io/blog/generating-random-numbers-according-to-a-continuous-probability-distribution-with-postgresql/
----------------------------------------------------------------------

-- Random integer in a range with uniform distribution

CREATE OR REPLACE FUNCTION random_int(low int, high int)
	RETURNS int AS $$
BEGIN
	RETURN floor(random() * (high-low+1) + low);
END;
$$ LANGUAGE 'plpgsql' STRICT;

/*
select random_int(1,7), count(*)
from generate_series(1, 1e3)
group by 1
order by 1
*/

-- Random integer with binomial distribution

CREATE OR REPLACE FUNCTION random_binomial(n int, p float)
RETURNS int AS $$
DECLARE
	-- Loop variable
	i int = 1;
	-- Result of the function
	result float = 0;
BEGIN
	IF n <= 0 OR p <= 0.0 OR p >= 1.0 THEN
		RETURN NULL;
	END IF;
  LOOP
		IF random() < p THEN
			result = result + 1;
		END IF;
		i = i + 1;
		EXIT WHEN i >= n;
  END LOOP;
  RETURN result;
END;
$$ LANGUAGE 'plpgsql' STRICT;

/*
with data as (
  select random_binomial(100,0.5) AS r from generate_series(1,1e5) t
)
select min(r), max(r), avg(r)
from data;
-- Successfully run. Total query runtime: 40 secs 876 msec.
*/


-- Random float with exponential distribution

CREATE OR REPLACE FUNCTION random_exp(lambda float DEFAULT 1.0)
RETURNS float AS $$
DECLARE
	-- Random value
	r float;
BEGIN
	IF lambda = 0.0 THEN
		RETURN NULL;
	END IF;
	LOOP
		r = random();
		EXIT WHEN r <> 0.0;
  END LOOP;
  RETURN -1 * ln(r) * lambda;
END;
$$ LANGUAGE 'plpgsql' STRICT;

/*
with data as (
  select random_exp(1) AS r from generate_series(1,1e5) t
)
select min(r), max(r), avg(r)
from data;
-- Successfully run. Total query runtime: 6 min 18 secs.
*/

-- Random float with Gaussian distribution

CREATE OR REPLACE FUNCTION random_gauss(avg float = 0, stddev float = 1)
RETURNS float AS $$
DECLARE
	x1 real; x2 real; w real;
BEGIN
  LOOP
		x1 = 2.0 * random() - 1.0;
		x2 = 2.0 * random() - 1.0;
		w = x1 * x1 + x2 * x2;
		EXIT WHEN w < 1.0;
  END LOOP;
  RETURN avg + x1 * sqrt(-2.0*ln(w)/w) * stddev;
END;
$$ LANGUAGE 'plpgsql' STRICT;

/*
with data as (
  select t, random_gauss(100,15)::integer score from generate_series(1,1000000) t
)
select score, sum(1), repeat('=',sum(1)::integer/500) bar
from data
where score between 60 and 140
group by score
order by 1;
*/

-- Random float with a Gaussian distributed value within [Low, High]

CREATE OR REPLACE FUNCTION BoundedGaussian(low float, high float, avg float = 0, stddev float = 1)
RETURNS float AS $$
DECLARE
	-- Result of the function
	result real;
BEGIN
	result = random_gauss(avg, stddev);
	IF result < low THEN
		RETURN low;
	ELSEIF result > high THEN
		RETURN high;
	ELSE
		RETURN result;
	END IF;
END;
$$ LANGUAGE 'plpgsql' STRICT;

/*
select BoundedGaussian(-0.5, 0.5)
from generate_series(1, 1e2)
order by 1
*/

-------------------------------------------------------------------------

-- Creates a random duration of length [0ms, 2h]
-- using Gaussian distribution

CREATE OR REPLACE FUNCTION createPause()
RETURNS interval AS $$
BEGIN
	RETURN (((BoundedGaussian(-6.0, 6.0, 0.0, 1.4) * 100.0) + 600.0) * 6000.0)::int * interval '1 ms';
END;
$$ LANGUAGE 'plpgsql' STRICT;

/*
with test(t) as (
select CreatePause()
from generate_series(1, 1e5)
order by 1
)
select min(t), max(t) from test
*/

-- Creates a random non-zero duration of length [2ms, N min - 4ms]
-- using a uniform distribution

CREATE OR REPLACE FUNCTION createPauseN(Minutes int)
	RETURNS interval AS $$
BEGIN
	RETURN ( 2 + random_int(1, Minutes * 60000 - 6) ) * interval '1 ms';
END;
$$ LANGUAGE 'plpgsql' STRICT;

/*
with test(t) as (
select CreatePauseN(1)
from generate_series(1, 1e5)
order by 1
)
select min(t), max(t) from test
*/

-- Creates a normally distributed duration within [-Rhours h, +Rhours h]

CREATE OR REPLACE FUNCTION createDurationRhoursNormal(Rhours float)
	RETURNS interval AS $$
DECLARE
	-- Result of the function
	result interval;
BEGIN
	result = ((random_gauss() * Rhours * 1800000) / 86400000) * interval '1 d';
	IF result > (Rhours / 24.0 ) * interval '1 d' THEN
		result = (Rhours / 24.0) * interval '1 d';
	ELSEIF result < (Rhours / -24.0 ) * interval '1 d' THEN
		result = (Rhours / -24.0) * interval '1 d';
	END IF;
	RETURN result;
END
$$ LANGUAGE 'plpgsql' STRICT;

/*
with test(t) as (
select CreateDurationRhoursNormal(12)
from generate_series(1, 1e5)
order by 1
)
select min(t), max(t) from test
*/

-- Return a random vehicle type with the following values
-- 0 = passenger, 1 = bus, 2 = truck

CREATE OR REPLACE FUNCTION random_type()
	RETURNS int AS $$
BEGIN
	IF random() < 0.9 THEN
		RETURN 0;
	ELSEIF random() < 0.5 THEN
		RETURN 1;
	ELSE
		RETURN 2;
	END IF;
END;
$$ LANGUAGE 'plpgsql' STRICT;

/*
 SELECT random_type(), COUNT(*)
 FROM generate_series(1, 100)
 GROUP BY 1
 ORDER BY 1;
 */

-------------------------------------------------------------------------

-- Choose a random home, work, or destination node for the region-based
-- approach

DROP FUNCTION IF EXISTS selectHomeNode;
CREATE FUNCTION selectHomeNode()
RETURNS bigint AS $$
DECLARE
	-- Result of the function
	result bigint;
BEGIN
	WITH RandomRegion AS (
		SELECT regionId
		FROM HomeRegions
		WHERE random() <= cumProb
		ORDER BY cumProb
		LIMIT 1
	)
	SELECT N.id INTO result
	FROM HomeNodes N, RandomRegion R
	WHERE N.regionId = R.regionId
	ORDER BY random()
	LIMIT 1;
	RETURN result;
END;
$$ LANGUAGE 'plpgsql' STRICT;

/*
-- WE DON'T COVER ALL REGIONS EVEN AFTER 1e5 attempts
with temp(node) as (
select selectHomeNode()
from generate_series(1, 1e5)
)
select regionId, count(*)
from temp T, homenodes N
where t.node = id
group by regionId order by regionId;
-- Total query runtime: 3 min 6 secs.
*/

CREATE OR REPLACE FUNCTION selectWorkNode()
RETURNS integer AS $$
DECLARE
	-- Result of the function
	result bigint;
BEGIN
	WITH RandomRegion AS (
		SELECT regionId
		FROM WorkRegions
		WHERE random() <= cumProb
		ORDER BY cumProb
		LIMIT 1
	)
	SELECT N.id INTO result
	FROM WorkNodes N, RandomRegion R
	WHERE N.regionId = R.regionId
	ORDER BY random()
	LIMIT 1;
	RETURN result;
END;
$$ LANGUAGE 'plpgsql' STRICT;

/*
-- WE DON'T COVER ALL REGIONS EVEN AFTER 1e5 attempts
with temp(node) as (
select selectWorkNode()
from generate_series(1, 1e5)
)
select regionId, count(*)
from temp T, homenodes N
where t.node = id
group by regionId order by regionId;
-- Total query runtime: 3 min.
*/

-- Selects a destination node for an additional trip. 80% of the
-- destinations are from the neighbourhood, 20% are from the complete graph

DROP FUNCTION IF EXISTS selectDestNode;
CREATE FUNCTION selectDestNode(vehicId int)
RETURNS integer AS $$
DECLARE
	-- Total number of nodes
	noNodes int;
	-- Number of nodes in the neighbourhood of the home node of the vehicle
	noNeighbours int;
	-- Result of the function
	result bigint;
BEGIN
	IF random() < 0.8 THEN
		SELECT COUNT(*) INTO noNeighbours FROM Neighbourhood
		WHERE vehicleId = vehicId;
		SELECT node INTO result FROM Neighbourhood
		WHERE vehicleId = vehicId LIMIT 1 OFFSET random_int(1, noNeighbours);
	ELSE
		SELECT COUNT(*) INTO noNodes FROM Nodes;
		result = random_int(1, noNodes);
	END IF;
	RETURN result;
END;
$$ LANGUAGE 'plpgsql' STRICT;

/*
SELECT SelectDestNode(150)
FROM generate_series(1, 50)
ORDER BY 1;
*/

----------------------------------------------------------------------

-- Maps an OSM road type as defined in the tag 'highway' to one of
-- the three categories from BerlinMOD: freeway (1), main street (2),
-- side street (3)

DROP FUNCTION IF EXISTS roadCategory;
CREATE OR REPLACE FUNCTION roadCategory(tagId integer)
RETURNS integer AS $$
BEGIN
			RETURN CASE
			-- motorway, motorway_link, motorway_junction, trunk, trunk_link
			WHEN tagId BETWEEN 101 AND 105 THEN 1 -- i.e., "freeway"
			-- primary, primary_link, secondary, secondary_link, tertiary, tertiary_link
			WHEN tagId BETWEEN 106 AND 111 THEN 2 -- i.e., "main street"
			-- residential, living_street, unclassified, road
			ELSE 3 -- i.e., "side street"
			END;
END;
$$ LANGUAGE 'plpgsql' STRICT;

-- Type combining the elements needed to define a path between a start and
-- an end nodes in the graph

DROP TYPE IF EXISTS step CASCADE;
CREATE TYPE step as (linestring geometry, maxspeed float, category int);

-- Extracts using pgrouting a path between a start and an end nodes.
-- A path is composed of an array of steps (see the above type definition).
-- The last argument corresponds to the parameter P_TRIP_DISTANCE.

DROP FUNCTION IF EXISTS createPath;
CREATE OR REPLACE FUNCTION createPath(startNode bigint, endNode bigint,
	mode text)
RETURNS step[] AS $$
DECLARE
	-- Query sent to pgrouting depending on the parameter P_TRIP_DISTANCE
	query_pgr text;
	-- Result of the function
	result step[];
BEGIN
	IF mode = 'Fastest Path' THEN
		query_pgr = 'SELECT id, source, target, cost_s AS cost FROM edges';
	ELSE
		query_pgr = 'SELECT id, source, target, length_m AS cost FROM edges';
	END IF;
	WITH Temp1 AS (
		SELECT P.seq, P.edge
		FROM pgr_dijkstra(query_pgr, startNode, endNode, true) P
	),
	Temp2 AS (
		SELECT seq, geom, maxspeed_forward AS maxSpeed,
			roadCategory(tag_id) AS category
		FROM Temp1 T, Edges E
		WHERE edge IS NOT NULL AND E.id = T.edge
	)
	SELECT array_agg((geom, maxSpeed, category)::step ORDER BY seq) INTO result
	FROM Temp2;
	RETURN result;
END;
$$ LANGUAGE 'plpgsql' STRICT;

/*
select createPath(9598, 4010, 'Fastest Path')
*/

-- Creates a trip following a path between a start and an end node starting
-- at a timestamp t. Implements Algorithm 1 in BerlinMOD Technical Report.
-- The last argument corresponds to the parameter P_DISTURB_DATA.

DROP FUNCTION IF EXISTS createTrip;
CREATE OR REPLACE FUNCTION createTrip(steps step[], t timestamptz,
	disturb boolean)
RETURNS tgeompoint AS $$
DECLARE
	-------------------------
	-- CONSTANT PARAMETERS --
	-------------------------
	-- Used for determining whether the speed is almost equal to 0.0
	EPSILON float = 0.00001;

	-- Maximum allowed velocities for sidestreets (VmaxS), mainstreets (VmaxM)
	-- and freeways (VmaxF) [km/h].
	-- ATTENTION: Choose P_DEST_VmaxF such that is is not less than the
	-- total maximum Vmax within the streets relation!
	P_DEST_VmaxS float = 30.0;
	P_DEST_VmaxM float = 50.0;
	P_DEST_VmaxF float = 70.0;

  -- The probability of an event is proportional to (P_EVENT_C)/Vmax.
	-- The probability for an event being a forced stop is given by
	-- 0.0 <= 'P_EVENT_P' <= 1.0 (the balance, 1-P, is meant to trigger
	-- deceleration events). 
	P_EVENT_C float = 1.0;
	P_EVENT_P float = 0.1;

	-- Sampling distance in meters at which an acceleration/deceleration/stop
	-- event may be generated.
	P_EVENT_LENGTH float = 5.0;
	-- Constant speed steps in meters/second, simplification of the accelaration
	P_EVENT_ACC float = 12.0;
	
	-- Probabilities for forced stops at crossings by street type transition
	-- defined by a matrix where lines and columns are ordered by
	-- side road (S), main road (M), freeway (F). The OSM highway types must be
	-- mapped to one of these categories using the function roadCategory
	P_DEST_STOPPROB float[] = '{{0.33, 0.66, 1.00}, {0.33, 0.50, 0.66}, {0.10, 0.33, 0.05}}';
	-- Mean waiting time in seconds for exponential distribution
	P_DEST_EXPMU float = 15;
	-- Parameters for measuring errors (only required for P_DISTURB_DATA = TRUE)
	-- Maximum total deviation from the real position (default = 100.0)
  -- and maximum deviation per step (default = 1.0) both in meters.
	P_GPS_TOTALMAXERR float = 100.0;
	P_GPS_STEPMAXERR float = 1.0;

	---------------
	-- Variables --
	---------------
	-- SRID of the geometries being manipulated
	srid integer;
	-- Number of steps in a path, number of segments in a step
	noSteps integer; noSegs integer;
	-- Loop variables
	i integer; j integer; k integer;
	-- Number of instants generated so far
	l integer = 1;
	-- Categories of the current and next road
	category integer; nextCategory integer;
	-- Current speed and distance of the moving object
	curSpeed float; curDist float;
	-- Time to wait when the speed is almost 0.0
	waitTime float;
	-- Angle between the current and the next segments
	alpha float;
	-- Maximum speed when approaching the crossing between two segments
	-- as determined by their angle
	curveMaxSpeed float;
	-- Used for determining the current position of the moving object
	x float; y float; fraction float;
	-- Disturbance of the coordinates of a point and total accumulated
	-- error in the coordinates of a step. Used when disturbing the position
  -- of an object to simulate GPS errors
	dx float; dy float;
	errx float = 0.0; erry float = 0.0;
	-- Length of a segment and maximum speed of a step
	segLength float; maxSpeed float;
	-- Geometries of the current and next step
	linestring geometry; nextLinestring geometry;
	-- Start and end points of segment of a linestring
  p1 geometry; p2 geometry;
	-- Next point (if any) after p2. May be in the same or in the next linestring
  p3 geometry;
	-- Current position of the moving object
	pos geometry;
	-- Current timestamp of the moving object
	t1 timestamptz;
	-- Instants of the result being constructed
	instants tgeompoint[];
BEGIN
	srid = ST_SRID((steps[1]).linestring);
	p1 = ST_PointN((steps[1]).linestring, 1);
	pos = p1;
	t1 := t;
	curSpeed = 0;
	instants[l] = tgeompointinst(p1, t1);
	-- RAISE NOTICE 'Start -> Speed = %', curSpeed;
	-- RAISE NOTICE '%', AsText(instants[l]);
	l = l + 1;
	noSteps = array_length(steps, 1);
	FOR i IN 1..noSteps LOOP
		-- RAISE NOTICE '*** Edge % ***', i;
		linestring = (steps[i]).linestring;
		maxSpeed = (steps[i]).maxSpeed * 1.0 / 3.6;
		category = (steps[i]).category;
		IF i < noSteps THEN
			nextLinestring = (steps[i + 1]).linestring;
			nextCategory = (steps[i + 1]).category;
		END IF;
		noSegs = ST_NPoints(linestring) - 1;
		FOR j IN 1..noSegs LOOP
			p2 = ST_PointN(linestring, j+1);
			segLength = ST_Distance(p1, p2);
			IF j < noSegs THEN
				p3 = ST_PointN(linestring, j+2);
			ELSE
				IF i < noSteps THEN
					p3 = ST_PointN(nextLinestring, 2);
				END IF;
			END IF;
			k = 1;
			WHILE NOT ST_Equals(pos, p2) LOOP
				-- Randomly choose either deceleration event (p=90%) or stop event (p=10%);
				-- With a probability proportional to 1/vmax: Apply evt;
				IF random() <= 1 / maxSpeed THEN
					IF random() <= 0.9 THEN
						-- Apply deceleration event to the trip
						curSpeed = curSpeed * random_binomial(20, 0.5) / 20.0;
						-- RAISE NOTICE 'Deceleration - > Speed = %', curSpeed;
					ELSE
						-- Apply stop event to the trip
						-- determine waiting duration using exponential distribution:
						curSpeed = 0.0;
					END IF;
				ELSE
					-- Apply acceleration event to the trip
					curSpeed = least(curSpeed + P_EVENT_ACC, maxSpeed);
					-- RAISE NOTICE 'Acceleration -> Speed = %', curSpeed;
				END IF;
				IF j < noSegs OR i < noSteps THEN
					-- Reduce velocity to α/180◦ MAXSPEED where α is the angle between seg and the next segment;
					alpha = degrees(ST_Angle(p1, p2, p3));
					curveMaxSpeed = (1.0 - (mod(abs(alpha - 180.0)::numeric, 180.0)) / 180.0) * maxSpeed;
					curSpeed = LEAST(curSpeed, curveMaxSpeed);
					-- RAISE NOTICE 'Turn approaching -> Angle = %, CurveMaxSpeed = %, Speed = %', alpha, curveMaxSpeed, curSpeed;
				END IF;
				IF curSpeed < EPSILON THEN
					waitTime = random_exp(P_DEST_EXPMU);
					-- RAISE NOTICE 'Stop -> Waiting for % seconds', round(waitTime::numeric, 3);
					t1 = t1 + waitTime * interval '1 sec';
				ELSE
					-- Move pos 5m towards t (or to t if it is closer than 5m)
					fraction = P_EVENT_LENGTH * k / segLength;
					x = ST_X(p1) + (ST_X(p2) - ST_X(p1)) * fraction;
					y = ST_Y(p1) + (ST_Y(p2) - ST_Y(p1)) * fraction;
					IF disturb THEN
						dx = 2 * P_GPS_STEPMAXERR * rand() / 1.0 - P_GPS_STEPMAXERR;
						dy = 2 * P_GPS_STEPMAXERR * rand() / 1.0 - P_GPS_STEPMAXERR;
						errx = errx + dx;
						erry = erry + dy;
						IF errx > P_GPS_TOTALMAXERR THEN
							errx = P_GPS_TOTALMAXERR;
						END IF;
						IF errx < - 1 * P_GPS_TOTALMAXERR THEN
							errx = -1 * P_GPS_TOTALMAXERR;
						END IF;
						IF erry > P_GPS_TOTALMAXERR THEN
							erry = P_GPS_TOTALMAXERR;
						END IF;
						IF erry < -1 * P_GPS_TOTALMAXERR THEN
							erry = -1 * P_GPS_TOTALMAXERR;
						END IF;
						x = x + dx;
						y = y + dy;
					END IF;
					pos = ST_SetSRID(ST_Point(x, y), srid);
					curDist= P_EVENT_LENGTH;
					IF ST_Distance(p1, pos) >= segLength THEN
						curDist= P_EVENT_LENGTH - ( ST_Distance(p1, pos) - segLength);
						pos = p2;
					END IF;
					t1 = t1 + (CurDist / curSpeed) * interval '1 sec';	
					k = k + 1;
				END IF;
				instants[l] = tgeompointinst(pos, t1);
				-- RAISE NOTICE '%', AsText(instants[l]);
				l = l + 1;
			END LOOP;
			p1 = p2;
		END LOOP;
		-- Apply a stop event with a probability depending on the street type of
		-- the current and the next edge
		IF random() <= P_DEST_STOPPROB[category][nextCategory] THEN
			curSpeed = 0;
			waitTime = random_exp(P_DEST_EXPMU);
			-- RAISE NOTICE 'Stop at crossing -> Waiting for % seconds', round(waitTime::numeric, 3);
			t1 = t1 + waitTime * interval '1 sec';
			instants[l] = tgeompointinst(pos, t1);
			l = l + 1;
		END IF;
	END LOOP;
	RETURN tgeompointseq(instants, true, true, true);
END;
$$ LANGUAGE 'plpgsql' STRICT;

/*
SELECT createTrip(createPath(9598, 4010, 'Fastest Path'), '2020-05-10 08:00:00', false)
*/

-- Creates a sequence of leisure trips starting and ending at the home node
-- and composed of 1 to 3 destinations. Implements Algorithm 2 in BerlinMOD
-- Technical Report although each of the component trips is issued as an
-- individual trip while in BerlinMOD all of them are merged together.
-- The last two arguments correspond to the parameters P_TRIP_DISTANCE
-- and P_DISTURB_DATA

DROP FUNCTION IF EXISTS bm_createAdditionalTrips;
CREATE FUNCTION bm_createAdditionalTrips(vehicId integer, t timestamptz,
	mode text, disturb boolean)
RETURNS void AS $$
DECLARE
	-------------------------
	-- CONSTANT PARAMETERS --
	-------------------------
	-- Maximum number of iterations to find the next node given that the road
  -- graph is not strongly connected. If this number is reached then the
  -- function stops and returns a NULL value
	MAXITERATIONS int = 10;

	---------------
	-- Variables --
	---------------
	-- Random number of destinations (between 1 and 3)
	noDest integer;
	-- Destinations including the home node at the start and end of the trip
	dest bigint[5];
	-- Home node
  home bigint;
  -- Loop variables
	i integer; j integer;
	-- Paths between the current node and the next one and between the
	-- final destination and the home node
	path step[]; finalpath step[];
	-- Trip obtained from a path
	trip tgeompoint;
	-- Current timestamp
	t1 timestamptz;
BEGIN
	-- Select a number of destinations between 1 and 3
	IF random() < 0.8 THEN
			noDest  = 1;
	ELSIF random() < 0.5 THEN
			noDest  = 2;
	ELSE
			noDest  = 3;
	END IF;
	-- RAISE NOTICE 'Number of destinations %', noDest;
	-- Select the destinations
	SELECT homeNode INTO home FROM Vehicle V WHERE V.vehicleId = vehicId;
	dest[1] = home;
	t1 = t;
	-- RAISE NOTICE 'Home node %', home;
	FOR i in 2..noDest + 2 LOOP
		-- IF i < noDest + 2 THEN
		-- 	RAISE NOTICE '*** Selecting destination % ***', i - 1;
		-- ELSE
		--	RAISE NOTICE '*** Final destination, home node % ***', home;
		-- END IF;
		-- The next loop takes into account that there may be no path
		-- between the current node and the next destination node
		-- The loop generates a new destination node if this is the case.
		j = 0;
		LOOP
			j = j + 1;
			IF j = MAXITERATIONS THEN
				-- RAISE NOTICE '  *** Maximum number of iterations reached !!! ***';
				RETURN;
			-- ELSE
			--	IF i < noDest + 2 THEN
			--		RAISE NOTICE '  *** Iteration % ***', j;
			--	END IF;
			END IF;
			path = NULL;
			finalpath = NULL;
			IF i < noDest + 2 THEN
				dest[i] = selectDestNode(vehicId);
			ELSE
				dest[i] = home;
			END IF;
			SELECT createPath(dest[i - 1], dest[i], mode) INTO path;
			IF path IS NOT NULL THEN
				IF i = noDest + 1 THEN
					-- RAISE NOTICE '  Checking connectivity between last destination and home node';
					SELECT createPath(dest[i], home, mode) INTO finalpath;
					-- IF finalpath IS NULL THEN
					--	RAISE NOTICE 'There is no path between node % and the home node %', dest[i], home;
					-- END IF;
				END IF;
			-- ELSE
			--	RAISE NOTICE '  There is no path between nodes % and %', dest[i - 1], dest[i];
			END IF;
			EXIT WHEN path IS NOT NULL AND
				(i <> noDest + 1 OR finalpath IS NOT NULL);
		END LOOP;
		-- IF i < noDest + 2 THEN
		-- 	RAISE NOTICE '  Destination %: %', i - 1, dest[i];
		-- ELSE
		-- 	RAISE NOTICE '  Home %', dest[i];
		-- END IF;
		SELECT createTrip(path, t1, disturb) INTO trip;
		IF trip IS NOT NULL THEN
				INSERT INTO Trips VALUES (vehicId, trip);
		END IF;
		-- Add a delay time in [0, 120] min using a bounded Gaussian distribution
		t1 = endTimestamp(trip) + createPause();
	END LOOP;
	RETURN;
END;
$$ LANGUAGE 'plpgsql' STRICT;

/*
SELECT bm_createAdditionalTrips(1, '2020-05-10 08:00:00', 'Fastest Path', false)
FROM generate_series(1, 3);
*/

-- Create the trips for a vehicle and a day depending on whether it is
-- a week (working) day or a weekend. The last two arguments correspond
-- to the parameters P_TRIP_DISTANCE and P_DISTURB_DATA

DROP FUNCTION IF EXISTS bm_createDay;
CREATE FUNCTION bm_createDay(vehicId integer, day Date, mode text, disturb boolean)
RETURNS void AS $$
DECLARE
	---------------
	-- Variables --
	---------------
	-- Monday to Sunday
	weekday text;
	-- Current timestamp
	t1 timestamptz;
	-- Temporal point obtained from a path
	trip tgeompoint;
	-- Home and work nodes
	home bigint; work bigint;
	-- Path betwen start and end nodes
	path step[];
BEGIN
	SELECT to_char(day, 'day') INTO weekday;
	IF weekday = 'Saturday' OR weekday = 'Sunday' THEN
		-- Generate first set of additional trips
		IF random() <= 0.4 THEN
			t1 = Day + time '09:00:00' + CreatePauseN(120);
			-- RAISE NOTICE 'Weekend first additional trip starting at %', t1;
			PERFORM bm_createAdditionalTrips(vehicId, t1, mode, disturb);
		END IF;
		-- Generate second set of additional trips
		IF random() <= 0.4 THEN
			t1 = Day + time '17:00:00' + CreatePauseN(120);
			-- RAISE NOTICE 'Weekend second additional trip starting at %', t1;
			PERFORM bm_createAdditionalTrips(vehicId, t1, mode, disturb);
		END IF;
	ELSE
		-- Get home and work nodes
		SELECT homeNode, workNode INTO home, work
		FROM Vehicle V WHERE V.vehicleId = vehicId;
		-- Home -> Work
		t1 = Day + time '08:00:00' + CreatePauseN(120);
		-- RAISE NOTICE 'Trip home -> work starting at %', t1;
		SELECT array_agg(step ORDER BY seq) INTO path FROM HomeWork
		WHERE vehicleId = vehicId AND edge <> -1;
		SELECT createTrip(path, t1, disturb) INTO trip;
		INSERT INTO Trips VALUES (vehicId, trip);
		-- Work -> Home
		t1 = Day + time '16:00:00' + CreatePauseN(120);
		SELECT array_agg(step ORDER BY seq) INTO path FROM WorkHome
		WHERE vehicleId = vehicId AND edge <> -1;
		SELECT createTrip(path, t1, disturb) INTO trip;
		-- RAISE NOTICE 'Trip work -> home starting at %', t1;
		INSERT INTO Trips VALUES (vehicId, trip);
		-- With probability 0.4 add a set of additional trips
		IF random() <= 0.4 THEN
			t1 = Day + time '20:00:00' + CreatePauseN(90);
			-- RAISE NOTICE 'Weekday additional trip starting at %', t1;
			PERFORM bm_createAdditionalTrips(vehicId, t1, mode, disturb);
		END IF;
	END IF;
END;
$$ LANGUAGE 'plpgsql' STRICT;

/*
DROP TABLE IF EXISTS Trips;
CREATE TABLE Trips(vehicId integer, trip tgeompoint);
SELECT bm_createDay(1, '2020-05-10', 'Fastest Path', false);
SELECT * FROM Trips;
*/

-- Return the unique licence string for a given vehicle identifier
-- where the identifier is in [0,26999]

<<<<<<< HEAD
DROP FUNCTION bm_createLicence;
CREATE FUNCTION bm_createLicence(vehicId int)
=======
DROP FUNCTION IF EXISTS createLicence;
CREATE FUNCTION createLicence(vehicId int)
>>>>>>> 6083df34
	RETURNS text AS $$
BEGIN
	IF vehicId > 0 and vehicId < 1000 THEN
		RETURN text 'B-' || chr(random_int(1, 26) + 65) || chr(random_int(1, 25) + 65)
			|| ' ' || vehicId::text;
	ELSEIF vehicId % 1000 = 0 THEN
		RETURN text 'B-' || chr((vehicId % 1000) + 65) || ' '
			|| (random_int(1, 998) + 1)::text;
	ELSE
		RETURN text 'B-' || chr((vehicId % 1000) + 64) || 'Z '
			|| (vehicId % 1000)::text;
	  END IF;
END;
$$ LANGUAGE 'plpgsql' STRICT;

/*
SELECT bm_createLicence(random_int(1,100))
FROM generate_series(1, 10);
*/

-- Generate the data for a given number vehicles and days starting at a day.
-- The last two arguments correspond to the parameters P_TRIP_DISTANCE and
-- P_DISTURB_DATA

DROP FUNCTION IF EXISTS bm_createVehicles;
CREATE FUNCTION bm_createVehicles(noVehicles integer, noDays integer,
	startDay Date, mode text, disturb boolean)
RETURNS void AS $$
DECLARE
	-------------------------
	-- CONSTANT PARAMETERS --
	-------------------------
	VEHICLETYPES text[] = '{"passenger", "bus", "truck"}';
	NOVEHICLETYPES int = array_length(VEHICLETYPES, 1);
	VEHICLEMODELS text[] = '{"Mercedes-Benz", "Volkswagen", "Maybach",
		"Porsche", "Opel", "BMW", "Audi", "Acabion", "Borgward", "Wartburg",
		"Sachsenring", "Multicar"}';
	NOVEHICLEMODELS int = array_length(VEHICLEMODELS, 1);
	---------------
	-- Variables --
	---------------
	-- Loops over the days for which we generate the data
	day date;
	-- Loop variables
	i integer; j integer;
	-- Attributes of table Licences
	licence text; type text; model text;
BEGIN
	DROP TABLE IF EXISTS Licences;
	CREATE TABLE Licences(vehicId integer, licence text, type text, model text);
	DROP TABLE IF EXISTS Trips;
	CREATE TABLE Trips(vehicId integer, trip tgeompoint);
	FOR i IN 1..noVehicles LOOP
		RAISE NOTICE '*** Vehicle % ***', i;
		licence = bm_createLicence(i);
		type = VEHICLETYPES[random_int(1, NOVEHICLETYPES)];
		model = VEHICLEMODELS[random_int(1, NOVEHICLEMODELS)];
		INSERT INTO Licences VALUES (i, licence, type, model);
		day = startDay;
		FOR j IN 1..noDays LOOP
			day = day + (j - 1) * interval '1 day';
			PERFORM bm_createDay(i, day, mode, disturb);
		END LOOP;
	END LOOP;
	RETURN;
END;
$$ LANGUAGE 'plpgsql' STRICT;

/*
SELECT bm_createVehicles(2, 2, '2020-05-10', 'Fastest Path', false);
*/

-------------------------------------------------------------------------------
-- Main Function
-------------------------------------------------------------------------------

CREATE OR REPLACE FUNCTION bm_generate()
RETURNS text LANGUAGE plpgsql AS $$
DECLARE

	----------------------------------------------------------------------
	-- Global Scaling Parameter
	----------------------------------------------------------------------

	-- Scale factor
	-- Set value to 1.0 or bigger for a full-scaled benchmark
	SCALEFACTOR float = 0.005;

	----------------------------------------------------------------------
	--  Trip Creation Parameters
	----------------------------------------------------------------------

	-- Method for selecting home and work nodes.
	-- Possible values are 'Network Based' for chosing the nodes with a
  -- uniform distribution among all nodes (default) and 'Region Based'
  -- to use the population and number of enterprises statistics in the
  -- Regions tables
	P_TRIP_MODE text = 'Network Based';

	-- Method for selecting a path between a start and end nodes.
	-- Possible values are 'Fastest Path' (default) and 'Shortest Path'
	P_TRIP_DISTANCE text = 'Fastest Path';

	-- Choose unprecise data generation between:
	-- Possible values are FALSE (no unprecision, default) and TRUE
  -- (disturbed data)
	P_DISTURB_DATA boolean = FALSE;

	-------------------------------------------------------------------------
	--	Secondary Parameters
	-------------------------------------------------------------------------

	-- Seed for the random generator used to ensure deterministic results
	SEED float = 0.5;

	-- By default, the scale factor is distributed between the number of cars
	-- and the number of days, they are observed:
	--   	SCALEFCARS = sqrt(SCALEFACTOR);
	--   	SCALEFDAYS = sqrt(SCALEFACTOR);
	-- Alternatively, you can manually set the scaling factors to arbitrary real values.
	-- Then, they will scale the number of observed vehicles and the observation time
	-- linearly:
	-- 	* For SCALEFCARS = 1.0 you will get 2000 vehicles
	--	* For SCALEFDAYS = 1.0 you will get 28 days of observation
	SCALEFCARS float = sqrt(SCALEFACTOR);
	SCALEFDAYS float = sqrt(SCALEFACTOR);

	-- Day at which the generation starts
	-- Default: Monday 03/01/2000
	P_STARTDAY date  = '2000-01-03';

	-- Number of vehicles to observe
	-- For SCALEFACTOR = 1.0, we have 2,000 vehicles
	P_NUMCARS int = round((2000 * SCALEFCARS)::numeric, 0)::int;

	-- Number of observation days
	-- For SCALEFACTOR = 1.0, we have 28 observation days
	P_NUMDAYS int = round((SCALEFDAYS * 28)::numeric, 0)::int;

	-- Minimum length in milliseconds of a pause, used to distinguish subsequent
  -- trips. Default 5 minutes
	P_MINPAUSE_MS int = 300000;

	-- Velocity below which a vehicle is considered to be static
	-- Default: 0.04166666666666666667 (=1.0 m/24.0 h = 1 m/day)
	P_MINVELOCITY float = 0.04166666666666666667;

	-- Duration in milliseconds between two subsequent GPS-observations
	-- Default: 2 seconds
	P_GPSINTERVAL_MS int = 2000;

	-- Radius in meters defining a node's neigbourhood
	-- Default= 3 km
	P_NEIGHBOURHOOD_RADIUS float = 3000.0;

	-- Random seeds used
	P_HOMERANDSEED int = 0;
	P_TRIPRANDSEED int = 4277;

	-- Size for sample relations
	P_SAMPLESIZE int = 100;

	----------------------------------------------------------------------
	--	Variables
	----------------------------------------------------------------------

	-- Number of nodes in the graph
	noNodes int;
	P_MINPAUSE interval = P_MINPAUSE_MS * interval '1 ms';
	P_GPSINTERVAL interval = P_GPSINTERVAL_MS * interval '1 ms';
	-- Query sent to pgrouting for choosing the path between the two modes
  -- defined by P_TRIP_DISTANCE
	query_pgr text;

BEGIN

	-------------------------------------------------------------------------
	--	Initialize variables
	-------------------------------------------------------------------------

	-- Set the seed so that the random function will return a repeatable
	-- sequence of random numbers that is derived from the seed.
	PERFORM setseed(SEED);

	-- Get the number of nodes
	SELECT COUNT(*) INTO noNodes FROM Nodes;

	-------------------------------------------------------------------------
	--	Creating the base data
	-------------------------------------------------------------------------

	-- Create a relation with all vehicles, their home and work node and the
	-- number of neighbourhood nodes.

	DROP TABLE IF EXISTS Vehicle;
	CREATE TABLE Vehicle(vehicleId integer, homeNode bigint, workNode bigint, noNeighbours int);

	INSERT INTO Vehicle(vehicleId, homeNode, workNode)
	SELECT id,
		CASE WHEN P_TRIP_MODE = 'Network Based' THEN random_int(1, noNodes) ELSE selectHomeNode() END,
		CASE WHEN P_TRIP_MODE = 'Network Based' THEN random_int(1, noNodes) ELSE selectWorkNode() END
	FROM generate_series(1, P_NUMCARS) id;

	-- Create a relation with the neighbourhoods for all home nodes

	DROP TABLE IF EXISTS Neighbourhood;
	CREATE TABLE Neighbourhood AS
	SELECT ROW_NUMBER() OVER () AS id, V.vehicleId, N2.id AS Node
	FROM Vehicle V, Nodes N1, Nodes N2
	WHERE V.homeNode = N1.id AND ST_DWithin(N1.Geom, N2.geom, P_NEIGHBOURHOOD_RADIUS);

	-- Build indexes to speed up processing
	CREATE UNIQUE INDEX Neighbourhood_Id_Idx ON Neighbourhood USING BTREE(id);
	CREATE INDEX Neighbourhood_Vehicle_Idx ON Neighbourhood USING BTREE(VehicleId);

	UPDATE Vehicle V
	SET noNeighbours = (SELECT COUNT(*) FROM Neighbourhood N WHERE N.vehicleId = V.vehicleId);

	-------------------------------------------------------------------------
	-- Create auxiliary benchmarking data
	-- The number of rows these tables is determined by P_SAMPLESIZE
	-------------------------------------------------------------------------

	-- Random node positions

	DROP TABLE IF EXISTS QueryPoints;
	CREATE TABLE QueryPoints AS
	WITH NodeIds AS (
		SELECT id, random_int(1, noNodes)
		FROM generate_series(1, P_SAMPLESIZE) id
	)
	SELECT I.id, N.geom
	FROM Nodes N, NodeIds I
	WHERE N.id = I.id;

	-- Random regions

	DROP TABLE IF EXISTS QueryRegions;
	CREATE TABLE QueryRegions AS
	WITH NodeIds AS (
		SELECT id, random_int(1, noNodes)
		FROM generate_series(1, P_SAMPLESIZE) id
	)
	SELECT I.id, ST_Buffer(N.geom, random_int(1, 997) + 3.0, random_int(0, 25)) AS geom
	FROM Nodes N, NodeIds I
	WHERE N.id = I.id;

	-- Random instants

	DROP TABLE IF EXISTS QueryInstants;
	CREATE TABLE QueryInstants AS
	SELECT id, P_STARTDAY + (random() * P_NUMDAYS) * interval '1 day' AS instant
	FROM generate_series(1, P_SAMPLESIZE) id;

	-- Random periods

	DROP TABLE IF EXISTS QueryPeriods;
	CREATE TABLE QueryPeriods AS
	WITH Instants AS (
		SELECT id, P_STARTDAY + (random() * P_NUMDAYS) * interval '1 day' AS instant
		FROM generate_series(1, P_SAMPLESIZE) id
	)
	SELECT id, Period(instant, instant + abs(random_gauss()) * interval '1 day',
		true, true) AS period
	FROM Instants;

	-------------------------------------------------------------------------
	-- Create two relations containing the paths for home to work and back.
	-- The schema of these tables is as follows
	-- (vehicleId integer, seq integer, node bigint, edge bigint, step step)
	-------------------------------------------------------------------------

	IF P_TRIP_DISTANCE = 'Fastest Path' THEN
		query_pgr = 'SELECT id, source, target, cost_s AS cost FROM edges';
	ELSE
		query_pgr = 'SELECT id, source, target, length_m AS cost FROM edges';
	END IF;

	DROP TABLE IF EXISTS HomeWork;
	CREATE TABLE HomeWork AS
	SELECT V.vehicleId, P.seq, P.node, P.edge
	FROM Vehicle V, pgr_dijkstra(
		query_pgr, V.homeNode, V.workNode, directed := true) P;

	-- Add information about the edge needed to generate the trips
	ALTER TABLE HomeWork ADD COLUMN step step;
	UPDATE HomeWork SET step =
		(SELECT (geom, maxspeed_forward, roadCategory(tag_id))::step
		 FROM Edges E WHERE E.id = edge);

	-- Build index to speed up processing
	CREATE INDEX HomeWork_edge_idx ON HomeWork USING BTREE(edge);

	DROP TABLE IF EXISTS WorkHome;
	CREATE TABLE WorkHome AS
	SELECT V.vehicleId, P.seq, P.node, P.edge
	FROM Vehicle V, pgr_dijkstra(
		query_pgr, V.workNode, V.homeNode, directed := true) P;

	-- Add information about the edge needed to generate the trips
	ALTER TABLE WorkHome ADD COLUMN step step;
	UPDATE WorkHome SET step =
		(SELECT (geom, maxspeed_forward, roadCategory(tag_id))::step
		 FROM Edges E WHERE E.id = edge);

	-- Build index to speed up processing
	CREATE INDEX WorkHome_edge_idx ON WorkHome USING BTREE(edge);

	-------------------------------------------------------------------------
	-- Perform the generation
	-------------------------------------------------------------------------

	RAISE NOTICE 'Starting BerlinMOD generation with Scale Factor %', SCALEFACTOR;
	RAISE NOTICE 'P_NUMCARS = %, P_NUMDAYS = %, P_STARTDAY = %, P_TRIP_DISTANCE = %,
		P_DISTURB_DATA = %', P_NUMCARS, P_NUMDAYS, P_STARTDAY, P_TRIP_DISTANCE,
		P_DISTURB_DATA;
	PERFORM bm_createVehicles(P_NUMCARS, P_NUMDAYS, P_STARTDAY, P_TRIP_DISTANCE,
	P_DISTURB_DATA);

	-------------------------------------------------------------------------------------------------

	return 'THE END';
END; $$;

/*
select bm_generate();
select bm_createVehicles(141, 2, '2000-01-03', 'Fastest Path', false);
*/

----------------------------------------------------------------------
-- THE END
----------------------------------------------------------------------
<|MERGE_RESOLUTION|>--- conflicted
+++ resolved
@@ -692,8 +692,8 @@
 -- The last two arguments correspond to the parameters P_TRIP_DISTANCE
 -- and P_DISTURB_DATA
 
-DROP FUNCTION IF EXISTS bm_createAdditionalTrips;
-CREATE FUNCTION bm_createAdditionalTrips(vehicId integer, t timestamptz,
+DROP FUNCTION IF EXISTS labourweek_createAdditionalTrips;
+CREATE FUNCTION labourweek_createAdditionalTrips(vehicId integer, t timestamptz,
 	mode text, disturb boolean)
 RETURNS void AS $$
 DECLARE
@@ -797,7 +797,7 @@
 $$ LANGUAGE 'plpgsql' STRICT;
 
 /*
-SELECT bm_createAdditionalTrips(1, '2020-05-10 08:00:00', 'Fastest Path', false)
+SELECT labourweek_createAdditionalTrips(1, '2020-05-10 08:00:00', 'Fastest Path', false)
 FROM generate_series(1, 3);
 */
 
@@ -805,8 +805,8 @@
 -- a week (working) day or a weekend. The last two arguments correspond
 -- to the parameters P_TRIP_DISTANCE and P_DISTURB_DATA
 
-DROP FUNCTION IF EXISTS bm_createDay;
-CREATE FUNCTION bm_createDay(vehicId integer, day Date, mode text, disturb boolean)
+DROP FUNCTION IF EXISTS labourweek_createDay;
+CREATE FUNCTION labourweek_createDay(vehicId integer, day Date, mode text, disturb boolean)
 RETURNS void AS $$
 DECLARE
 	---------------
@@ -829,13 +829,13 @@
 		IF random() <= 0.4 THEN
 			t1 = Day + time '09:00:00' + CreatePauseN(120);
 			-- RAISE NOTICE 'Weekend first additional trip starting at %', t1;
-			PERFORM bm_createAdditionalTrips(vehicId, t1, mode, disturb);
+			PERFORM labourweek_createAdditionalTrips(vehicId, t1, mode, disturb);
 		END IF;
 		-- Generate second set of additional trips
 		IF random() <= 0.4 THEN
 			t1 = Day + time '17:00:00' + CreatePauseN(120);
 			-- RAISE NOTICE 'Weekend second additional trip starting at %', t1;
-			PERFORM bm_createAdditionalTrips(vehicId, t1, mode, disturb);
+			PERFORM labourweek_createAdditionalTrips(vehicId, t1, mode, disturb);
 		END IF;
 	ELSE
 		-- Get home and work nodes
@@ -859,7 +859,7 @@
 		IF random() <= 0.4 THEN
 			t1 = Day + time '20:00:00' + CreatePauseN(90);
 			-- RAISE NOTICE 'Weekday additional trip starting at %', t1;
-			PERFORM bm_createAdditionalTrips(vehicId, t1, mode, disturb);
+			PERFORM labourweek_createAdditionalTrips(vehicId, t1, mode, disturb);
 		END IF;
 	END IF;
 END;
@@ -868,20 +868,15 @@
 /*
 DROP TABLE IF EXISTS Trips;
 CREATE TABLE Trips(vehicId integer, trip tgeompoint);
-SELECT bm_createDay(1, '2020-05-10', 'Fastest Path', false);
+SELECT labourweek_createDay(1, '2020-05-10', 'Fastest Path', false);
 SELECT * FROM Trips;
 */
 
 -- Return the unique licence string for a given vehicle identifier
 -- where the identifier is in [0,26999]
 
-<<<<<<< HEAD
-DROP FUNCTION bm_createLicence;
-CREATE FUNCTION bm_createLicence(vehicId int)
-=======
 DROP FUNCTION IF EXISTS createLicence;
 CREATE FUNCTION createLicence(vehicId int)
->>>>>>> 6083df34
 	RETURNS text AS $$
 BEGIN
 	IF vehicId > 0 and vehicId < 1000 THEN
@@ -898,7 +893,7 @@
 $$ LANGUAGE 'plpgsql' STRICT;
 
 /*
-SELECT bm_createLicence(random_int(1,100))
+SELECT labourweek_createLicence(random_int(1,100))
 FROM generate_series(1, 10);
 */
 
@@ -906,8 +901,8 @@
 -- The last two arguments correspond to the parameters P_TRIP_DISTANCE and
 -- P_DISTURB_DATA
 
-DROP FUNCTION IF EXISTS bm_createVehicles;
-CREATE FUNCTION bm_createVehicles(noVehicles integer, noDays integer,
+DROP FUNCTION IF EXISTS labourweek_createVehicles;
+CREATE FUNCTION labourweek_createVehicles(noVehicles integer, noDays integer,
 	startDay Date, mode text, disturb boolean)
 RETURNS void AS $$
 DECLARE
@@ -936,14 +931,14 @@
 	CREATE TABLE Trips(vehicId integer, trip tgeompoint);
 	FOR i IN 1..noVehicles LOOP
 		RAISE NOTICE '*** Vehicle % ***', i;
-		licence = bm_createLicence(i);
+		licence = labourweek_createLicence(i);
 		type = VEHICLETYPES[random_int(1, NOVEHICLETYPES)];
 		model = VEHICLEMODELS[random_int(1, NOVEHICLEMODELS)];
 		INSERT INTO Licences VALUES (i, licence, type, model);
 		day = startDay;
 		FOR j IN 1..noDays LOOP
 			day = day + (j - 1) * interval '1 day';
-			PERFORM bm_createDay(i, day, mode, disturb);
+			PERFORM labourweek_createDay(i, day, mode, disturb);
 		END LOOP;
 	END LOOP;
 	RETURN;
@@ -951,14 +946,14 @@
 $$ LANGUAGE 'plpgsql' STRICT;
 
 /*
-SELECT bm_createVehicles(2, 2, '2020-05-10', 'Fastest Path', false);
+SELECT labourweek_createVehicles(2, 2, '2020-05-10', 'Fastest Path', false);
 */
 
 -------------------------------------------------------------------------------
 -- Main Function
 -------------------------------------------------------------------------------
 
-CREATE OR REPLACE FUNCTION bm_generate()
+CREATE OR REPLACE FUNCTION labourweek_generate()
 RETURNS text LANGUAGE plpgsql AS $$
 DECLARE
 
@@ -1198,7 +1193,7 @@
 	RAISE NOTICE 'P_NUMCARS = %, P_NUMDAYS = %, P_STARTDAY = %, P_TRIP_DISTANCE = %,
 		P_DISTURB_DATA = %', P_NUMCARS, P_NUMDAYS, P_STARTDAY, P_TRIP_DISTANCE,
 		P_DISTURB_DATA;
-	PERFORM bm_createVehicles(P_NUMCARS, P_NUMDAYS, P_STARTDAY, P_TRIP_DISTANCE,
+	PERFORM labourweek_createVehicles(P_NUMCARS, P_NUMDAYS, P_STARTDAY, P_TRIP_DISTANCE,
 	P_DISTURB_DATA);
 
 	-------------------------------------------------------------------------------------------------
@@ -1207,8 +1202,8 @@
 END; $$;
 
 /*
-select bm_generate();
-select bm_createVehicles(141, 2, '2000-01-03', 'Fastest Path', false);
+select labourweek_generate();
+select labourweek_createVehicles(141, 2, '2000-01-03', 'Fastest Path', false);
 */
 
 ----------------------------------------------------------------------
