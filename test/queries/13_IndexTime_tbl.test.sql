--- conflicted
+++ resolved
@@ -93,8 +93,6 @@
 SELECT count(*) FROM tbl_period_big WHERE p #>> timestamptz '2001-01-01';
 SELECT count(*) FROM tbl_period_big WHERE p #&> timestamptz '2001-01-01';
 
-<<<<<<< HEAD
-=======
 SELECT count(*) FROM tbl_period_big WHERE p && timestampset '{2001-01-01, 2001-07-01}';
 SELECT count(*) FROM tbl_period_big WHERE p @> timestampset '{2001-01-01, 2001-07-01}';
 SELECT count(*) FROM tbl_period_big WHERE p <@ timestampset '{2001-01-01, 2001-07-01}';
@@ -103,7 +101,6 @@
 SELECT count(*) FROM tbl_period_big WHERE p #>> timestampset '{2001-01-01, 2001-07-01}';
 SELECT count(*) FROM tbl_period_big WHERE p #&> timestampset '{2001-01-01, 2001-07-01}';
 
->>>>>>> 7ff29754
 SELECT count(*) FROM tbl_period_big WHERE p && period '[2001-01-01, 2001-07-01]';
 SELECT count(*) FROM tbl_period_big WHERE p @> period '[2001-01-01, 2001-07-01]';
 SELECT count(*) FROM tbl_period_big WHERE p <@ period '[2001-01-01, 2001-07-01]';
