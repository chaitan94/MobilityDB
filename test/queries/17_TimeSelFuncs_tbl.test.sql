﻿
-------------------------------------------------------------------------------
-- Test all operators without having collected statistics

<<<<<<< HEAD
SELECT count(*) FROM tbl_timestampset WHERE ts < timestampset '{2001-06-01, 2001-07-07}';
SELECT count(*) FROM tbl_period WHERE p < period '[2001-06-01, 2001-07-01]';
SELECT count(*) FROM tbl_periodset WHERE ps < periodset '{[2001-06-01, 2001-07-01]}';
SELECT count(*) FROM tbl_timestampset WHERE ts <= timestampset '{2001-06-01, 2001-07-07}';
SELECT count(*) FROM tbl_period WHERE p <= period '[2001-06-01, 2001-07-01]';
SELECT count(*) FROM tbl_periodset WHERE ps <= periodset '{[2001-06-01, 2001-07-01]}';
SELECT count(*) FROM tbl_timestampset WHERE ts > timestampset '{2001-06-01, 2001-07-07}';
SELECT count(*) FROM tbl_period WHERE p > period '[2001-06-01, 2001-07-01]';
SELECT count(*) FROM tbl_periodset WHERE ps > periodset '{[2001-06-01, 2001-07-01]}';
SELECT count(*) FROM tbl_timestampset WHERE ts >= timestampset '{2001-06-01, 2001-07-07}';
SELECT count(*) FROM tbl_period WHERE p >= period '[2001-06-01, 2001-07-01]';
SELECT count(*) FROM tbl_periodset WHERE ps >= periodset '{[2001-06-01, 2001-07-01]}';

=======
>>>>>>> d2308b46
SELECT count(*) FROM tbl_timestampset WHERE ts @> timestamptz '2001-06-01';
SELECT count(*) FROM tbl_timestampset WHERE ts @> timestampset '{2001-06-01, 2001-07-07}';
SELECT count(*) FROM tbl_period WHERE p @> timestamptz '2001-06-01';
SELECT count(*) FROM tbl_period WHERE p @> timestampset '{2001-06-01, 2001-07-07}';
SELECT count(*) FROM tbl_period WHERE p @> period '[2001-06-01, 2001-07-01]';
SELECT count(*) FROM tbl_period WHERE p @> periodset '{[2001-06-01, 2001-07-01]}';
SELECT count(*) FROM tbl_periodset WHERE ps @> timestamptz '2001-06-01';
SELECT count(*) FROM tbl_periodset WHERE ps @> timestampset '{2001-06-01, 2001-07-07}';
SELECT count(*) FROM tbl_periodset WHERE ps @> period '[2001-06-01, 2001-07-01]';
SELECT count(*) FROM tbl_periodset WHERE ps @> periodset '{[2001-06-01, 2001-07-01]}';

SELECT count(*) FROM tbl_timestamptz WHERE t <@ timestampset '{2001-06-01, 2001-07-07}';
SELECT count(*) FROM tbl_timestamptz WHERE t <@ period '[2001-06-01, 2001-07-01]';
SELECT count(*) FROM tbl_timestamptz WHERE t <@ periodset '{[2001-06-01, 2001-07-01]}';
SELECT count(*) FROM tbl_timestampset WHERE ts <@ timestampset '{2001-06-01, 2001-07-07}';
SELECT count(*) FROM tbl_timestampset WHERE ts <@ period '[2001-06-01, 2001-07-01]';
SELECT count(*) FROM tbl_timestampset WHERE ts <@ periodset '{[2001-06-01, 2001-07-01]}';
SELECT count(*) FROM tbl_period WHERE p <@ period '[2001-06-01, 2001-07-01]';
SELECT count(*) FROM tbl_period WHERE p <@ periodset '{[2001-06-01, 2001-07-01]}';
SELECT count(*) FROM tbl_periodset WHERE ps <@ period '[2001-06-01, 2001-07-01]';
SELECT count(*) FROM tbl_periodset WHERE ps <@ periodset '{[2001-06-01, 2001-07-01]}';

SELECT count(*) FROM tbl_timestampset WHERE ts && timestampset '{2001-06-01, 2001-07-07}';
SELECT count(*) FROM tbl_timestampset WHERE ts && period '[2001-06-01, 2001-07-01]';
SELECT count(*) FROM tbl_timestampset WHERE ts && periodset '{[2001-06-01, 2001-07-01]}';
SELECT count(*) FROM tbl_period WHERE p && period '[2001-06-01, 2001-07-01]';
SELECT count(*) FROM tbl_period WHERE p && timestampset '{2001-06-01, 2001-07-07}';
SELECT count(*) FROM tbl_period WHERE p && periodset '{[2001-06-01, 2001-07-01]}';
SELECT count(*) FROM tbl_periodset WHERE ps && timestampset '{2001-06-01, 2001-07-07}';
SELECT count(*) FROM tbl_periodset WHERE ps && period '[2001-06-01, 2001-07-01]';
SELECT count(*) FROM tbl_periodset WHERE ps && periodset '{[2001-06-01, 2001-07-01]}';

SELECT count(*) FROM tbl_timestamptz WHERE t <<# timestampset '{2001-06-01, 2001-07-07}';
SELECT count(*) FROM tbl_timestamptz WHERE t <<# period '[2001-06-01, 2001-07-01]';
SELECT count(*) FROM tbl_timestamptz WHERE t <<# periodset '{[2001-06-01, 2001-07-01]}';
SELECT count(*) FROM tbl_timestampset WHERE ts <<# timestamptz '2001-06-01';
SELECT count(*) FROM tbl_timestampset WHERE ts <<# timestampset '{2001-06-01, 2001-07-07}';
SELECT count(*) FROM tbl_timestampset WHERE ts <<# period '[2001-06-01, 2001-07-01]';
SELECT count(*) FROM tbl_timestampset WHERE ts <<# periodset '{[2001-06-01, 2001-07-01]}';
SELECT count(*) FROM tbl_period WHERE p <<# timestamptz '2001-06-01';
SELECT count(*) FROM tbl_period WHERE p <<# timestampset '{2001-06-01, 2001-07-07}';
SELECT count(*) FROM tbl_period WHERE p <<# period '[2001-06-01, 2001-07-01]';
SELECT count(*) FROM tbl_period WHERE p <<# periodset '{[2001-06-01, 2001-07-01]}';
SELECT count(*) FROM tbl_periodset WHERE ps <<# timestamptz '2001-06-01';
SELECT count(*) FROM tbl_periodset WHERE ps <<# timestampset '{2001-06-01, 2001-07-07}';
SELECT count(*) FROM tbl_periodset WHERE ps <<# period '[2001-06-01, 2001-07-01]';
SELECT count(*) FROM tbl_periodset WHERE ps <<# periodset '{[2001-06-01, 2001-07-01]}';

SELECT count(*) FROM tbl_timestamptz WHERE t #>> timestampset '{2001-06-01, 2001-07-07}';
SELECT count(*) FROM tbl_timestamptz WHERE t #>> period '[2001-06-01, 2001-07-01]';
SELECT count(*) FROM tbl_timestamptz WHERE t #>> periodset '{[2001-06-01, 2001-07-01]}';
SELECT count(*) FROM tbl_timestampset WHERE ts #>> timestamptz '2001-06-01';
SELECT count(*) FROM tbl_timestampset WHERE ts #>> timestampset '{2001-06-01, 2001-07-07}';
SELECT count(*) FROM tbl_timestampset WHERE ts #>> period '[2001-06-01, 2001-07-01]';
SELECT count(*) FROM tbl_timestampset WHERE ts #>> periodset '{[2001-06-01, 2001-07-01]}';
SELECT count(*) FROM tbl_period WHERE p #>> timestamptz '2001-06-01';
SELECT count(*) FROM tbl_period WHERE p #>> timestampset '{2001-06-01, 2001-07-07}';
SELECT count(*) FROM tbl_period WHERE p #>> period '[2001-06-01, 2001-07-01]';
SELECT count(*) FROM tbl_period WHERE p #>> periodset '{[2001-06-01, 2001-07-01]}';
SELECT count(*) FROM tbl_periodset WHERE ps #>> timestamptz '2001-06-01';
SELECT count(*) FROM tbl_periodset WHERE ps #>> timestampset '{2001-06-01, 2001-07-07}';
SELECT count(*) FROM tbl_periodset WHERE ps #>> period '[2001-06-01, 2001-07-01]';
SELECT count(*) FROM tbl_periodset WHERE ps #>> periodset '{[2001-06-01, 2001-07-01]}';

SELECT count(*) FROM tbl_timestamptz WHERE t &<# timestampset '{2001-06-01, 2001-07-07}';
SELECT count(*) FROM tbl_timestamptz WHERE t &<# period '[2001-06-01, 2001-07-01]';
SELECT count(*) FROM tbl_timestamptz WHERE t &<# periodset '{[2001-06-01, 2001-07-01]}';
SELECT count(*) FROM tbl_timestampset WHERE ts &<# timestamptz '2001-06-01';
SELECT count(*) FROM tbl_timestampset WHERE ts &<# timestampset '{2001-06-01, 2001-07-07}';
SELECT count(*) FROM tbl_timestampset WHERE ts &<# period '[2001-06-01, 2001-07-01]';
SELECT count(*) FROM tbl_timestampset WHERE ts &<# periodset '{[2001-06-01, 2001-07-01]}';
SELECT count(*) FROM tbl_period WHERE p &<# timestamptz '2001-06-01';
SELECT count(*) FROM tbl_period WHERE p &<# timestampset '{2001-06-01, 2001-07-07}';
SELECT count(*) FROM tbl_period WHERE p &<# period '[2001-06-01, 2001-07-01]';
SELECT count(*) FROM tbl_period WHERE p &<# periodset '{[2001-06-01, 2001-07-01]}';
SELECT count(*) FROM tbl_periodset WHERE ps &<# timestamptz '2001-06-01';
SELECT count(*) FROM tbl_periodset WHERE ps &<# timestampset '{2001-06-01, 2001-07-07}';
SELECT count(*) FROM tbl_periodset WHERE ps &<# period '[2001-06-01, 2001-07-01]';
SELECT count(*) FROM tbl_periodset WHERE ps &<# periodset '{[2001-06-01, 2001-07-01]}';

SELECT count(*) FROM tbl_timestamptz WHERE t #&> timestampset '{2001-06-01, 2001-07-07}';
SELECT count(*) FROM tbl_timestamptz WHERE t #&> period '[2001-06-01, 2001-07-01]';
SELECT count(*) FROM tbl_timestamptz WHERE t #&> periodset '{[2001-06-01, 2001-07-01]}';
SELECT count(*) FROM tbl_timestampset WHERE ts #&> timestamptz '2001-06-01';
SELECT count(*) FROM tbl_timestampset WHERE ts #&> timestampset '{2001-06-01, 2001-07-07}';
SELECT count(*) FROM tbl_timestampset WHERE ts #&> period '[2001-06-01, 2001-07-01]';
SELECT count(*) FROM tbl_timestampset WHERE ts #&> periodset '{[2001-06-01, 2001-07-01]}';
SELECT count(*) FROM tbl_period WHERE p #&> timestamptz '2001-06-01';
SELECT count(*) FROM tbl_period WHERE p #&> timestampset '{2001-06-01, 2001-07-07}';
SELECT count(*) FROM tbl_period WHERE p #&> period '[2001-06-01, 2001-07-01]';
SELECT count(*) FROM tbl_period WHERE p #&> periodset '{[2001-06-01, 2001-07-01]}';
SELECT count(*) FROM tbl_periodset WHERE ps #&> timestamptz '2001-06-01';
SELECT count(*) FROM tbl_periodset WHERE ps #&> timestampset '{2001-06-01, 2001-07-07}';
SELECT count(*) FROM tbl_periodset WHERE ps #&> period '[2001-06-01, 2001-07-01]';
SELECT count(*) FROM tbl_periodset WHERE ps #&> periodset '{[2001-06-01, 2001-07-01]}';

SELECT count(*) FROM tbl_timestamptz WHERE t -|- period '[2001-06-01, 2001-07-01]';
SELECT count(*) FROM tbl_timestamptz WHERE t -|- periodset '{[2001-06-01, 2001-07-01]}';
SELECT count(*) FROM tbl_timestampset WHERE ts -|- period '[2001-06-01, 2001-07-01]';
SELECT count(*) FROM tbl_timestampset WHERE ts -|- periodset '{[2001-06-01, 2001-07-01]}';
SELECT count(*) FROM tbl_period WHERE p -|- timestamptz '2001-06-01';
SELECT count(*) FROM tbl_period WHERE p -|- timestampset '{2001-06-01, 2001-07-07}';
SELECT count(*) FROM tbl_period WHERE p -|- period '[2001-06-01, 2001-07-01]';
SELECT count(*) FROM tbl_period WHERE p -|- periodset '{[2001-06-01, 2001-07-01]}';
SELECT count(*) FROM tbl_periodset WHERE ps -|- timestamptz '2001-06-01';
SELECT count(*) FROM tbl_periodset WHERE ps -|- timestampset '{2001-06-01, 2001-07-07}';
SELECT count(*) FROM tbl_periodset WHERE ps -|- period '[2001-06-01, 2001-07-01]';
SELECT count(*) FROM tbl_periodset WHERE ps -|- periodset '{[2001-06-01, 2001-07-01]}';

-------------------------------------------------------------------------------

analyze tbl_period;
analyze tbl_periodset;
analyze tbl_timestampset;

-------------------------------------------------------------------------------
-- Test all operators after having collected statistics

<<<<<<< HEAD
SELECT count(*) FROM tbl_timestampset WHERE ts < timestampset '{2001-06-01, 2001-07-07}';
SELECT count(*) FROM tbl_period WHERE p < period '[2001-06-01, 2001-07-01]';
SELECT count(*) FROM tbl_periodset WHERE ps < periodset '{[2001-06-01, 2001-07-01]}';
SELECT count(*) FROM tbl_timestampset WHERE ts <= timestampset '{2001-06-01, 2001-07-07}';
SELECT count(*) FROM tbl_period WHERE p <= period '[2001-06-01, 2001-07-01]';
SELECT count(*) FROM tbl_periodset WHERE ps <= periodset '{[2001-06-01, 2001-07-01]}';
SELECT count(*) FROM tbl_timestampset WHERE ts > timestampset '{2001-06-01, 2001-07-07}';
SELECT count(*) FROM tbl_period WHERE p > period '[2001-06-01, 2001-07-01]';
SELECT count(*) FROM tbl_periodset WHERE ps > periodset '{[2001-06-01, 2001-07-01]}';
SELECT count(*) FROM tbl_timestampset WHERE ts >= timestampset '{2001-06-01, 2001-07-07}';
SELECT count(*) FROM tbl_period WHERE p >= period '[2001-06-01, 2001-07-01]';
SELECT count(*) FROM tbl_periodset WHERE ps >= periodset '{[2001-06-01, 2001-07-01]}';

=======
>>>>>>> d2308b46
SELECT count(*) FROM tbl_timestampset WHERE ts @> timestamptz '2001-06-01';
SELECT count(*) FROM tbl_timestampset WHERE ts @> timestampset '{2001-06-01, 2001-07-07}';
SELECT count(*) FROM tbl_period WHERE p @> timestamptz '2001-06-01';
SELECT count(*) FROM tbl_period WHERE p @> timestampset '{2001-06-01, 2001-07-07}';
SELECT count(*) FROM tbl_period WHERE p @> period '[2001-06-01, 2001-07-01]';
SELECT count(*) FROM tbl_period WHERE p @> periodset '{[2001-06-01, 2001-07-01]}';
SELECT count(*) FROM tbl_periodset WHERE ps @> timestamptz '2001-06-01';
SELECT count(*) FROM tbl_periodset WHERE ps @> timestampset '{2001-06-01, 2001-07-07}';
SELECT count(*) FROM tbl_periodset WHERE ps @> period '[2001-06-01, 2001-07-01]';
SELECT count(*) FROM tbl_periodset WHERE ps @> periodset '{[2001-06-01, 2001-07-01]}';

SELECT count(*) FROM tbl_timestamptz WHERE t <@ timestampset '{2001-06-01, 2001-07-07}';
SELECT count(*) FROM tbl_timestamptz WHERE t <@ period '[2001-06-01, 2001-07-01]';
SELECT count(*) FROM tbl_timestamptz WHERE t <@ periodset '{[2001-06-01, 2001-07-01]}';
SELECT count(*) FROM tbl_timestampset WHERE ts <@ timestampset '{2001-06-01, 2001-07-07}';
SELECT count(*) FROM tbl_timestampset WHERE ts <@ period '[2001-06-01, 2001-07-01]';
SELECT count(*) FROM tbl_timestampset WHERE ts <@ periodset '{[2001-06-01, 2001-07-01]}';
SELECT count(*) FROM tbl_period WHERE p <@ period '[2001-06-01, 2001-07-01]';
SELECT count(*) FROM tbl_period WHERE p <@ periodset '{[2001-06-01, 2001-07-01]}';
SELECT count(*) FROM tbl_periodset WHERE ps <@ period '[2001-06-01, 2001-07-01]';
SELECT count(*) FROM tbl_periodset WHERE ps <@ periodset '{[2001-06-01, 2001-07-01]}';

SELECT count(*) FROM tbl_timestampset WHERE ts && timestampset '{2001-06-01, 2001-07-07}';
SELECT count(*) FROM tbl_timestampset WHERE ts && period '[2001-06-01, 2001-07-01]';
SELECT count(*) FROM tbl_timestampset WHERE ts && periodset '{[2001-06-01, 2001-07-01]}';
SELECT count(*) FROM tbl_period WHERE p && period '[2001-06-01, 2001-07-01]';
SELECT count(*) FROM tbl_period WHERE p && timestampset '{2001-06-01, 2001-07-07}';
SELECT count(*) FROM tbl_period WHERE p && periodset '{[2001-06-01, 2001-07-01]}';
SELECT count(*) FROM tbl_periodset WHERE ps && timestampset '{2001-06-01, 2001-07-07}';
SELECT count(*) FROM tbl_periodset WHERE ps && period '[2001-06-01, 2001-07-01]';
SELECT count(*) FROM tbl_periodset WHERE ps && periodset '{[2001-06-01, 2001-07-01]}';

SELECT count(*) FROM tbl_timestamptz WHERE t <<# timestampset '{2001-06-01, 2001-07-07}';
SELECT count(*) FROM tbl_timestamptz WHERE t <<# period '[2001-06-01, 2001-07-01]';
SELECT count(*) FROM tbl_timestamptz WHERE t <<# periodset '{[2001-06-01, 2001-07-01]}';
SELECT count(*) FROM tbl_timestampset WHERE ts <<# timestamptz '2001-06-01';
SELECT count(*) FROM tbl_timestampset WHERE ts <<# timestampset '{2001-06-01, 2001-07-07}';
SELECT count(*) FROM tbl_timestampset WHERE ts <<# period '[2001-06-01, 2001-07-01]';
SELECT count(*) FROM tbl_timestampset WHERE ts <<# periodset '{[2001-06-01, 2001-07-01]}';
SELECT count(*) FROM tbl_period WHERE p <<# timestamptz '2001-06-01';
SELECT count(*) FROM tbl_period WHERE p <<# timestampset '{2001-06-01, 2001-07-07}';
SELECT count(*) FROM tbl_period WHERE p <<# period '[2001-06-01, 2001-07-01]';
SELECT count(*) FROM tbl_period WHERE p <<# periodset '{[2001-06-01, 2001-07-01]}';
SELECT count(*) FROM tbl_periodset WHERE ps <<# timestamptz '2001-06-01';
SELECT count(*) FROM tbl_periodset WHERE ps <<# timestampset '{2001-06-01, 2001-07-07}';
SELECT count(*) FROM tbl_periodset WHERE ps <<# period '[2001-06-01, 2001-07-01]';
SELECT count(*) FROM tbl_periodset WHERE ps <<# periodset '{[2001-06-01, 2001-07-01]}';

SELECT count(*) FROM tbl_timestamptz WHERE t #>> timestampset '{2001-06-01, 2001-07-07}';
SELECT count(*) FROM tbl_timestamptz WHERE t #>> period '[2001-06-01, 2001-07-01]';
SELECT count(*) FROM tbl_timestamptz WHERE t #>> periodset '{[2001-06-01, 2001-07-01]}';
SELECT count(*) FROM tbl_timestampset WHERE ts #>> timestamptz '2001-06-01';
SELECT count(*) FROM tbl_timestampset WHERE ts #>> timestampset '{2001-06-01, 2001-07-07}';
SELECT count(*) FROM tbl_timestampset WHERE ts #>> period '[2001-06-01, 2001-07-01]';
SELECT count(*) FROM tbl_timestampset WHERE ts #>> periodset '{[2001-06-01, 2001-07-01]}';
SELECT count(*) FROM tbl_period WHERE p #>> timestamptz '2001-06-01';
SELECT count(*) FROM tbl_period WHERE p #>> timestampset '{2001-06-01, 2001-07-07}';
SELECT count(*) FROM tbl_period WHERE p #>> period '[2001-06-01, 2001-07-01]';
SELECT count(*) FROM tbl_period WHERE p #>> periodset '{[2001-06-01, 2001-07-01]}';
SELECT count(*) FROM tbl_periodset WHERE ps #>> timestamptz '2001-06-01';
SELECT count(*) FROM tbl_periodset WHERE ps #>> timestampset '{2001-06-01, 2001-07-07}';
SELECT count(*) FROM tbl_periodset WHERE ps #>> period '[2001-06-01, 2001-07-01]';
SELECT count(*) FROM tbl_periodset WHERE ps #>> periodset '{[2001-06-01, 2001-07-01]}';

SELECT count(*) FROM tbl_timestamptz WHERE t &<# timestampset '{2001-06-01, 2001-07-07}';
SELECT count(*) FROM tbl_timestamptz WHERE t &<# period '[2001-06-01, 2001-07-01]';
SELECT count(*) FROM tbl_timestamptz WHERE t &<# periodset '{[2001-06-01, 2001-07-01]}';
SELECT count(*) FROM tbl_timestampset WHERE ts &<# timestamptz '2001-06-01';
SELECT count(*) FROM tbl_timestampset WHERE ts &<# timestampset '{2001-06-01, 2001-07-07}';
SELECT count(*) FROM tbl_timestampset WHERE ts &<# period '[2001-06-01, 2001-07-01]';
SELECT count(*) FROM tbl_timestampset WHERE ts &<# periodset '{[2001-06-01, 2001-07-01]}';
SELECT count(*) FROM tbl_period WHERE p &<# timestamptz '2001-06-01';
SELECT count(*) FROM tbl_period WHERE p &<# timestampset '{2001-06-01, 2001-07-07}';
SELECT count(*) FROM tbl_period WHERE p &<# period '[2001-06-01, 2001-07-01]';
SELECT count(*) FROM tbl_period WHERE p &<# periodset '{[2001-06-01, 2001-07-01]}';
SELECT count(*) FROM tbl_periodset WHERE ps &<# timestamptz '2001-06-01';
SELECT count(*) FROM tbl_periodset WHERE ps &<# timestampset '{2001-06-01, 2001-07-07}';
SELECT count(*) FROM tbl_periodset WHERE ps &<# period '[2001-06-01, 2001-07-01]';
SELECT count(*) FROM tbl_periodset WHERE ps &<# periodset '{[2001-06-01, 2001-07-01]}';

SELECT count(*) FROM tbl_timestamptz WHERE t #&> timestampset '{2001-06-01, 2001-07-07}';
SELECT count(*) FROM tbl_timestamptz WHERE t #&> period '[2001-06-01, 2001-07-01]';
SELECT count(*) FROM tbl_timestamptz WHERE t #&> periodset '{[2001-06-01, 2001-07-01]}';
SELECT count(*) FROM tbl_timestampset WHERE ts #&> timestamptz '2001-06-01';
SELECT count(*) FROM tbl_timestampset WHERE ts #&> timestampset '{2001-06-01, 2001-07-07}';
SELECT count(*) FROM tbl_timestampset WHERE ts #&> period '[2001-06-01, 2001-07-01]';
SELECT count(*) FROM tbl_timestampset WHERE ts #&> periodset '{[2001-06-01, 2001-07-01]}';
SELECT count(*) FROM tbl_period WHERE p #&> timestamptz '2001-06-01';
SELECT count(*) FROM tbl_period WHERE p #&> timestampset '{2001-06-01, 2001-07-07}';
SELECT count(*) FROM tbl_period WHERE p #&> period '[2001-06-01, 2001-07-01]';
SELECT count(*) FROM tbl_period WHERE p #&> periodset '{[2001-06-01, 2001-07-01]}';
SELECT count(*) FROM tbl_periodset WHERE ps #&> timestamptz '2001-06-01';
SELECT count(*) FROM tbl_periodset WHERE ps #&> timestampset '{2001-06-01, 2001-07-07}';
SELECT count(*) FROM tbl_periodset WHERE ps #&> period '[2001-06-01, 2001-07-01]';
SELECT count(*) FROM tbl_periodset WHERE ps #&> periodset '{[2001-06-01, 2001-07-01]}';

SELECT count(*) FROM tbl_timestamptz WHERE t -|- period '[2001-06-01, 2001-07-01]';
SELECT count(*) FROM tbl_timestamptz WHERE t -|- periodset '{[2001-06-01, 2001-07-01]}';
SELECT count(*) FROM tbl_timestampset WHERE ts -|- period '[2001-06-01, 2001-07-01]';
SELECT count(*) FROM tbl_timestampset WHERE ts -|- periodset '{[2001-06-01, 2001-07-01]}';
SELECT count(*) FROM tbl_period WHERE p -|- timestamptz '2001-06-01';
SELECT count(*) FROM tbl_period WHERE p -|- timestampset '{2001-06-01, 2001-07-07}';
SELECT count(*) FROM tbl_period WHERE p -|- period '[2001-06-01, 2001-07-01]';
SELECT count(*) FROM tbl_period WHERE p -|- periodset '{[2001-06-01, 2001-07-01]}';
SELECT count(*) FROM tbl_periodset WHERE ps -|- timestamptz '2001-06-01';
SELECT count(*) FROM tbl_periodset WHERE ps -|- timestampset '{2001-06-01, 2001-07-07}';
SELECT count(*) FROM tbl_periodset WHERE ps -|- period '[2001-06-01, 2001-07-01]';
SELECT count(*) FROM tbl_periodset WHERE ps -|- periodset '{[2001-06-01, 2001-07-01]}';

-------------------------------------------------------------------------------

--select period_statistics_validate();
--vacuum analyse tbl_period;
--vacuum analyse tbl_periodset;
--vacuum analyse tbl_timestampset;
--SELECT count(*) FROM execution_stats WHERE abs(PlanRows-ActualRows) > 10
-- STATISTICS COLLECTION FUNCTIONS

DROP FUNCTION IF EXISTS period_statistics_validate;
CREATE OR REPLACE FUNCTION period_statistics_validate() 
RETURNS char(10) AS $$
DECLARE
	Query char(5);
	PlanRows bigint;
	ActualRows bigint;
	QFilter  varchar;
	RowsRemovedbyFilter bigint;
	J json;
	StartTime timestamp;
	RandTimestamp timestamptz;
	RandPeriod period;
	RandTimestampSet timestampset;
	RandPeriodset periodset;
	k int;	
BEGIN

CREATE TABLE IF NOT EXISTS execution_stats 
(Query char(5), 
StartTime timestamp, 
QFilter varchar, 
PlanRows bigint, 
ActualRows bigint, 
RowsRemovedByFilter bigint, 
J json);

TRUNCATE TABLE execution_stats;

SET log_error_verbosity to terse;
k:= 0;

-----------------------------------------------
---- OPERATOR @>-------------------------------
-----------------------------------------------

k:= k+1;
FOR i IN 1..100 LOOP
	RandTimeStamp:= random_timestamptz('2000-10-01', '2002-1-31');
	EXPLAIN (ANALYZE, FORMAT JSON)
	SELECT * 
	FROM tbl_period 
	WHERE p @> RandTimeStamp
	INTO J;

	StartTime := clock_timestamp();
	PlanRows:= (J->0->'Plan'->>'Plan Rows')::bigint;
	ActualRows:=  (J->0->'Plan'->>'Actual Rows')::bigint;
	QFilter:=  substring((J->0->'Plan'->>'Filter') for 100);
	RowsRemovedbyFilter:= (J->0->'Plan'->>'Rows Removed by Filter'):: bigint;

	Query:= 'Q' || k;		
	INSERT INTO execution_stats VALUES (Query, StartTime, QFilter, PlanRows, ActualRows, RowsRemovedByFilter, J);
END LOOP;

k:= k+1;
FOR i IN 1..100 LOOP
	RandTimestampSet:= random_timestampset('2000-10-01', '2002-1-31', 10, 10);
	EXPLAIN (ANALYZE, FORMAT JSON)
	SELECT * 
	FROM tbl_period 
	WHERE p @> RandTimestampSet
	INTO J;

	StartTime := clock_timestamp();
	PlanRows:= (J->0->'Plan'->>'Plan Rows')::bigint;
	ActualRows:=  (J->0->'Plan'->>'Actual Rows')::bigint;
	QFilter:=  substring((J->0->'Plan'->>'Filter') for 100);
	RowsRemovedbyFilter:= (J->0->'Plan'->>'Rows Removed by Filter'):: bigint;

	Query:= 'Q' || k;		
	INSERT INTO execution_stats VALUES (Query, StartTime, QFilter, PlanRows, ActualRows, RowsRemovedByFilter, J);
END LOOP;

k:= k+1;
FOR i IN 1..100 LOOP
	RandPeriod:= random_period('2000-10-01', '2002-1-31', 10);
	EXPLAIN (ANALYZE, FORMAT JSON)
	SELECT * 
	FROM tbl_period 
	WHERE p @> RandPeriod
	INTO J;

	StartTime := clock_timestamp();
	PlanRows:= (J->0->'Plan'->>'Plan Rows')::bigint;
	ActualRows:=  (J->0->'Plan'->>'Actual Rows')::bigint;
	QFilter:=  substring((J->0->'Plan'->>'Filter') for 100);
	RowsRemovedbyFilter:= (J->0->'Plan'->>'Rows Removed by Filter'):: bigint;

	Query:= 'Q' || k;		
	INSERT INTO execution_stats VALUES (Query, StartTime, QFilter, PlanRows, ActualRows, RowsRemovedByFilter, J);
END LOOP;

k:= k+1;
FOR i IN 1..100 LOOP
	RandPeriod:= random_period('2000-10-01', '2002-1-31', 10);
	EXPLAIN (ANALYZE, FORMAT JSON)
	SELECT * 
	FROM tbl_period 
	WHERE RandPeriod @> p
	INTO J;

	StartTime := clock_timestamp();
	PlanRows:= (J->0->'Plan'->>'Plan Rows')::bigint;
	ActualRows:=  (J->0->'Plan'->>'Actual Rows')::bigint;
	QFilter:=  substring((J->0->'Plan'->>'Filter') for 100);
	RowsRemovedbyFilter:= (J->0->'Plan'->>'Rows Removed by Filter'):: bigint;

	Query:= 'Q' || k;		
	INSERT INTO execution_stats VALUES (Query, StartTime, QFilter, PlanRows, ActualRows, RowsRemovedByFilter, J);
END LOOP;



k:= k+1;
FOR i IN 1..100 LOOP
	RandPeriodset:= random_periodset('2000-10-01', '2002-1-31', 10, 10);
	EXPLAIN (ANALYZE, FORMAT JSON)
	SELECT * 
	FROM tbl_period 
	WHERE p @> RandPeriodset
	INTO J;

	StartTime := clock_timestamp();
	PlanRows:= (J->0->'Plan'->>'Plan Rows')::bigint;
	ActualRows:=  (J->0->'Plan'->>'Actual Rows')::bigint;
	QFilter:=  substring((J->0->'Plan'->>'Filter') for 100);
	RowsRemovedbyFilter:= (J->0->'Plan'->>'Rows Removed by Filter'):: bigint;

	Query:= 'Q' || k;		
	INSERT INTO execution_stats VALUES (Query, StartTime, QFilter, PlanRows, ActualRows, RowsRemovedByFilter, J);
END LOOP;


k:= k+1;
FOR i IN 1..100 LOOP
	RandPeriodset:= random_periodset('2000-10-01', '2002-1-31', 10, 10);
	EXPLAIN (ANALYZE, FORMAT JSON)
	SELECT * 
	FROM tbl_period 
	WHERE RandPeriodset @> p 
	INTO J;

	StartTime := clock_timestamp();
	PlanRows:= (J->0->'Plan'->>'Plan Rows')::bigint;
	ActualRows:=  (J->0->'Plan'->>'Actual Rows')::bigint;
	QFilter:=  substring((J->0->'Plan'->>'Filter') for 100);
	RowsRemovedbyFilter:= (J->0->'Plan'->>'Rows Removed by Filter'):: bigint;

	Query:= 'Q' || k;		
	INSERT INTO execution_stats VALUES (Query, StartTime, QFilter, PlanRows, ActualRows, RowsRemovedByFilter, J);
END LOOP;

----------------------

k:= k+1;
FOR i IN 1..100 LOOP
	RandTimeStamp:= random_timestamptz('2000-10-01', '2002-1-31');
	EXPLAIN (ANALYZE, FORMAT JSON)
	SELECT * 
	FROM tbl_timestampset 
	WHERE ps @> RandTimeStamp
	INTO J;

	StartTime := clock_timestamp();
	PlanRows:= (J->0->'Plan'->>'Plan Rows')::bigint;
	ActualRows:=  (J->0->'Plan'->>'Actual Rows')::bigint;
	QFilter:=  substring((J->0->'Plan'->>'Filter') for 100);
	RowsRemovedbyFilter:= (J->0->'Plan'->>'Rows Removed by Filter'):: bigint;

	Query:= 'Q' || k;		
	INSERT INTO execution_stats VALUES (Query, StartTime, QFilter, PlanRows, ActualRows, RowsRemovedByFilter, J);
END LOOP;

k:= k+1;
FOR i IN 1..100 LOOP
	RandTimestampSet:= random_timestampset('2000-10-01', '2002-1-31', 10, 10);
	EXPLAIN (ANALYZE, FORMAT JSON)
	SELECT * 
	FROM tbl_timestampset 
	WHERE ps @> RandTimestampSet
	INTO J;

	StartTime := clock_timestamp();
	PlanRows:= (J->0->'Plan'->>'Plan Rows')::bigint;
	ActualRows:=  (J->0->'Plan'->>'Actual Rows')::bigint;
	QFilter:=  substring((J->0->'Plan'->>'Filter') for 100);
	RowsRemovedbyFilter:= (J->0->'Plan'->>'Rows Removed by Filter'):: bigint;

	Query:= 'Q' || k;		
	INSERT INTO execution_stats VALUES (Query, StartTime, QFilter, PlanRows, ActualRows, RowsRemovedByFilter, J);
END LOOP;

-----------------------------

k:= k+1;
FOR i IN 1..100 LOOP
	RandTimeStamp:= random_timestamptz('2000-10-01', '2002-1-31');
	EXPLAIN (ANALYZE, FORMAT JSON)
	SELECT * 
	FROM tbl_periodset 
	WHERE ps @> RandTimeStamp
	INTO J;

	StartTime := clock_timestamp();
	PlanRows:= (J->0->'Plan'->>'Plan Rows')::bigint;
	ActualRows:=  (J->0->'Plan'->>'Actual Rows')::bigint;
	QFilter:=  substring((J->0->'Plan'->>'Filter') for 100);
	RowsRemovedbyFilter:= (J->0->'Plan'->>'Rows Removed by Filter'):: bigint;

	Query:= 'Q' || k;		
	INSERT INTO execution_stats VALUES (Query, StartTime, QFilter, PlanRows, ActualRows, RowsRemovedByFilter, J);
END LOOP;

k:= k+1;
FOR i IN 1..100 LOOP
	RandTimestampSet:= random_timestampset('2000-10-01', '2002-1-31', 10, 10);
	EXPLAIN (ANALYZE, FORMAT JSON)
	SELECT * 
	FROM tbl_periodset 
	WHERE ps @> RandTimestampSet
	INTO J;

	StartTime := clock_timestamp();
	PlanRows:= (J->0->'Plan'->>'Plan Rows')::bigint;
	ActualRows:=  (J->0->'Plan'->>'Actual Rows')::bigint;
	QFilter:=  substring((J->0->'Plan'->>'Filter') for 100);
	RowsRemovedbyFilter:= (J->0->'Plan'->>'Rows Removed by Filter'):: bigint;

	Query:= 'Q' || k;		
	INSERT INTO execution_stats VALUES (Query, StartTime, QFilter, PlanRows, ActualRows, RowsRemovedByFilter, J);
END LOOP;

k:= k+1;
FOR i IN 1..100 LOOP
	RandPeriod:= random_period('2000-10-01', '2002-1-31', 10);
	EXPLAIN (ANALYZE, FORMAT JSON)
	SELECT * 
	FROM tbl_periodset 
	WHERE ps @> RandPeriod
	INTO J;

	StartTime := clock_timestamp();
	PlanRows:= (J->0->'Plan'->>'Plan Rows')::bigint;
	ActualRows:=  (J->0->'Plan'->>'Actual Rows')::bigint;
	QFilter:=  substring((J->0->'Plan'->>'Filter') for 100);
	RowsRemovedbyFilter:= (J->0->'Plan'->>'Rows Removed by Filter'):: bigint;

	Query:= 'Q' || k;		
	INSERT INTO execution_stats VALUES (Query, StartTime, QFilter, PlanRows, ActualRows, RowsRemovedByFilter, J);
END LOOP;


k:= k+1;
FOR i IN 1..100 LOOP
	RandPeriod:= random_period('2000-10-01', '2002-1-31', 10);
	EXPLAIN (ANALYZE, FORMAT JSON)
	SELECT * 
	FROM tbl_periodset 
	WHERE RandPeriod @> ps
	INTO J;

	StartTime := clock_timestamp();
	PlanRows:= (J->0->'Plan'->>'Plan Rows')::bigint;
	ActualRows:=  (J->0->'Plan'->>'Actual Rows')::bigint;
	QFilter:=  substring((J->0->'Plan'->>'Filter') for 100);
	RowsRemovedbyFilter:= (J->0->'Plan'->>'Rows Removed by Filter'):: bigint;

	Query:= 'Q' || k;		
	INSERT INTO execution_stats VALUES (Query, StartTime, QFilter, PlanRows, ActualRows, RowsRemovedByFilter, J);
END LOOP;

k:= k+1;
FOR i IN 1..100 LOOP
	RandPeriodset:= random_periodset('2000-10-01', '2002-1-31', 10, 10);
	EXPLAIN (ANALYZE, FORMAT JSON)
	SELECT * 
	FROM tbl_periodset 
	WHERE ps @> RandPeriodset
	INTO J;

	StartTime := clock_timestamp();
	PlanRows:= (J->0->'Plan'->>'Plan Rows')::bigint;
	ActualRows:=  (J->0->'Plan'->>'Actual Rows')::bigint;
	QFilter:=  substring((J->0->'Plan'->>'Filter') for 100);
	RowsRemovedbyFilter:= (J->0->'Plan'->>'Rows Removed by Filter'):: bigint;

	Query:= 'Q' || k;		
	INSERT INTO execution_stats VALUES (Query, StartTime, QFilter, PlanRows, ActualRows, RowsRemovedByFilter, J);
END LOOP;


k:= k+1;
FOR i IN 1..100 LOOP
	RandPeriodset:= random_periodset('2000-10-01', '2002-1-31', 10, 10);
	EXPLAIN (ANALYZE, FORMAT JSON)
	SELECT * 
	FROM tbl_periodset 
	WHERE RandPeriodset @> ps
	INTO J;

	StartTime := clock_timestamp();
	PlanRows:= (J->0->'Plan'->>'Plan Rows')::bigint;
	ActualRows:=  (J->0->'Plan'->>'Actual Rows')::bigint;
	QFilter:=  substring((J->0->'Plan'->>'Filter') for 100);
	RowsRemovedbyFilter:= (J->0->'Plan'->>'Rows Removed by Filter'):: bigint;

	Query:= 'Q' || k;		
	INSERT INTO execution_stats VALUES (Query, StartTime, QFilter, PlanRows, ActualRows, RowsRemovedByFilter, J);
END LOOP;


-----------------------------------------------
---- OPERATOR <@-------------------------------
-----------------------------------------------


k:= k+1;
FOR i IN 1..100 LOOP
	RandTimeStamp:= random_timestamptz('2000-10-01', '2002-1-31');
	EXPLAIN (ANALYZE, FORMAT JSON)
	SELECT * 
	FROM tbl_timestampset
	WHERE RandTimeStamp <@ ps
	INTO J;

	StartTime := clock_timestamp();
	PlanRows:= (J->0->'Plan'->>'Plan Rows')::bigint;
	ActualRows:=  (J->0->'Plan'->>'Actual Rows')::bigint;
	QFilter:=  substring((J->0->'Plan'->>'Filter') for 100);
	RowsRemovedbyFilter:= (J->0->'Plan'->>'Rows Removed by Filter'):: bigint;

	Query:= 'Q' || k;		
	INSERT INTO execution_stats VALUES (Query, StartTime, QFilter, PlanRows, ActualRows, RowsRemovedByFilter, J);
END LOOP;


k:= k+1;
FOR i IN 1..100 LOOP
	RandTimeStamp:= random_timestamptz('2000-10-01', '2002-1-31');
	EXPLAIN (ANALYZE, FORMAT JSON)
	SELECT * 
	FROM tbl_period
	WHERE RandTimeStamp <@ p
	INTO J;

	StartTime := clock_timestamp();
	PlanRows:= (J->0->'Plan'->>'Plan Rows')::bigint;
	ActualRows:=  (J->0->'Plan'->>'Actual Rows')::bigint;
	QFilter:=  substring((J->0->'Plan'->>'Filter') for 100);
	RowsRemovedbyFilter:= (J->0->'Plan'->>'Rows Removed by Filter'):: bigint;

	Query:= 'Q' || k;		
	INSERT INTO execution_stats VALUES (Query, StartTime, QFilter, PlanRows, ActualRows, RowsRemovedByFilter, J);
END LOOP;

k:= k+1;
FOR i IN 1..100 LOOP
	RandTimestampSet:= random_timestampset('2000-10-01', '2002-1-31', 10, 10);
	EXPLAIN (ANALYZE, FORMAT JSON)
	SELECT * 
	FROM tbl_timestampset
	WHERE ps <@ RandTimestampSet
	INTO J;

	StartTime := clock_timestamp();
	PlanRows:= (J->0->'Plan'->>'Plan Rows')::bigint;
	ActualRows:=  (J->0->'Plan'->>'Actual Rows')::bigint;
	QFilter:=  substring((J->0->'Plan'->>'Filter') for 100);
	RowsRemovedbyFilter:= (J->0->'Plan'->>'Rows Removed by Filter'):: bigint;

	Query:= 'Q' || k;		
	INSERT INTO execution_stats VALUES (Query, StartTime, QFilter, PlanRows, ActualRows, RowsRemovedByFilter, J);
END LOOP;

k:= k+1;
FOR i IN 1..100 LOOP
	RandPeriod:= random_period('2000-10-01', '2002-1-31', 10);
	EXPLAIN (ANALYZE, FORMAT JSON)
	SELECT * 
	FROM tbl_timestampset
	WHERE ps <@ RandPeriod
	INTO J;

	StartTime := clock_timestamp();
	PlanRows:= (J->0->'Plan'->>'Plan Rows')::bigint;
	ActualRows:=  (J->0->'Plan'->>'Actual Rows')::bigint;
	QFilter:=  substring((J->0->'Plan'->>'Filter') for 100);
	RowsRemovedbyFilter:= (J->0->'Plan'->>'Rows Removed by Filter'):: bigint;

	Query:= 'Q' || k;		
	INSERT INTO execution_stats VALUES (Query, StartTime, QFilter, PlanRows, ActualRows, RowsRemovedByFilter, J);
END LOOP;

k:= k+1;
FOR i IN 1..100 LOOP
	RandPeriodSet:= random_periodset('2000-10-01', '2002-1-31', 10, 10);
	EXPLAIN (ANALYZE, FORMAT JSON)
	SELECT * 
	FROM tbl_timestampset
	WHERE ps <@ RandPeriodSet
	INTO J;

	StartTime := clock_timestamp();
	PlanRows:= (J->0->'Plan'->>'Plan Rows')::bigint;
	ActualRows:=  (J->0->'Plan'->>'Actual Rows')::bigint;
	QFilter:=  substring((J->0->'Plan'->>'Filter') for 100);
	RowsRemovedbyFilter:= (J->0->'Plan'->>'Rows Removed by Filter'):: bigint;

	Query:= 'Q' || k;		
	INSERT INTO execution_stats VALUES (Query, StartTime, QFilter, PlanRows, ActualRows, RowsRemovedByFilter, J);
END LOOP;



k:= k+1;
FOR i IN 1..100 LOOP
	RandPeriod:= random_period('2000-10-01', '2002-1-31', 10);
	EXPLAIN (ANALYZE, FORMAT JSON)
	SELECT * 
	FROM tbl_period 
	WHERE p <@ RandPeriod
	INTO J;

	StartTime := clock_timestamp();
	PlanRows:= (J->0->'Plan'->>'Plan Rows')::bigint;
	ActualRows:=  (J->0->'Plan'->>'Actual Rows')::bigint;
	QFilter:=  substring((J->0->'Plan'->>'Filter') for 100);
	RowsRemovedbyFilter:= (J->0->'Plan'->>'Rows Removed by Filter'):: bigint;

	Query:= 'Q' || k;		
	INSERT INTO execution_stats VALUES (Query, StartTime, QFilter, PlanRows, ActualRows, RowsRemovedByFilter, J);
END LOOP;


k:= k+1;
FOR i IN 1..100 LOOP
	RandPeriodset:= random_periodset('2000-10-01', '2002-1-31', 10, 10);
	EXPLAIN (ANALYZE, FORMAT JSON)
	SELECT * 
	FROM tbl_period 
	WHERE p <@ RandPeriodset
	INTO J;

	StartTime := clock_timestamp();
	PlanRows:= (J->0->'Plan'->>'Plan Rows')::bigint;
	ActualRows:=  (J->0->'Plan'->>'Actual Rows')::bigint;
	QFilter:=  substring((J->0->'Plan'->>'Filter') for 100);
	RowsRemovedbyFilter:= (J->0->'Plan'->>'Rows Removed by Filter'):: bigint;

	Query:= 'Q' || k;		
	INSERT INTO execution_stats VALUES (Query, StartTime, QFilter, PlanRows, ActualRows, RowsRemovedByFilter, J);
END LOOP;


k:= k+1;
FOR i IN 1..100 LOOP
	RandPeriod:= random_period('2000-10-01', '2002-1-31', 10);
	EXPLAIN (ANALYZE, FORMAT JSON)
	SELECT * 
	FROM tbl_periodset 
	WHERE ps <@ RandPeriod
	INTO J;

	StartTime := clock_timestamp();
	PlanRows:= (J->0->'Plan'->>'Plan Rows')::bigint;
	ActualRows:=  (J->0->'Plan'->>'Actual Rows')::bigint;
	QFilter:=  substring((J->0->'Plan'->>'Filter') for 100);
	RowsRemovedbyFilter:= (J->0->'Plan'->>'Rows Removed by Filter'):: bigint;

	Query:= 'Q' || k;		
	INSERT INTO execution_stats VALUES (Query, StartTime, QFilter, PlanRows, ActualRows, RowsRemovedByFilter, J);
END LOOP;


k:= k+1;
FOR i IN 1..100 LOOP
	RandPeriodset:= random_periodset('2000-10-01', '2002-1-31', 10, 10);
	EXPLAIN (ANALYZE, FORMAT JSON)
	SELECT * 
	FROM tbl_periodset 
	WHERE ps <@ RandPeriodset
	INTO J;

	StartTime := clock_timestamp();
	PlanRows:= (J->0->'Plan'->>'Plan Rows')::bigint;
	ActualRows:=  (J->0->'Plan'->>'Actual Rows')::bigint;
	QFilter:=  substring((J->0->'Plan'->>'Filter') for 100);
	RowsRemovedbyFilter:= (J->0->'Plan'->>'Rows Removed by Filter'):: bigint;

	Query:= 'Q' || k;		
	INSERT INTO execution_stats VALUES (Query, StartTime, QFilter, PlanRows, ActualRows, RowsRemovedByFilter, J);
END LOOP;

-----------------------------------------------
---- OPERATOR &&-------------------------------
-----------------------------------------------


k:= k+1;
FOR i IN 1..100 LOOP
	RandTimeStampset:= random_timestampset('2000-10-01', '2002-1-31', 10, 10);
	EXPLAIN (ANALYZE, FORMAT JSON)
	SELECT * 
	FROM tbl_timestampset 
	WHERE ps && RandTimeStampset
	INTO J;

	StartTime := clock_timestamp();
	PlanRows:= (J->0->'Plan'->>'Plan Rows')::bigint;
	ActualRows:=  (J->0->'Plan'->>'Actual Rows')::bigint;
	QFilter:=  substring((J->0->'Plan'->>'Filter') for 100);
	RowsRemovedbyFilter:= (J->0->'Plan'->>'Rows Removed by Filter'):: bigint;

	Query:= 'Q' || k;		
	INSERT INTO execution_stats VALUES (Query, StartTime, QFilter, PlanRows, ActualRows, RowsRemovedByFilter, J);
END LOOP;

k:= k+1;
FOR i IN 1..100 LOOP
	RandPeriod:= random_period('2000-10-01', '2002-1-31', 10);
	EXPLAIN (ANALYZE, FORMAT JSON)
	SELECT * 
	FROM tbl_timestampset 
	WHERE ps && RandPeriod
	INTO J;

	StartTime := clock_timestamp();
	PlanRows:= (J->0->'Plan'->>'Plan Rows')::bigint;
	ActualRows:=  (J->0->'Plan'->>'Actual Rows')::bigint;
	QFilter:=  substring((J->0->'Plan'->>'Filter') for 100);
	RowsRemovedbyFilter:= (J->0->'Plan'->>'Rows Removed by Filter'):: bigint;

	Query:= 'Q' || k;		
	INSERT INTO execution_stats VALUES (Query, StartTime, QFilter, PlanRows, ActualRows, RowsRemovedByFilter, J);
END LOOP;

k:= k+1;
FOR i IN 1..100 LOOP
	RandPeriodset:= random_periodset('2000-10-01', '2002-1-31', 10, 10);
	EXPLAIN (ANALYZE, FORMAT JSON)
	SELECT * 
	FROM tbl_timestampset
	WHERE ps && RandPeriodset
	INTO J;

	StartTime := clock_timestamp();
	PlanRows:= (J->0->'Plan'->>'Plan Rows')::bigint;
	ActualRows:=  (J->0->'Plan'->>'Actual Rows')::bigint;
	QFilter:=  substring((J->0->'Plan'->>'Filter') for 100);
	RowsRemovedbyFilter:= (J->0->'Plan'->>'Rows Removed by Filter'):: bigint;

	Query:= 'Q' || k;		
	INSERT INTO execution_stats VALUES (Query, StartTime, QFilter, PlanRows, ActualRows, RowsRemovedByFilter, J);
END LOOP;

k:= k+1;
FOR i IN 1..100 LOOP
	RandPeriod:= random_period('2000-10-01', '2002-1-31', 10);
	EXPLAIN (ANALYZE, FORMAT JSON)
	SELECT * 
	FROM tbl_period 
	WHERE p && RandPeriod
	INTO J;

	StartTime := clock_timestamp();
	PlanRows:= (J->0->'Plan'->>'Plan Rows')::bigint;
	ActualRows:=  (J->0->'Plan'->>'Actual Rows')::bigint;
	QFilter:=  substring((J->0->'Plan'->>'Filter') for 100);
	RowsRemovedbyFilter:= (J->0->'Plan'->>'Rows Removed by Filter'):: bigint;

	Query:= 'Q' || k;		
	INSERT INTO execution_stats VALUES (Query, StartTime, QFilter, PlanRows, ActualRows, RowsRemovedByFilter, J);
END LOOP;

k:= k+1;
FOR i IN 1..100 LOOP
	RandTimestampSet:= random_timestampset('2000-10-01', '2002-1-31', 10, 10);
	EXPLAIN (ANALYZE, FORMAT JSON)
	SELECT * 
	FROM tbl_period 
	WHERE p && RandTimestampset
	INTO J;

	StartTime := clock_timestamp();
	PlanRows:= (J->0->'Plan'->>'Plan Rows')::bigint;
	ActualRows:=  (J->0->'Plan'->>'Actual Rows')::bigint;
	QFilter:=  substring((J->0->'Plan'->>'Filter') for 100);
	RowsRemovedbyFilter:= (J->0->'Plan'->>'Rows Removed by Filter'):: bigint;

	Query:= 'Q' || k;		
	INSERT INTO execution_stats VALUES (Query, StartTime, QFilter, PlanRows, ActualRows, RowsRemovedByFilter, J);
END LOOP;


k:= k+1;
FOR i IN 1..100 LOOP
	RandPeriodset:= random_periodset('2000-10-01', '2002-1-31', 10, 10);
	EXPLAIN (ANALYZE, FORMAT JSON)
	SELECT * 
	FROM tbl_period 
	WHERE p && RandPeriodset
	INTO J;

	StartTime := clock_timestamp();
	PlanRows:= (J->0->'Plan'->>'Plan Rows')::bigint;
	ActualRows:=  (J->0->'Plan'->>'Actual Rows')::bigint;
	QFilter:=  substring((J->0->'Plan'->>'Filter') for 100);
	RowsRemovedbyFilter:= (J->0->'Plan'->>'Rows Removed by Filter'):: bigint;

	Query:= 'Q' || k;		
	INSERT INTO execution_stats VALUES (Query, StartTime, QFilter, PlanRows, ActualRows, RowsRemovedByFilter, J);
END LOOP;

k:= k+1;
FOR i IN 1..100 LOOP
	RandTimestampSet:= random_timestampset('2000-10-01', '2002-1-31', 10, 10);
	EXPLAIN (ANALYZE, FORMAT JSON)
	SELECT * 
	FROM tbl_periodset 
	WHERE ps && RandTimestampSet
	INTO J;

	StartTime := clock_timestamp();
	PlanRows:= (J->0->'Plan'->>'Plan Rows')::bigint;
	ActualRows:=  (J->0->'Plan'->>'Actual Rows')::bigint;
	QFilter:=  substring((J->0->'Plan'->>'Filter') for 100);
	RowsRemovedbyFilter:= (J->0->'Plan'->>'Rows Removed by Filter'):: bigint;

	Query:= 'Q' || k;		
	INSERT INTO execution_stats VALUES (Query, StartTime, QFilter, PlanRows, ActualRows, RowsRemovedByFilter, J);
END LOOP;

k:= k+1;
FOR i IN 1..100 LOOP
	RandPeriod:= random_period('2000-10-01', '2002-1-31', 10);
	EXPLAIN (ANALYZE, FORMAT JSON)
	SELECT * 
	FROM tbl_periodset 
	WHERE ps && RandPeriod
	INTO J;

	StartTime := clock_timestamp();
	PlanRows:= (J->0->'Plan'->>'Plan Rows')::bigint;
	ActualRows:=  (J->0->'Plan'->>'Actual Rows')::bigint;
	QFilter:=  substring((J->0->'Plan'->>'Filter') for 100);
	RowsRemovedbyFilter:= (J->0->'Plan'->>'Rows Removed by Filter'):: bigint;

	Query:= 'Q' || k;		
	INSERT INTO execution_stats VALUES (Query, StartTime, QFilter, PlanRows, ActualRows, RowsRemovedByFilter, J);
END LOOP;

k:= k+1;
FOR i IN 1..100 LOOP
	RandPeriodset:= random_periodset('2000-10-01', '2002-1-31', 10, 10);
	EXPLAIN (ANALYZE, FORMAT JSON)
	SELECT * 
	FROM tbl_periodset 
	WHERE ps && RandPeriodset
	INTO J;

	StartTime := clock_timestamp();
	PlanRows:= (J->0->'Plan'->>'Plan Rows')::bigint;
	ActualRows:=  (J->0->'Plan'->>'Actual Rows')::bigint;
	QFilter:=  substring((J->0->'Plan'->>'Filter') for 100);
	RowsRemovedbyFilter:= (J->0->'Plan'->>'Rows Removed by Filter'):: bigint;

	Query:= 'Q' || k;		
	INSERT INTO execution_stats VALUES (Query, StartTime, QFilter, PlanRows, ActualRows, RowsRemovedByFilter, J);
END LOOP;


-----------------------------------------------
---- OPERATOR <<#------------------------------
-----------------------------------------------

k:= k+1;
FOR i IN 1..100 LOOP
	RandTimestamp:= random_timestamptz('2000-10-01', '2002-1-31');
	EXPLAIN (ANALYZE, FORMAT JSON)
	SELECT * 
	FROM tbl_period
	WHERE RandTimestamp <<# p
	INTO J;

	StartTime := clock_timestamp();
	PlanRows:= (J->0->'Plan'->>'Plan Rows')::bigint;
	ActualRows:=  (J->0->'Plan'->>'Actual Rows')::bigint;
	QFilter:=  substring((J->0->'Plan'->>'Filter') for 100);
	RowsRemovedbyFilter:= (J->0->'Plan'->>'Rows Removed by Filter'):: bigint;

	Query:= 'Q' || k;		
	INSERT INTO execution_stats VALUES (Query, StartTime, QFilter, PlanRows, ActualRows, RowsRemovedByFilter, J);
END LOOP;

k:= k+1;
FOR i IN 1..100 LOOP
	RandTimestamp:= random_timestamptz('2000-10-01', '2002-1-31');
	EXPLAIN (ANALYZE, FORMAT JSON)
	SELECT * 
	FROM tbl_timestampset
	WHERE RandTimestamp <<# ps
	INTO J;

	StartTime := clock_timestamp();
	PlanRows:= (J->0->'Plan'->>'Plan Rows')::bigint;
	ActualRows:=  (J->0->'Plan'->>'Actual Rows')::bigint;
	QFilter:=  substring((J->0->'Plan'->>'Filter') for 100);
	RowsRemovedbyFilter:= (J->0->'Plan'->>'Rows Removed by Filter'):: bigint;

	Query:= 'Q' || k;		
	INSERT INTO execution_stats VALUES (Query, StartTime, QFilter, PlanRows, ActualRows, RowsRemovedByFilter, J);
END LOOP;

k:= k+1;
FOR i IN 1..100 LOOP
	RandTimestamp:= random_timestamptz('2000-10-01', '2002-1-31');
	EXPLAIN (ANALYZE, FORMAT JSON)
	SELECT * 
	FROM tbl_periodset
	WHERE RandTimestamp <<# ps
	INTO J;

	StartTime := clock_timestamp();
	PlanRows:= (J->0->'Plan'->>'Plan Rows')::bigint;
	ActualRows:=  (J->0->'Plan'->>'Actual Rows')::bigint;
	QFilter:=  substring((J->0->'Plan'->>'Filter') for 100);
	RowsRemovedbyFilter:= (J->0->'Plan'->>'Rows Removed by Filter'):: bigint;

	Query:= 'Q' || k;		
	INSERT INTO execution_stats VALUES (Query, StartTime, QFilter, PlanRows, ActualRows, RowsRemovedByFilter, J);
END LOOP;

k:= k+1;
FOR i IN 1..100 LOOP
	RandTimestamp:= random_timestamptz('2000-10-01', '2002-1-31');
	EXPLAIN (ANALYZE, FORMAT JSON)
	SELECT * 
	FROM tbl_timestampset
	WHERE ps <<# RandTimestamp
	INTO J;

	StartTime := clock_timestamp();
	PlanRows:= (J->0->'Plan'->>'Plan Rows')::bigint;
	ActualRows:=  (J->0->'Plan'->>'Actual Rows')::bigint;
	QFilter:=  substring((J->0->'Plan'->>'Filter') for 100);
	RowsRemovedbyFilter:= (J->0->'Plan'->>'Rows Removed by Filter'):: bigint;

	Query:= 'Q' || k;		
	INSERT INTO execution_stats VALUES (Query, StartTime, QFilter, PlanRows, ActualRows, RowsRemovedByFilter, J);
END LOOP;

k:= k+1;
FOR i IN 1..100 LOOP
	RandTimestampset:= random_timestampset('2000-10-01', '2002-1-31', 10, 10);
	EXPLAIN (ANALYZE, FORMAT JSON)
	SELECT * 
	FROM tbl_timestampset
	WHERE ps <<# RandTimestampset
	INTO J;

	StartTime := clock_timestamp();
	PlanRows:= (J->0->'Plan'->>'Plan Rows')::bigint;
	ActualRows:=  (J->0->'Plan'->>'Actual Rows')::bigint;
	QFilter:=  substring((J->0->'Plan'->>'Filter') for 100);
	RowsRemovedbyFilter:= (J->0->'Plan'->>'Rows Removed by Filter'):: bigint;

	Query:= 'Q' || k;		
	INSERT INTO execution_stats VALUES (Query, StartTime, QFilter, PlanRows, ActualRows, RowsRemovedByFilter, J);
END LOOP;

k:= k+1;
FOR i IN 1..100 LOOP
	RandPeriod:= random_period('2000-10-01', '2002-1-31', 10);
	EXPLAIN (ANALYZE, FORMAT JSON)
	SELECT * 
	FROM tbl_timestampset
	WHERE ps <<# RandPeriod
	INTO J;

	StartTime := clock_timestamp();
	PlanRows:= (J->0->'Plan'->>'Plan Rows')::bigint;
	ActualRows:=  (J->0->'Plan'->>'Actual Rows')::bigint;
	QFilter:=  substring((J->0->'Plan'->>'Filter') for 100);
	RowsRemovedbyFilter:= (J->0->'Plan'->>'Rows Removed by Filter'):: bigint;

	Query:= 'Q' || k;		
	INSERT INTO execution_stats VALUES (Query, StartTime, QFilter, PlanRows, ActualRows, RowsRemovedByFilter, J);
END LOOP;

k:= k+1;
FOR i IN 1..100 LOOP
	RandPeriodset:= random_periodset('2000-10-01', '2002-1-31', 10, 10);
	EXPLAIN (ANALYZE, FORMAT JSON)
	SELECT * 
	FROM tbl_timestampset
	WHERE ps <<# RandPeriodset
	INTO J;

	StartTime := clock_timestamp();
	PlanRows:= (J->0->'Plan'->>'Plan Rows')::bigint;
	ActualRows:=  (J->0->'Plan'->>'Actual Rows')::bigint;
	QFilter:=  substring((J->0->'Plan'->>'Filter') for 100);
	RowsRemovedbyFilter:= (J->0->'Plan'->>'Rows Removed by Filter'):: bigint;

	Query:= 'Q' || k;		
	INSERT INTO execution_stats VALUES (Query, StartTime, QFilter, PlanRows, ActualRows, RowsRemovedByFilter, J);
END LOOP;

k:= k+1;
FOR i IN 1..100 LOOP
	RandTimestamp:= random_timestamptz('2000-10-01', '2002-1-31');
	EXPLAIN (ANALYZE, FORMAT JSON)
	SELECT * 
	FROM tbl_period 
	WHERE p <<# RandTimestamp
	INTO J;

	StartTime := clock_timestamp();
	PlanRows:= (J->0->'Plan'->>'Plan Rows')::bigint;
	ActualRows:=  (J->0->'Plan'->>'Actual Rows')::bigint;
	QFilter:=  substring((J->0->'Plan'->>'Filter') for 100);
	RowsRemovedbyFilter:= (J->0->'Plan'->>'Rows Removed by Filter'):: bigint;

	Query:= 'Q' || k;		
	INSERT INTO execution_stats VALUES (Query, StartTime, QFilter, PlanRows, ActualRows, RowsRemovedByFilter, J);
END LOOP;

k:= k+1;
FOR i IN 1..100 LOOP
	RandTimestampset:= random_timestampset('2000-10-01', '2002-1-31', 10, 10);
	EXPLAIN (ANALYZE, FORMAT JSON)
	SELECT * 
	FROM tbl_period
	WHERE p <<# RandTimestampset
	INTO J;

	StartTime := clock_timestamp();
	PlanRows:= (J->0->'Plan'->>'Plan Rows')::bigint;
	ActualRows:=  (J->0->'Plan'->>'Actual Rows')::bigint;
	QFilter:=  substring((J->0->'Plan'->>'Filter') for 100);
	RowsRemovedbyFilter:= (J->0->'Plan'->>'Rows Removed by Filter'):: bigint;

	Query:= 'Q' || k;		
	INSERT INTO execution_stats VALUES (Query, StartTime, QFilter, PlanRows, ActualRows, RowsRemovedByFilter, J);
END LOOP;

k:= k+1;
FOR i IN 1..100 LOOP
	RandPeriod:= random_period('2000-10-01', '2002-1-31', 10);
	EXPLAIN (ANALYZE, FORMAT JSON)
	SELECT * 
	FROM tbl_period 
	WHERE p <<# RandPeriod
	INTO J;

	StartTime := clock_timestamp();
	PlanRows:= (J->0->'Plan'->>'Plan Rows')::bigint;
	ActualRows:=  (J->0->'Plan'->>'Actual Rows')::bigint;
	QFilter:=  substring((J->0->'Plan'->>'Filter') for 100);
	RowsRemovedbyFilter:= (J->0->'Plan'->>'Rows Removed by Filter'):: bigint;

	Query:= 'Q' || k;		
	INSERT INTO execution_stats VALUES (Query, StartTime, QFilter, PlanRows, ActualRows, RowsRemovedByFilter, J);
END LOOP;

k:= k+1;
FOR i IN 1..100 LOOP
	RandPeriodSet:= random_periodset('2000-10-01', '2002-1-31', 10, 10);
	EXPLAIN (ANALYZE, FORMAT JSON)
	SELECT * 
	FROM tbl_period 
	WHERE p <<# RandPeriodset
	INTO J;

	StartTime := clock_timestamp();
	PlanRows:= (J->0->'Plan'->>'Plan Rows')::bigint;
	ActualRows:=  (J->0->'Plan'->>'Actual Rows')::bigint;
	QFilter:=  substring((J->0->'Plan'->>'Filter') for 100); 
	RowsRemovedbyFilter:= (J->0->'Plan'->>'Rows Removed by Filter'):: bigint;

	Query:= 'Q' || k;		
	INSERT INTO execution_stats VALUES (Query, StartTime, QFilter, PlanRows, ActualRows, RowsRemovedByFilter, J);
END LOOP;

k:= k+1;
FOR i IN 1..100 LOOP
	RandTimestamp:= random_timestamptz('2000-10-01', '2002-1-31');
	EXPLAIN (ANALYZE, FORMAT JSON)
	SELECT * 
	FROM tbl_periodset 
	WHERE ps <<# RandTimestamp
	INTO J;

	StartTime := clock_timestamp();
	PlanRows:= (J->0->'Plan'->>'Plan Rows')::bigint;
	ActualRows:=  (J->0->'Plan'->>'Actual Rows')::bigint;
	QFilter:=  substring((J->0->'Plan'->>'Filter') for 100);
	RowsRemovedbyFilter:= (J->0->'Plan'->>'Rows Removed by Filter'):: bigint;

	Query:= 'Q' || k;		
	INSERT INTO execution_stats VALUES (Query, StartTime, QFilter, PlanRows, ActualRows, RowsRemovedByFilter, J);
END LOOP;

k:= k+1;
FOR i IN 1..100 LOOP
	RandTimestampSet:= random_timestampset('2000-10-01', '2002-1-31', 10, 10);
	EXPLAIN (ANALYZE, FORMAT JSON)
	SELECT * 
	FROM tbl_periodset 
	WHERE ps <<# RandTimestampSet
	INTO J;

	StartTime := clock_timestamp();
	PlanRows:= (J->0->'Plan'->>'Plan Rows')::bigint;
	ActualRows:=  (J->0->'Plan'->>'Actual Rows')::bigint;
	QFilter:=  substring((J->0->'Plan'->>'Filter') for 100);
	RowsRemovedbyFilter:= (J->0->'Plan'->>'Rows Removed by Filter'):: bigint;

	Query:= 'Q' || k;		
	INSERT INTO execution_stats VALUES (Query, StartTime, QFilter, PlanRows, ActualRows, RowsRemovedByFilter, J);
END LOOP;

k:= k+1;
FOR i IN 1..100 LOOP
	RandPeriod:= random_period('2000-10-01', '2002-1-31', 10);
	EXPLAIN (ANALYZE, FORMAT JSON)
	SELECT * 
	FROM tbl_periodset 
	WHERE ps <<# RandPeriod
	INTO J;

	StartTime := clock_timestamp();
	PlanRows:= (J->0->'Plan'->>'Plan Rows')::bigint;
	ActualRows:=  (J->0->'Plan'->>'Actual Rows')::bigint;
	QFilter:=  substring((J->0->'Plan'->>'Filter') for 100);
	RowsRemovedbyFilter:= (J->0->'Plan'->>'Rows Removed by Filter'):: bigint;

	Query:= 'Q' || k;		
	INSERT INTO execution_stats VALUES (Query, StartTime, QFilter, PlanRows, ActualRows, RowsRemovedByFilter, J);
END LOOP;

k:= k+1;
FOR i IN 1..100 LOOP
	RandPeriodset:= random_periodset('2000-10-01', '2002-1-31', 10, 10);
	EXPLAIN (ANALYZE, FORMAT JSON)
	SELECT * 
	FROM tbl_periodset 
	WHERE ps <<# RandPeriodset
	INTO J;

	StartTime := clock_timestamp();
	PlanRows:= (J->0->'Plan'->>'Plan Rows')::bigint;
	ActualRows:=  (J->0->'Plan'->>'Actual Rows')::bigint;
	QFilter:=  substring((J->0->'Plan'->>'Filter') for 100);
	RowsRemovedbyFilter:= (J->0->'Plan'->>'Rows Removed by Filter'):: bigint;

	Query:= 'Q' || k;		
	INSERT INTO execution_stats VALUES (Query, StartTime, QFilter, PlanRows, ActualRows, RowsRemovedByFilter, J);
END LOOP;



-----------------------------------------------
---- OPERATOR #>>------------------------------
-----------------------------------------------

k:= k+1;
FOR i IN 1..100 LOOP
	RandTimestamp:= random_timestamptz('2000-10-01', '2002-1-31');
	EXPLAIN (ANALYZE, FORMAT JSON)
	SELECT * 
	FROM tbl_timestampset
	WHERE ps #>> RandTimestamp
	INTO J;

	StartTime := clock_timestamp();
	PlanRows:= (J->0->'Plan'->>'Plan Rows')::bigint;
	ActualRows:=  (J->0->'Plan'->>'Actual Rows')::bigint;
	QFilter:=  substring((J->0->'Plan'->>'Filter') for 100);
	RowsRemovedbyFilter:= (J->0->'Plan'->>'Rows Removed by Filter'):: bigint;

	Query:= 'Q' || k;		
	INSERT INTO execution_stats VALUES (Query, StartTime, QFilter, PlanRows, ActualRows, RowsRemovedByFilter, J);
END LOOP;

k:= k+1;
FOR i IN 1..100 LOOP
	RandTimestampset:= random_timestampset('2000-10-01', '2002-1-31', 10, 10);
	EXPLAIN (ANALYZE, FORMAT JSON)
	SELECT * 
	FROM tbl_timestampset
	WHERE ps #>> RandTimestampset
	INTO J;

	StartTime := clock_timestamp();
	PlanRows:= (J->0->'Plan'->>'Plan Rows')::bigint;
	ActualRows:=  (J->0->'Plan'->>'Actual Rows')::bigint;
	QFilter:=  substring((J->0->'Plan'->>'Filter') for 100);
	RowsRemovedbyFilter:= (J->0->'Plan'->>'Rows Removed by Filter'):: bigint;

	Query:= 'Q' || k;		
	INSERT INTO execution_stats VALUES (Query, StartTime, QFilter, PlanRows, ActualRows, RowsRemovedByFilter, J);
END LOOP;

k:= k+1;
FOR i IN 1..100 LOOP
	RandPeriod:= random_period('2000-10-01', '2002-1-31', 10);
	EXPLAIN (ANALYZE, FORMAT JSON)
	SELECT * 
	FROM tbl_timestampset
	WHERE ps #>> RandPeriod
	INTO J;

	StartTime := clock_timestamp();
	PlanRows:= (J->0->'Plan'->>'Plan Rows')::bigint;
	ActualRows:=  (J->0->'Plan'->>'Actual Rows')::bigint;
	QFilter:=  substring((J->0->'Plan'->>'Filter') for 100);
	RowsRemovedbyFilter:= (J->0->'Plan'->>'Rows Removed by Filter'):: bigint;

	Query:= 'Q' || k;		
	INSERT INTO execution_stats VALUES (Query, StartTime, QFilter, PlanRows, ActualRows, RowsRemovedByFilter, J);
END LOOP;

k:= k+1;
FOR i IN 1..100 LOOP
	RandPeriodset:= random_periodset('2000-10-01', '2002-1-31', 10, 10);
	EXPLAIN (ANALYZE, FORMAT JSON)
	SELECT * 
	FROM tbl_timestampset
	WHERE ps #>> RandPeriodset
	INTO J;

	StartTime := clock_timestamp();
	PlanRows:= (J->0->'Plan'->>'Plan Rows')::bigint;
	ActualRows:=  (J->0->'Plan'->>'Actual Rows')::bigint;
	QFilter:=  substring((J->0->'Plan'->>'Filter') for 100);
	RowsRemovedbyFilter:= (J->0->'Plan'->>'Rows Removed by Filter'):: bigint;

	Query:= 'Q' || k;		
	INSERT INTO execution_stats VALUES (Query, StartTime, QFilter, PlanRows, ActualRows, RowsRemovedByFilter, J);
END LOOP;

k:= k+1;
FOR i IN 1..100 LOOP
	RandTimestamp:= random_timestamptz('2000-10-01', '2002-1-31');
	EXPLAIN (ANALYZE, FORMAT JSON)
	SELECT * 
	FROM tbl_period 
	WHERE p #>> RandTimestamp
	INTO J;

	StartTime := clock_timestamp();
	PlanRows:= (J->0->'Plan'->>'Plan Rows')::bigint;
	ActualRows:=  (J->0->'Plan'->>'Actual Rows')::bigint;
	QFilter:=  substring((J->0->'Plan'->>'Filter') for 100);
	RowsRemovedbyFilter:= (J->0->'Plan'->>'Rows Removed by Filter'):: bigint;

	Query:= 'Q' || k;		
	INSERT INTO execution_stats VALUES (Query, StartTime, QFilter, PlanRows, ActualRows, RowsRemovedByFilter, J);
END LOOP;

k:= k+1;
FOR i IN 1..100 LOOP
	RandTimestampset:= random_timestampset('2000-10-01', '2002-1-31', 10, 10);
	EXPLAIN (ANALYZE, FORMAT JSON)
	SELECT * 
	FROM tbl_period
	WHERE p #>> RandTimestampset
	INTO J;

	StartTime := clock_timestamp();
	PlanRows:= (J->0->'Plan'->>'Plan Rows')::bigint;
	ActualRows:=  (J->0->'Plan'->>'Actual Rows')::bigint;
	QFilter:=  substring((J->0->'Plan'->>'Filter') for 100);
	RowsRemovedbyFilter:= (J->0->'Plan'->>'Rows Removed by Filter'):: bigint;

	Query:= 'Q' || k;		
	INSERT INTO execution_stats VALUES (Query, StartTime, QFilter, PlanRows, ActualRows, RowsRemovedByFilter, J);
END LOOP;

k:= k+1;
FOR i IN 1..100 LOOP
	RandPeriod:= random_period('2000-10-01', '2002-1-31', 10);
	EXPLAIN (ANALYZE, FORMAT JSON)
	SELECT * 
	FROM tbl_period 
	WHERE p #>> RandPeriod
	INTO J;

	StartTime := clock_timestamp();
	PlanRows:= (J->0->'Plan'->>'Plan Rows')::bigint;
	ActualRows:=  (J->0->'Plan'->>'Actual Rows')::bigint;
	QFilter:=  substring((J->0->'Plan'->>'Filter') for 100);
	RowsRemovedbyFilter:= (J->0->'Plan'->>'Rows Removed by Filter'):: bigint;

	Query:= 'Q' || k;		
	INSERT INTO execution_stats VALUES (Query, StartTime, QFilter, PlanRows, ActualRows, RowsRemovedByFilter, J);
END LOOP;

k:= k+1;
FOR i IN 1..100 LOOP
	RandPeriodSet:= random_periodset('2000-10-01', '2002-1-31', 10, 10);
	EXPLAIN (ANALYZE, FORMAT JSON)
	SELECT * 
	FROM tbl_period 
	WHERE p #>> RandPeriodset
	INTO J;

	StartTime := clock_timestamp();
	PlanRows:= (J->0->'Plan'->>'Plan Rows')::bigint;
	ActualRows:=  (J->0->'Plan'->>'Actual Rows')::bigint;
	QFilter:=  substring((J->0->'Plan'->>'Filter') for 100);
	RowsRemovedbyFilter:= (J->0->'Plan'->>'Rows Removed by Filter'):: bigint;

	Query:= 'Q' || k;		
	INSERT INTO execution_stats VALUES (Query, StartTime, QFilter, PlanRows, ActualRows, RowsRemovedByFilter, J);
END LOOP;

k:= k+1;
FOR i IN 1..100 LOOP
	RandTimestamp:= random_timestamptz('2000-10-01', '2002-1-31');
	EXPLAIN (ANALYZE, FORMAT JSON)
	SELECT * 
	FROM tbl_periodset 
	WHERE ps #>> RandTimestamp
	INTO J;

	StartTime := clock_timestamp();
	PlanRows:= (J->0->'Plan'->>'Plan Rows')::bigint;
	ActualRows:=  (J->0->'Plan'->>'Actual Rows')::bigint;
	QFilter:=  substring((J->0->'Plan'->>'Filter') for 100);
	RowsRemovedbyFilter:= (J->0->'Plan'->>'Rows Removed by Filter'):: bigint;

	Query:= 'Q' || k;		
	INSERT INTO execution_stats VALUES (Query, StartTime, QFilter, PlanRows, ActualRows, RowsRemovedByFilter, J);
END LOOP;

k:= k+1;
FOR i IN 1..100 LOOP
	RandTimestampSet:= random_timestampset('2000-10-01', '2002-1-31', 10, 10);
	EXPLAIN (ANALYZE, FORMAT JSON)
	SELECT * 
	FROM tbl_periodset 
	WHERE ps #>> RandTimestampSet
	INTO J;

	StartTime := clock_timestamp();
	PlanRows:= (J->0->'Plan'->>'Plan Rows')::bigint;
	ActualRows:=  (J->0->'Plan'->>'Actual Rows')::bigint;
	QFilter:=  substring((J->0->'Plan'->>'Filter') for 100);
	RowsRemovedbyFilter:= (J->0->'Plan'->>'Rows Removed by Filter'):: bigint;

	Query:= 'Q' || k;		
	INSERT INTO execution_stats VALUES (Query, StartTime, QFilter, PlanRows, ActualRows, RowsRemovedByFilter, J);
END LOOP;

k:= k+1;
FOR i IN 1..100 LOOP
	RandPeriod:= random_period('2000-10-01', '2002-1-31', 10);
	EXPLAIN (ANALYZE, FORMAT JSON)
	SELECT * 
	FROM tbl_periodset 
	WHERE ps #>> RandPeriod
	INTO J;

	StartTime := clock_timestamp();
	PlanRows:= (J->0->'Plan'->>'Plan Rows')::bigint;
	ActualRows:=  (J->0->'Plan'->>'Actual Rows')::bigint;
	QFilter:=  substring((J->0->'Plan'->>'Filter') for 100);
	RowsRemovedbyFilter:= (J->0->'Plan'->>'Rows Removed by Filter'):: bigint;

	Query:= 'Q' || k;		
	INSERT INTO execution_stats VALUES (Query, StartTime, QFilter, PlanRows, ActualRows, RowsRemovedByFilter, J);
END LOOP;

k:= k+1;
FOR i IN 1..100 LOOP
	RandPeriodset:= random_periodset('2000-10-01', '2002-1-31', 10, 10);
	EXPLAIN (ANALYZE, FORMAT JSON)
	SELECT * 
	FROM tbl_periodset 
	WHERE ps #>> RandPeriodset
	INTO J;

	StartTime := clock_timestamp();
	PlanRows:= (J->0->'Plan'->>'Plan Rows')::bigint;
	ActualRows:=  (J->0->'Plan'->>'Actual Rows')::bigint;
	QFilter:=  substring((J->0->'Plan'->>'Filter') for 100);
	RowsRemovedbyFilter:= (J->0->'Plan'->>'Rows Removed by Filter'):: bigint;

	Query:= 'Q' || k;		
	INSERT INTO execution_stats VALUES (Query, StartTime, QFilter, PlanRows, ActualRows, RowsRemovedByFilter, J);
END LOOP;




-----------------------------------------------
---- OPERATOR &<#------------------------------
-----------------------------------------------

k:= k+1;
FOR i IN 1..100 LOOP
	RandTimestamp:= random_timestamptz('2000-10-01', '2002-1-31');
	EXPLAIN (ANALYZE, FORMAT JSON)
	SELECT * 
	FROM tbl_timestampset
	WHERE ps &<# RandTimestamp
	INTO J;

	StartTime := clock_timestamp();
	PlanRows:= (J->0->'Plan'->>'Plan Rows')::bigint;
	ActualRows:=  (J->0->'Plan'->>'Actual Rows')::bigint;
	QFilter:=  substring((J->0->'Plan'->>'Filter') for 100);
	RowsRemovedbyFilter:= (J->0->'Plan'->>'Rows Removed by Filter'):: bigint;

	Query:= 'Q' || k;		
	INSERT INTO execution_stats VALUES (Query, StartTime, QFilter, PlanRows, ActualRows, RowsRemovedByFilter, J);
END LOOP;

k:= k+1;
FOR i IN 1..100 LOOP
	RandTimestampset:= random_timestampset('2000-10-01', '2002-1-31', 10, 10);
	EXPLAIN (ANALYZE, FORMAT JSON)
	SELECT * 
	FROM tbl_timestampset
	WHERE ps &<# RandTimestampset
	INTO J;

	StartTime := clock_timestamp();
	PlanRows:= (J->0->'Plan'->>'Plan Rows')::bigint;
	ActualRows:=  (J->0->'Plan'->>'Actual Rows')::bigint;
	QFilter:=  substring((J->0->'Plan'->>'Filter') for 100);
	RowsRemovedbyFilter:= (J->0->'Plan'->>'Rows Removed by Filter'):: bigint;

	Query:= 'Q' || k;		
	INSERT INTO execution_stats VALUES (Query, StartTime, QFilter, PlanRows, ActualRows, RowsRemovedByFilter, J);
END LOOP;

k:= k+1;
FOR i IN 1..100 LOOP
	RandPeriod:= random_period('2000-10-01', '2002-1-31', 10);
	EXPLAIN (ANALYZE, FORMAT JSON)
	SELECT * 
	FROM tbl_timestampset
	WHERE ps &<# RandPeriod
	INTO J;

	StartTime := clock_timestamp();
	PlanRows:= (J->0->'Plan'->>'Plan Rows')::bigint;
	ActualRows:=  (J->0->'Plan'->>'Actual Rows')::bigint;
	QFilter:=  substring((J->0->'Plan'->>'Filter') for 100);
	RowsRemovedbyFilter:= (J->0->'Plan'->>'Rows Removed by Filter'):: bigint;

	Query:= 'Q' || k;		
	INSERT INTO execution_stats VALUES (Query, StartTime, QFilter, PlanRows, ActualRows, RowsRemovedByFilter, J);
END LOOP;

k:= k+1;
FOR i IN 1..100 LOOP
	RandPeriodset:= random_periodset('2000-10-01', '2002-1-31', 10, 10);
	EXPLAIN (ANALYZE, FORMAT JSON)
	SELECT * 
	FROM tbl_timestampset
	WHERE ps &<# RandPeriodset
	INTO J;

	StartTime := clock_timestamp();
	PlanRows:= (J->0->'Plan'->>'Plan Rows')::bigint;
	ActualRows:=  (J->0->'Plan'->>'Actual Rows')::bigint;
	QFilter:=  substring((J->0->'Plan'->>'Filter') for 100);
	RowsRemovedbyFilter:= (J->0->'Plan'->>'Rows Removed by Filter'):: bigint;

	Query:= 'Q' || k;		
	INSERT INTO execution_stats VALUES (Query, StartTime, QFilter, PlanRows, ActualRows, RowsRemovedByFilter, J);
END LOOP;

k:= k+1;
FOR i IN 1..100 LOOP
	RandTimestamp:= random_timestamptz('2000-10-01', '2002-1-31');
	EXPLAIN (ANALYZE, FORMAT JSON)
	SELECT * 
	FROM tbl_period 
	WHERE p &<# RandTimestamp
	INTO J;

	StartTime := clock_timestamp();
	PlanRows:= (J->0->'Plan'->>'Plan Rows')::bigint;
	ActualRows:=  (J->0->'Plan'->>'Actual Rows')::bigint;
	QFilter:=  substring((J->0->'Plan'->>'Filter') for 100);
	RowsRemovedbyFilter:= (J->0->'Plan'->>'Rows Removed by Filter'):: bigint;

	Query:= 'Q' || k;		
	INSERT INTO execution_stats VALUES (Query, StartTime, QFilter, PlanRows, ActualRows, RowsRemovedByFilter, J);
END LOOP;

k:= k+1;
FOR i IN 1..100 LOOP
	RandTimestampset:= random_timestampset('2000-10-01', '2002-1-31', 10, 10);
	EXPLAIN (ANALYZE, FORMAT JSON)
	SELECT * 
	FROM tbl_period
	WHERE p &<# RandTimestampset
	INTO J;

	StartTime := clock_timestamp();
	PlanRows:= (J->0->'Plan'->>'Plan Rows')::bigint;
	ActualRows:=  (J->0->'Plan'->>'Actual Rows')::bigint;
	QFilter:=  substring((J->0->'Plan'->>'Filter') for 100);
	RowsRemovedbyFilter:= (J->0->'Plan'->>'Rows Removed by Filter'):: bigint;

	Query:= 'Q' || k;		
	INSERT INTO execution_stats VALUES (Query, StartTime, QFilter, PlanRows, ActualRows, RowsRemovedByFilter, J);
END LOOP;

k:= k+1;
FOR i IN 1..100 LOOP
	RandPeriod:= random_period('2000-10-01', '2002-1-31', 10);
	EXPLAIN (ANALYZE, FORMAT JSON)
	SELECT * 
	FROM tbl_period 
	WHERE p &<# RandPeriod
	INTO J;

	StartTime := clock_timestamp();
	PlanRows:= (J->0->'Plan'->>'Plan Rows')::bigint;
	ActualRows:=  (J->0->'Plan'->>'Actual Rows')::bigint;
	QFilter:=  substring((J->0->'Plan'->>'Filter') for 100);
	RowsRemovedbyFilter:= (J->0->'Plan'->>'Rows Removed by Filter'):: bigint;

	Query:= 'Q' || k;		
	INSERT INTO execution_stats VALUES (Query, StartTime, QFilter, PlanRows, ActualRows, RowsRemovedByFilter, J);
END LOOP;

k:= k+1;
FOR i IN 1..100 LOOP
	RandPeriodSet:= random_periodset('2000-10-01', '2002-1-31', 10, 10);
	EXPLAIN (ANALYZE, FORMAT JSON)
	SELECT * 
	FROM tbl_period 
	WHERE p &<# RandPeriodset
	INTO J;

	StartTime := clock_timestamp();
	PlanRows:= (J->0->'Plan'->>'Plan Rows')::bigint;
	ActualRows:=  (J->0->'Plan'->>'Actual Rows')::bigint;
	QFilter:=  substring((J->0->'Plan'->>'Filter') for 100);
	RowsRemovedbyFilter:= (J->0->'Plan'->>'Rows Removed by Filter'):: bigint;

	Query:= 'Q' || k;		
	INSERT INTO execution_stats VALUES (Query, StartTime, QFilter, PlanRows, ActualRows, RowsRemovedByFilter, J);
END LOOP;

k:= k+1;
FOR i IN 1..100 LOOP
	RandTimestamp:= random_timestamptz('2000-10-01', '2002-1-31');
	EXPLAIN (ANALYZE, FORMAT JSON)
	SELECT * 
	FROM tbl_periodset 
	WHERE ps &<# RandTimestamp
	INTO J;

	StartTime := clock_timestamp();
	PlanRows:= (J->0->'Plan'->>'Plan Rows')::bigint;
	ActualRows:=  (J->0->'Plan'->>'Actual Rows')::bigint;
	QFilter:=  substring((J->0->'Plan'->>'Filter') for 100);
	RowsRemovedbyFilter:= (J->0->'Plan'->>'Rows Removed by Filter'):: bigint;

	Query:= 'Q' || k;		
	INSERT INTO execution_stats VALUES (Query, StartTime, QFilter, PlanRows, ActualRows, RowsRemovedByFilter, J);
END LOOP;

k:= k+1;
FOR i IN 1..100 LOOP
	RandTimestampSet:= random_timestampset('2000-10-01', '2002-1-31', 10, 10);
	EXPLAIN (ANALYZE, FORMAT JSON)
	SELECT * 
	FROM tbl_periodset 
	WHERE ps &<# RandTimestampSet
	INTO J;

	StartTime := clock_timestamp();
	PlanRows:= (J->0->'Plan'->>'Plan Rows')::bigint;
	ActualRows:=  (J->0->'Plan'->>'Actual Rows')::bigint;
	QFilter:=  substring((J->0->'Plan'->>'Filter') for 100);
	RowsRemovedbyFilter:= (J->0->'Plan'->>'Rows Removed by Filter'):: bigint;

	Query:= 'Q' || k;		
	INSERT INTO execution_stats VALUES (Query, StartTime, QFilter, PlanRows, ActualRows, RowsRemovedByFilter, J);
END LOOP;

k:= k+1;
FOR i IN 1..100 LOOP
	RandPeriod:= random_period('2000-10-01', '2002-1-31', 10);
	EXPLAIN (ANALYZE, FORMAT JSON)
	SELECT * 
	FROM tbl_periodset 
	WHERE ps &<# RandPeriod
	INTO J;

	StartTime := clock_timestamp();
	PlanRows:= (J->0->'Plan'->>'Plan Rows')::bigint;
	ActualRows:=  (J->0->'Plan'->>'Actual Rows')::bigint;
	QFilter:=  substring((J->0->'Plan'->>'Filter') for 100);
	RowsRemovedbyFilter:= (J->0->'Plan'->>'Rows Removed by Filter'):: bigint;

	Query:= 'Q' || k;		
	INSERT INTO execution_stats VALUES (Query, StartTime, QFilter, PlanRows, ActualRows, RowsRemovedByFilter, J);
END LOOP;

k:= k+1;
FOR i IN 1..100 LOOP
	RandPeriodset:= random_periodset('2000-10-01', '2002-1-31', 10, 10);
	EXPLAIN (ANALYZE, FORMAT JSON)
	SELECT * 
	FROM tbl_periodset 
	WHERE ps &<# RandPeriodset
	INTO J;

	StartTime := clock_timestamp();
	PlanRows:= (J->0->'Plan'->>'Plan Rows')::bigint;
	ActualRows:=  (J->0->'Plan'->>'Actual Rows')::bigint;
	QFilter:=  substring((J->0->'Plan'->>'Filter') for 100);
	RowsRemovedbyFilter:= (J->0->'Plan'->>'Rows Removed by Filter'):: bigint;

	Query:= 'Q' || k;		
	INSERT INTO execution_stats VALUES (Query, StartTime, QFilter, PlanRows, ActualRows, RowsRemovedByFilter, J);
END LOOP;


-----------------------------------------------
---- OPERATOR #&>------------------------------
-----------------------------------------------


k:= k+1;
FOR i IN 1..100 LOOP
	RandPeriod:= random_period('2000-10-01', '2002-1-31', 10);
	EXPLAIN (ANALYZE, FORMAT JSON)
	SELECT * 
	FROM tbl_period 
	WHERE p #&> RandPeriod
	INTO J;

	StartTime := clock_timestamp();
	PlanRows:= (J->0->'Plan'->>'Plan Rows')::bigint;
	ActualRows:=  (J->0->'Plan'->>'Actual Rows')::bigint;
	QFilter:=  substring((J->0->'Plan'->>'Filter') for 100);
	RowsRemovedbyFilter:= (J->0->'Plan'->>'Rows Removed by Filter'):: bigint;

	Query:= 'Q' || k;		
	INSERT INTO execution_stats VALUES (Query, StartTime, QFilter, PlanRows, ActualRows, RowsRemovedByFilter, J);
END LOOP;

k:= k+1;
FOR i IN 1..100 LOOP
	RandTimestamp:= random_timestamptz('2000-10-01', '2002-1-31');
	EXPLAIN (ANALYZE, FORMAT JSON)
	SELECT * 
	FROM tbl_period 
	WHERE p #&> RandTimestamp
	INTO J;

	StartTime := clock_timestamp();
	PlanRows:= (J->0->'Plan'->>'Plan Rows')::bigint;
	ActualRows:=  (J->0->'Plan'->>'Actual Rows')::bigint;
	QFilter:=  substring((J->0->'Plan'->>'Filter') for 100);
	RowsRemovedbyFilter:= (J->0->'Plan'->>'Rows Removed by Filter'):: bigint;

	Query:= 'Q' || k;		
	INSERT INTO execution_stats VALUES (Query, StartTime, QFilter, PlanRows, ActualRows, RowsRemovedByFilter, J);
END LOOP;

k:= k+1;
FOR i IN 1..100 LOOP
	RandTimestamp:= random_timestamptz('2000-10-01', '2002-1-31');
	EXPLAIN (ANALYZE, FORMAT JSON)
	SELECT * 
	FROM tbl_timestampset
	WHERE ps #&> RandTimestamp
	INTO J;

	StartTime := clock_timestamp();
	PlanRows:= (J->0->'Plan'->>'Plan Rows')::bigint;
	ActualRows:=  (J->0->'Plan'->>'Actual Rows')::bigint;
	QFilter:=  substring((J->0->'Plan'->>'Filter') for 100);
	RowsRemovedbyFilter:= (J->0->'Plan'->>'Rows Removed by Filter'):: bigint;

	Query:= 'Q' || k;		
	INSERT INTO execution_stats VALUES (Query, StartTime, QFilter, PlanRows, ActualRows, RowsRemovedByFilter, J);
END LOOP;

k:= k+1;
FOR i IN 1..100 LOOP
	RandPeriod:= random_period('2000-10-01', '2002-1-31', 10);
	EXPLAIN (ANALYZE, FORMAT JSON)
	SELECT * 
	FROM tbl_timestampset
	WHERE ps #&> RandPeriod
	INTO J;

	StartTime := clock_timestamp();
	PlanRows:= (J->0->'Plan'->>'Plan Rows')::bigint;
	ActualRows:=  (J->0->'Plan'->>'Actual Rows')::bigint;
	QFilter:=  substring((J->0->'Plan'->>'Filter') for 100);
	RowsRemovedbyFilter:= (J->0->'Plan'->>'Rows Removed by Filter'):: bigint;

	Query:= 'Q' || k;		
	INSERT INTO execution_stats VALUES (Query, StartTime, QFilter, PlanRows, ActualRows, RowsRemovedByFilter, J);
END LOOP;

k:= k+1;
FOR i IN 1..100 LOOP
	RandTimestampset:= random_timestampset('2000-10-01', '2002-1-31', 10, 10);
	EXPLAIN (ANALYZE, FORMAT JSON)
	SELECT * 
	FROM tbl_period
	WHERE p #&> RandTimestampset
	INTO J;

	StartTime := clock_timestamp();
	PlanRows:= (J->0->'Plan'->>'Plan Rows')::bigint;
	ActualRows:=  (J->0->'Plan'->>'Actual Rows')::bigint;
	QFilter:=  substring((J->0->'Plan'->>'Filter') for 100);
	RowsRemovedbyFilter:= (J->0->'Plan'->>'Rows Removed by Filter'):: bigint;

	Query:= 'Q' || k;		
	INSERT INTO execution_stats VALUES (Query, StartTime, QFilter, PlanRows, ActualRows, RowsRemovedByFilter, J);
END LOOP;

k:= k+1;
FOR i IN 1..100 LOOP
	RandPeriodset:= random_periodset('2000-10-01', '2002-1-31', 10, 10);
	EXPLAIN (ANALYZE, FORMAT JSON)
	SELECT * 
	FROM tbl_timestampset
	WHERE ps #&> RandPeriodset
	INTO J;

	StartTime := clock_timestamp();
	PlanRows:= (J->0->'Plan'->>'Plan Rows')::bigint;
	ActualRows:=  (J->0->'Plan'->>'Actual Rows')::bigint;
	QFilter:=  substring((J->0->'Plan'->>'Filter') for 100);
	RowsRemovedbyFilter:= (J->0->'Plan'->>'Rows Removed by Filter'):: bigint;

	Query:= 'Q' || k;		
	INSERT INTO execution_stats VALUES (Query, StartTime, QFilter, PlanRows, ActualRows, RowsRemovedByFilter, J);
END LOOP;

k:= k+1;
FOR i IN 1..100 LOOP
	Randtimestampset:= random_timestampset('2000-10-01', '2002-1-31', 10, 10);
	EXPLAIN (ANALYZE, FORMAT JSON)
	SELECT * 
	FROM tbl_periodset
	WHERE ps #&> RandTimestampset
	INTO J;

	StartTime := clock_timestamp();
	PlanRows:= (J->0->'Plan'->>'Plan Rows')::bigint;
	ActualRows:=  (J->0->'Plan'->>'Actual Rows')::bigint;
	QFilter:=  substring((J->0->'Plan'->>'Filter') for 100);
	RowsRemovedbyFilter:= (J->0->'Plan'->>'Rows Removed by Filter'):: bigint;

	Query:= 'Q' || k;		
	INSERT INTO execution_stats VALUES (Query, StartTime, QFilter, PlanRows, ActualRows, RowsRemovedByFilter, J);
END LOOP;

k:= k+1;
FOR i IN 1..100 LOOP
	RandTimestampset:= random_timestampset('2000-10-01', '2002-1-31', 10, 10);
	EXPLAIN (ANALYZE, FORMAT JSON)
	SELECT * 
	FROM tbl_timestampset
	WHERE ps #&> RandTimestampset
	INTO J;

	StartTime := clock_timestamp();
	PlanRows:= (J->0->'Plan'->>'Plan Rows')::bigint;
	ActualRows:=  (J->0->'Plan'->>'Actual Rows')::bigint;
	QFilter:=  substring((J->0->'Plan'->>'Filter') for 100);
	RowsRemovedbyFilter:= (J->0->'Plan'->>'Rows Removed by Filter'):: bigint;

	Query:= 'Q' || k;		
	INSERT INTO execution_stats VALUES (Query, StartTime, QFilter, PlanRows, ActualRows, RowsRemovedByFilter, J);
END LOOP;


k:= k+1;
FOR i IN 1..100 LOOP
	RandTimestamp:= random_timestamptz('2000-10-01', '2002-1-31');
	EXPLAIN (ANALYZE, FORMAT JSON)
	SELECT * 
	FROM tbl_periodset 
	WHERE ps #&> RandTimestamp
	INTO J;

	StartTime := clock_timestamp();
	PlanRows:= (J->0->'Plan'->>'Plan Rows')::bigint;
	ActualRows:=  (J->0->'Plan'->>'Actual Rows')::bigint;
	QFilter:=  substring((J->0->'Plan'->>'Filter') for 100);
	RowsRemovedbyFilter:= (J->0->'Plan'->>'Rows Removed by Filter'):: bigint;

	Query:= 'Q' || k;		
	INSERT INTO execution_stats VALUES (Query, StartTime, QFilter, PlanRows, ActualRows, RowsRemovedByFilter, J);
END LOOP;

k:= k+1;
FOR i IN 1..100 LOOP
	RandPeriod:= random_period('2000-10-01', '2002-1-31', 10);
	EXPLAIN (ANALYZE, FORMAT JSON)
	SELECT * 
	FROM tbl_periodset 
	WHERE ps #&> RandPeriod
	INTO J;

	StartTime := clock_timestamp();
	PlanRows:= (J->0->'Plan'->>'Plan Rows')::bigint;
	ActualRows:=  (J->0->'Plan'->>'Actual Rows')::bigint;
	QFilter:=  substring((J->0->'Plan'->>'Filter') for 100);
	RowsRemovedbyFilter:= (J->0->'Plan'->>'Rows Removed by Filter'):: bigint;

	Query:= 'Q' || k;		
	INSERT INTO execution_stats VALUES (Query, StartTime, QFilter, PlanRows, ActualRows, RowsRemovedByFilter, J);
END LOOP;

k:= k+1;
FOR i IN 1..100 LOOP
	RandPeriodset:= random_periodset('2000-10-01', '2002-1-31', 10, 10);
	EXPLAIN (ANALYZE, FORMAT JSON)
	SELECT * 
	FROM tbl_period 
	WHERE p #&> RandPeriodset
	INTO J;

	StartTime := clock_timestamp();
	PlanRows:= (J->0->'Plan'->>'Plan Rows')::bigint;
	ActualRows:=  (J->0->'Plan'->>'Actual Rows')::bigint;
	QFilter:=  substring((J->0->'Plan'->>'Filter') for 100);
	RowsRemovedbyFilter:= (J->0->'Plan'->>'Rows Removed by Filter'):: bigint;

	Query:= 'Q' || k;		
	INSERT INTO execution_stats VALUES (Query, StartTime, QFilter, PlanRows, ActualRows, RowsRemovedByFilter, J);
END LOOP;

k:= k+1;
FOR i IN 1..100 LOOP
	RandPeriodset:= random_periodset('2000-10-01', '2002-1-31', 10, 10);
	EXPLAIN (ANALYZE, FORMAT JSON)
	SELECT * 
	FROM tbl_periodset 
	WHERE ps #&> RandPeriodset
	INTO J;

	StartTime := clock_timestamp();
	PlanRows:= (J->0->'Plan'->>'Plan Rows')::bigint;
	ActualRows:=  (J->0->'Plan'->>'Actual Rows')::bigint;
	QFilter:=  substring((J->0->'Plan'->>'Filter') for 100);
	RowsRemovedbyFilter:= (J->0->'Plan'->>'Rows Removed by Filter'):: bigint;

	Query:= 'Q' || k;		
	INSERT INTO execution_stats VALUES (Query, StartTime, QFilter, PlanRows, ActualRows, RowsRemovedByFilter, J);
END LOOP;


-----------------------------------------------
---- OPERATOR -|-  ----------------------------
-----------------------------------------------


k:= k+1;
FOR i IN 1..100 LOOP
	RandPeriod:= random_period('2000-10-01', '2002-1-31', 10);
	EXPLAIN (ANALYZE, FORMAT JSON)
	SELECT * 
	FROM tbl_timestampset
	WHERE ps -|- RandPeriod
	INTO J;

	StartTime := clock_timestamp();
	PlanRows:= (J->0->'Plan'->>'Plan Rows')::bigint;
	ActualRows:=  (J->0->'Plan'->>'Actual Rows')::bigint;
	QFilter:=  substring((J->0->'Plan'->>'Filter') for 100);
	RowsRemovedbyFilter:= (J->0->'Plan'->>'Rows Removed by Filter'):: bigint;

	Query:= 'Q' || k;		
	INSERT INTO execution_stats VALUES (Query, StartTime, QFilter, PlanRows, ActualRows, RowsRemovedByFilter, J);
END LOOP;

k:= k+1;
FOR i IN 1..100 LOOP
	RandPeriodset:= random_periodset('2000-10-01', '2002-1-31', 10, 10);
	EXPLAIN (ANALYZE, FORMAT JSON)
	SELECT * 
	FROM tbl_timestampset
	WHERE ps -|- RandPeriodset
	INTO J;

	StartTime := clock_timestamp();
	PlanRows:= (J->0->'Plan'->>'Plan Rows')::bigint;
	ActualRows:=  (J->0->'Plan'->>'Actual Rows')::bigint;
	QFilter:=  substring((J->0->'Plan'->>'Filter') for 100);
	RowsRemovedbyFilter:= (J->0->'Plan'->>'Rows Removed by Filter'):: bigint;

	Query:= 'Q' || k;		
	INSERT INTO execution_stats VALUES (Query, StartTime, QFilter, PlanRows, ActualRows, RowsRemovedByFilter, J);
END LOOP;

k:= k+1;
FOR i IN 1..100 LOOP
	RandTimestamp:= random_timestamptz('2000-10-01', '2002-1-31');
	EXPLAIN (ANALYZE, FORMAT JSON)
	SELECT * 
	FROM tbl_period
	WHERE p -|- RandTimestamp
	INTO J;

	StartTime := clock_timestamp();
	PlanRows:= (J->0->'Plan'->>'Plan Rows')::bigint;
	ActualRows:=  (J->0->'Plan'->>'Actual Rows')::bigint;
	QFilter:=  substring((J->0->'Plan'->>'Filter') for 100);
	RowsRemovedbyFilter:= (J->0->'Plan'->>'Rows Removed by Filter'):: bigint;

	Query:= 'Q' || k;		
	INSERT INTO execution_stats VALUES (Query, StartTime, QFilter, PlanRows, ActualRows, RowsRemovedByFilter, J);
END LOOP;

k:= k+1;
FOR i IN 1..100 LOOP
	Randtimestampset:= random_timestampset('2000-10-01', '2002-1-31', 10, 10);
	EXPLAIN (ANALYZE, FORMAT JSON)
	SELECT * 
	FROM tbl_period
	WHERE p -|- RandTimestampset
	INTO J;

	StartTime := clock_timestamp();
	PlanRows:= (J->0->'Plan'->>'Plan Rows')::bigint;
	ActualRows:=  (J->0->'Plan'->>'Actual Rows')::bigint;
	QFilter:=  substring((J->0->'Plan'->>'Filter') for 100);
	RowsRemovedbyFilter:= (J->0->'Plan'->>'Rows Removed by Filter'):: bigint;

	Query:= 'Q' || k;		
	INSERT INTO execution_stats VALUES (Query, StartTime, QFilter, PlanRows, ActualRows, RowsRemovedByFilter, J);
END LOOP;

k:= k+1;
FOR i IN 1..100 LOOP
	RandPeriod:= random_period('2000-10-01', '2002-1-31', 10);
	EXPLAIN (ANALYZE, FORMAT JSON)
	SELECT * 
	FROM tbl_period
	WHERE p -|- RandPeriod
	INTO J;

	StartTime := clock_timestamp();
	PlanRows:= (J->0->'Plan'->>'Plan Rows')::bigint;
	ActualRows:=  (J->0->'Plan'->>'Actual Rows')::bigint;
	QFilter:=  substring((J->0->'Plan'->>'Filter') for 100);
	RowsRemovedbyFilter:= (J->0->'Plan'->>'Rows Removed by Filter'):: bigint;

	Query:= 'Q' || k;		
	INSERT INTO execution_stats VALUES (Query, StartTime, QFilter, PlanRows, ActualRows, RowsRemovedByFilter, J);
END LOOP;

k:= k+1;
FOR i IN 1..100 LOOP
	RandPeriodset:= random_periodset('2000-10-01', '2002-1-31', 10, 10);
	EXPLAIN (ANALYZE, FORMAT JSON)
	SELECT * 
	FROM tbl_period
	WHERE p -|- RandPeriodset
	INTO J;

	StartTime := clock_timestamp();
	PlanRows:= (J->0->'Plan'->>'Plan Rows')::bigint;
	ActualRows:=  (J->0->'Plan'->>'Actual Rows')::bigint;
	QFilter:=  substring((J->0->'Plan'->>'Filter') for 100);
	RowsRemovedbyFilter:= (J->0->'Plan'->>'Rows Removed by Filter'):: bigint;

	Query:= 'Q' || k;		
	INSERT INTO execution_stats VALUES (Query, StartTime, QFilter, PlanRows, ActualRows, RowsRemovedByFilter, J);
END LOOP;

k:= k+1;
FOR i IN 1..100 LOOP
	Randtimestamp:= random_timestamptz('2000-10-01', '2002-1-31');
	EXPLAIN (ANALYZE, FORMAT JSON)
	SELECT * 
	FROM tbl_periodset
	WHERE ps -|- RandTimestamp
	INTO J;

	StartTime := clock_timestamp();
	PlanRows:= (J->0->'Plan'->>'Plan Rows')::bigint;
	ActualRows:=  (J->0->'Plan'->>'Actual Rows')::bigint;
	QFilter:=  substring((J->0->'Plan'->>'Filter') for 100);
	RowsRemovedbyFilter:= (J->0->'Plan'->>'Rows Removed by Filter'):: bigint;

	Query:= 'Q' || k;		
	INSERT INTO execution_stats VALUES (Query, StartTime, QFilter, PlanRows, ActualRows, RowsRemovedByFilter, J);
END LOOP;

k:= k+1;
FOR i IN 1..100 LOOP
	RandTimestampset:= random_timestampset('2000-10-01', '2002-1-31', 10, 10);
	EXPLAIN (ANALYZE, FORMAT JSON)
	SELECT * 
	FROM tbl_periodset
	WHERE ps -|- RandTimestampset
	INTO J;

	StartTime := clock_timestamp();
	PlanRows:= (J->0->'Plan'->>'Plan Rows')::bigint;
	ActualRows:=  (J->0->'Plan'->>'Actual Rows')::bigint;
	QFilter:=  substring((J->0->'Plan'->>'Filter') for 100);
	RowsRemovedbyFilter:= (J->0->'Plan'->>'Rows Removed by Filter'):: bigint;

	Query:= 'Q' || k;		
	INSERT INTO execution_stats VALUES (Query, StartTime, QFilter, PlanRows, ActualRows, RowsRemovedByFilter, J);
END LOOP;


k:= k+1;
FOR i IN 1..100 LOOP
	RandPeriod:= random_period('2000-10-01', '2002-1-31', 10);
	EXPLAIN (ANALYZE, FORMAT JSON)
	SELECT * 
	FROM tbl_periodset 
	WHERE ps -|- RandPeriod
	INTO J;

	StartTime := clock_timestamp();
	PlanRows:= (J->0->'Plan'->>'Plan Rows')::bigint;
	ActualRows:=  (J->0->'Plan'->>'Actual Rows')::bigint;
	QFilter:=  substring((J->0->'Plan'->>'Filter') for 100);
	RowsRemovedbyFilter:= (J->0->'Plan'->>'Rows Removed by Filter'):: bigint;

	Query:= 'Q' || k;		
	INSERT INTO execution_stats VALUES (Query, StartTime, QFilter, PlanRows, ActualRows, RowsRemovedByFilter, J);
END LOOP;

k:= k+1;
FOR i IN 1..100 LOOP
	RandPeriodset:= random_periodset('2000-10-01', '2002-1-31', 10, 10);
	EXPLAIN (ANALYZE, FORMAT JSON)
	SELECT * 
	FROM tbl_periodset 
	WHERE ps -|- RandPeriodset
	INTO J;

	StartTime := clock_timestamp();
	PlanRows:= (J->0->'Plan'->>'Plan Rows')::bigint;
	ActualRows:=  (J->0->'Plan'->>'Actual Rows')::bigint;
	QFilter:=  substring((J->0->'Plan'->>'Filter') for 100);
	RowsRemovedbyFilter:= (J->0->'Plan'->>'Rows Removed by Filter'):: bigint;

	Query:= 'Q' || k;		
	INSERT INTO execution_stats VALUES (Query, StartTime, QFilter, PlanRows, ActualRows, RowsRemovedByFilter, J);
END LOOP;


RETURN 'THE END'; 
END;
$$ LANGUAGE 'plpgsql';
<|MERGE_RESOLUTION|>--- conflicted
+++ resolved
@@ -2,22 +2,6 @@
 -------------------------------------------------------------------------------
 -- Test all operators without having collected statistics
 
-<<<<<<< HEAD
-SELECT count(*) FROM tbl_timestampset WHERE ts < timestampset '{2001-06-01, 2001-07-07}';
-SELECT count(*) FROM tbl_period WHERE p < period '[2001-06-01, 2001-07-01]';
-SELECT count(*) FROM tbl_periodset WHERE ps < periodset '{[2001-06-01, 2001-07-01]}';
-SELECT count(*) FROM tbl_timestampset WHERE ts <= timestampset '{2001-06-01, 2001-07-07}';
-SELECT count(*) FROM tbl_period WHERE p <= period '[2001-06-01, 2001-07-01]';
-SELECT count(*) FROM tbl_periodset WHERE ps <= periodset '{[2001-06-01, 2001-07-01]}';
-SELECT count(*) FROM tbl_timestampset WHERE ts > timestampset '{2001-06-01, 2001-07-07}';
-SELECT count(*) FROM tbl_period WHERE p > period '[2001-06-01, 2001-07-01]';
-SELECT count(*) FROM tbl_periodset WHERE ps > periodset '{[2001-06-01, 2001-07-01]}';
-SELECT count(*) FROM tbl_timestampset WHERE ts >= timestampset '{2001-06-01, 2001-07-07}';
-SELECT count(*) FROM tbl_period WHERE p >= period '[2001-06-01, 2001-07-01]';
-SELECT count(*) FROM tbl_periodset WHERE ps >= periodset '{[2001-06-01, 2001-07-01]}';
-
-=======
->>>>>>> d2308b46
 SELECT count(*) FROM tbl_timestampset WHERE ts @> timestamptz '2001-06-01';
 SELECT count(*) FROM tbl_timestampset WHERE ts @> timestampset '{2001-06-01, 2001-07-07}';
 SELECT count(*) FROM tbl_period WHERE p @> timestamptz '2001-06-01';
@@ -136,22 +120,6 @@
 -------------------------------------------------------------------------------
 -- Test all operators after having collected statistics
 
-<<<<<<< HEAD
-SELECT count(*) FROM tbl_timestampset WHERE ts < timestampset '{2001-06-01, 2001-07-07}';
-SELECT count(*) FROM tbl_period WHERE p < period '[2001-06-01, 2001-07-01]';
-SELECT count(*) FROM tbl_periodset WHERE ps < periodset '{[2001-06-01, 2001-07-01]}';
-SELECT count(*) FROM tbl_timestampset WHERE ts <= timestampset '{2001-06-01, 2001-07-07}';
-SELECT count(*) FROM tbl_period WHERE p <= period '[2001-06-01, 2001-07-01]';
-SELECT count(*) FROM tbl_periodset WHERE ps <= periodset '{[2001-06-01, 2001-07-01]}';
-SELECT count(*) FROM tbl_timestampset WHERE ts > timestampset '{2001-06-01, 2001-07-07}';
-SELECT count(*) FROM tbl_period WHERE p > period '[2001-06-01, 2001-07-01]';
-SELECT count(*) FROM tbl_periodset WHERE ps > periodset '{[2001-06-01, 2001-07-01]}';
-SELECT count(*) FROM tbl_timestampset WHERE ts >= timestampset '{2001-06-01, 2001-07-07}';
-SELECT count(*) FROM tbl_period WHERE p >= period '[2001-06-01, 2001-07-01]';
-SELECT count(*) FROM tbl_periodset WHERE ps >= periodset '{[2001-06-01, 2001-07-01]}';
-
-=======
->>>>>>> d2308b46
 SELECT count(*) FROM tbl_timestampset WHERE ts @> timestamptz '2001-06-01';
 SELECT count(*) FROM tbl_timestampset WHERE ts @> timestampset '{2001-06-01, 2001-07-07}';
 SELECT count(*) FROM tbl_period WHERE p @> timestamptz '2001-06-01';
