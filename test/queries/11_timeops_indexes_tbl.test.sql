﻿-------------------------------------------------------------------------------
-- Tests of operators for time types.
-- File TimeOps.c
-------------------------------------------------------------------------------

DROP INDEX IF EXISTS tbl_timestampset_gist_idx;
DROP INDEX IF EXISTS tbl_period_gist_idx;
DROP INDEX IF EXISTS tbl_periodset_gist_idx;

<<<<<<< HEAD
#if MOBDB_PGSQL_VERSION >= 110000
=======
>>>>>>> fafb29b6
DROP INDEX IF EXISTS tbl_timestampset_spgist_idx;
DROP INDEX IF EXISTS tbl_period_spgist_idx;
DROP INDEX IF EXISTS tbl_periodset_spgist_idx;
#endif

-------------------------------------------------------------------------------

DROP table if exists test_timeops;
CREATE table test_timeops(
	op char(3), 
	leftarg text, 
	rightarg text, 
	noidx bigint,
	gistidx bigint
#if MOBDB_PGSQL_VERSION >= 110000
	,spgistidx bigint 
#endif
);

-------------------------------------------------------------------------------

INSERT INTO test_timeops(op, leftarg, rightarg, noidx) 
SELECT '@>', 'timestampset', 'timestamptz', count(*) FROM tbl_timestampset, tbl_timestamptz WHERE ts @> t;
INSERT INTO test_timeops(op, leftarg, rightarg, noidx) 
SELECT '@>', 'timestampset', 'timestampset', count(*) FROM tbl_timestampset t1, tbl_timestampset t2 WHERE t1.ts @> t2.ts;

INSERT INTO test_timeops(op, leftarg, rightarg, noidx) 
SELECT '@>', 'period', 'timestamptz', count(*) FROM tbl_period, tbl_timestamptz WHERE p @> t;
INSERT INTO test_timeops(op, leftarg, rightarg, noidx) 
SELECT '@>', 'period', 'timestampset', count(*) FROM tbl_period, tbl_timestampset WHERE p @> ts;
INSERT INTO test_timeops(op, leftarg, rightarg, noidx) 
SELECT '@>', 'period', 'period', count(*) FROM tbl_period t1, tbl_period t2 WHERE t1.p @> t2.p;
INSERT INTO test_timeops(op, leftarg, rightarg, noidx) 
SELECT '@>', 'period', 'periodset', count(*) FROM tbl_period, tbl_periodset WHERE p @> ps;

INSERT INTO test_timeops(op, leftarg, rightarg, noidx) 
SELECT '@>', 'periodset', 'timestamptz', count(*) FROM tbl_periodset, tbl_timestamptz WHERE ps @> t;
INSERT INTO test_timeops(op, leftarg, rightarg, noidx) 
SELECT '@>', 'periodset', 'timestampset', count(*) FROM tbl_periodset, tbl_timestampset WHERE ps @> ts;
INSERT INTO test_timeops(op, leftarg, rightarg, noidx) 
SELECT '@>', 'periodset', 'period', count(*) FROM tbl_periodset, tbl_period WHERE ps @> p;
INSERT INTO test_timeops(op, leftarg, rightarg, noidx) 
SELECT '@>', 'periodset', 'periodset', count(*) FROM tbl_periodset t1, tbl_periodset t2 WHERE t1.ps @> t2.ps;

-------------------------------------------------------------------------------

INSERT INTO test_timeops(op, leftarg, rightarg, noidx) 
SELECT '<@', 'timestampset', 'timestampset', count(*) FROM tbl_timestampset t1, tbl_timestampset t2 WHERE t1.ts <@ t2.ts;
INSERT INTO test_timeops(op, leftarg, rightarg, noidx) 
SELECT '<@', 'timestampset', 'period', count(*) FROM tbl_timestampset, tbl_period WHERE ts <@ p;
INSERT INTO test_timeops(op, leftarg, rightarg, noidx) 
SELECT '<@', 'timestampset', 'periodset', count(*) FROM tbl_timestampset, tbl_periodset WHERE ts <@ ps;

INSERT INTO test_timeops(op, leftarg, rightarg, noidx) 
SELECT '<@', 'period', 'period', count(*) FROM tbl_period t1, tbl_period t2 WHERE t1.p <@ t2.p;
INSERT INTO test_timeops(op, leftarg, rightarg, noidx) 
SELECT '<@', 'period', 'periodset', count(*) FROM tbl_period, tbl_periodset WHERE p <@ ps;

INSERT INTO test_timeops(op, leftarg, rightarg, noidx) 
SELECT '<@', 'periodset', 'period', count(*) FROM tbl_periodset, tbl_period WHERE ps <@ p;
INSERT INTO test_timeops(op, leftarg, rightarg, noidx) 
SELECT '<@', 'periodset', 'periodset', count(*) FROM tbl_periodset t1, tbl_periodset t2 WHERE t1.ps <@ t2.ps;

-------------------------------------------------------------------------------

INSERT INTO test_timeops(op, leftarg, rightarg, noidx) 
SELECT '&&', 'timestampset', 'timestampset', count(*) FROM tbl_timestampset t1, tbl_timestampset t2 WHERE t1.ts && t2.ts;
INSERT INTO test_timeops(op, leftarg, rightarg, noidx) 
SELECT '&&', 'timestampset', 'period', count(*) FROM tbl_timestampset, tbl_period WHERE ts && p;
INSERT INTO test_timeops(op, leftarg, rightarg, noidx) 
SELECT '&&', 'timestampset', 'periodset', count(*) FROM tbl_timestampset, tbl_periodset WHERE ts && ps;

INSERT INTO test_timeops(op, leftarg, rightarg, noidx) 
SELECT '&&', 'period', 'timestampset', count(*) FROM tbl_period, tbl_timestampset WHERE p && ts;
INSERT INTO test_timeops(op, leftarg, rightarg, noidx) 
SELECT '&&', 'period', 'period', count(*) FROM tbl_period t1, tbl_period t2 WHERE t1.p && t2.p;
INSERT INTO test_timeops(op, leftarg, rightarg, noidx) 
SELECT '&&', 'period', 'periodset', count(*) FROM tbl_period, tbl_periodset WHERE p && ps;

INSERT INTO test_timeops(op, leftarg, rightarg, noidx) 
SELECT '&&', 'periodset', 'timestampset', count(*) FROM tbl_periodset, tbl_timestampset WHERE ps && ts;
INSERT INTO test_timeops(op, leftarg, rightarg, noidx) 
SELECT '&&', 'periodset', 'period', count(*) FROM tbl_periodset, tbl_period WHERE ps && p;
INSERT INTO test_timeops(op, leftarg, rightarg, noidx) 
SELECT '&&', 'periodset', 'periodset', count(*) FROM tbl_periodset t1, tbl_periodset t2 WHERE t1.ps && t2.ps;

-------------------------------------------------------------------------------

INSERT INTO test_timeops(op, leftarg, rightarg, noidx) 
SELECT '<<#', 'timestamptz', 'timestampset', count(*) FROM tbl_timestamptz, tbl_timestampset WHERE t <<# ts;
INSERT INTO test_timeops(op, leftarg, rightarg, noidx) 
SELECT '<<#', 'timestamptz', 'period', count(*) FROM tbl_timestamptz, tbl_period WHERE t <<# p;
INSERT INTO test_timeops(op, leftarg, rightarg, noidx) 
SELECT '<<#', 'timestamptz', 'periodset', count(*) FROM tbl_timestamptz, tbl_periodset WHERE t <<# ps;

INSERT INTO test_timeops(op, leftarg, rightarg, noidx) 
SELECT '<<#', 'timestampset', 'timestamptz', count(*) FROM tbl_timestampset, tbl_timestamptz WHERE ts <<# t;
INSERT INTO test_timeops(op, leftarg, rightarg, noidx) 
SELECT '<<#', 'timestampset', 'timestampset', count(*) FROM tbl_timestampset t1, tbl_timestampset t2 WHERE t1.ts <<# t2.ts;
INSERT INTO test_timeops(op, leftarg, rightarg, noidx) 
SELECT '<<#', 'timestampset', 'period', count(*) FROM tbl_timestampset, tbl_period WHERE ts <<# p;
INSERT INTO test_timeops(op, leftarg, rightarg, noidx) 
SELECT '<<#', 'timestampset', 'periodset', count(*) FROM tbl_timestampset, tbl_periodset WHERE ts <<# ps;

INSERT INTO test_timeops(op, leftarg, rightarg, noidx) 
SELECT '<<#', 'period', 'timestamptz', count(*) FROM tbl_period, tbl_timestamptz WHERE p <<# t;
INSERT INTO test_timeops(op, leftarg, rightarg, noidx) 
SELECT '<<#', 'period', 'timestampset', count(*) FROM tbl_period, tbl_timestampset WHERE p <<# ts;
INSERT INTO test_timeops(op, leftarg, rightarg, noidx) 
SELECT '<<#', 'period', 'period', count(*) FROM tbl_period t1, tbl_period t2 WHERE t1.p <<# t2.p;
INSERT INTO test_timeops(op, leftarg, rightarg, noidx) 
SELECT '<<#', 'period', 'periodset', count(*) FROM tbl_period, tbl_periodset WHERE p <<# ps;

INSERT INTO test_timeops(op, leftarg, rightarg, noidx) 
SELECT '<<#', 'periodset', 'timestamptz', count(*) FROM tbl_periodset, tbl_timestamptz WHERE ps <<# t;
INSERT INTO test_timeops(op, leftarg, rightarg, noidx) 
SELECT '<<#', 'periodset', 'timestampset', count(*) FROM tbl_periodset, tbl_timestampset WHERE ps <<# ts;
INSERT INTO test_timeops(op, leftarg, rightarg, noidx) 
SELECT '<<#', 'periodset', 'period', count(*) FROM tbl_periodset, tbl_period WHERE ps <<# p;
INSERT INTO test_timeops(op, leftarg, rightarg, noidx) 
SELECT '<<#', 'periodset', 'periodset', count(*) FROM tbl_periodset t1, tbl_periodset t2 WHERE t1.ps <<# t2.ps;

-------------------------------------------------------------------------------

INSERT INTO test_timeops(op, leftarg, rightarg, noidx) 
SELECT '&<#', 'timestamptz', 'timestampset', count(*) FROM tbl_timestamptz, tbl_timestampset WHERE t &<# ts;
INSERT INTO test_timeops(op, leftarg, rightarg, noidx) 
SELECT '&<#', 'timestamptz', 'period', count(*) FROM tbl_timestamptz, tbl_period WHERE t &<# p;
INSERT INTO test_timeops(op, leftarg, rightarg, noidx) 
SELECT '&<#', 'timestamptz', 'periodset', count(*) FROM tbl_timestamptz, tbl_periodset WHERE t &<# ps;

INSERT INTO test_timeops(op, leftarg, rightarg, noidx) 
SELECT '&<#', 'timestampset', 'timestamptz', count(*) FROM tbl_timestampset, tbl_timestamptz WHERE ts &<# t;
INSERT INTO test_timeops(op, leftarg, rightarg, noidx) 
SELECT '&<#', 'timestampset', 'timestampset', count(*) FROM tbl_timestampset t1, tbl_timestampset t2 WHERE t1.ts &<# t2.ts;
INSERT INTO test_timeops(op, leftarg, rightarg, noidx) 
SELECT '&<#', 'timestampset', 'period', count(*) FROM tbl_timestampset, tbl_period WHERE ts &<# p;
INSERT INTO test_timeops(op, leftarg, rightarg, noidx) 
SELECT '&<#', 'timestampset', 'periodset', count(*) FROM tbl_timestampset, tbl_periodset WHERE ts &<# ps;

INSERT INTO test_timeops(op, leftarg, rightarg, noidx) 
SELECT '&<#', 'period', 'timestamptz', count(*) FROM tbl_period, tbl_timestamptz WHERE p &<# t;
INSERT INTO test_timeops(op, leftarg, rightarg, noidx) 
SELECT '&<#', 'period', 'timestampset', count(*) FROM tbl_period, tbl_timestampset WHERE p &<# ts;
INSERT INTO test_timeops(op, leftarg, rightarg, noidx) 
SELECT '&<#', 'period', 'period', count(*) FROM tbl_period t1, tbl_period t2 WHERE t1.p &<# t2.p;
INSERT INTO test_timeops(op, leftarg, rightarg, noidx) 
SELECT '&<#', 'period', 'periodset', count(*) FROM tbl_period, tbl_periodset WHERE p &<# ps;

INSERT INTO test_timeops(op, leftarg, rightarg, noidx) 
SELECT '&<#', 'periodset', 'timestamptz', count(*) FROM tbl_periodset, tbl_timestamptz WHERE ps &<# t;
INSERT INTO test_timeops(op, leftarg, rightarg, noidx) 
SELECT '&<#', 'periodset', 'timestampset', count(*) FROM tbl_periodset, tbl_timestampset WHERE ps &<# ts;
INSERT INTO test_timeops(op, leftarg, rightarg, noidx) 
SELECT '&<#', 'periodset', 'period', count(*) FROM tbl_periodset, tbl_period WHERE ps &<# p;
INSERT INTO test_timeops(op, leftarg, rightarg, noidx) 
SELECT '&<#', 'periodset', 'periodset', count(*) FROM tbl_periodset t1, tbl_periodset t2 WHERE t1.ps &<# t2.ps;

-------------------------------------------------------------------------------

INSERT INTO test_timeops(op, leftarg, rightarg, noidx) 
SELECT '#>>', 'timestamptz', 'timestampset', count(*) FROM tbl_timestamptz, tbl_timestampset WHERE t #>> ts;
INSERT INTO test_timeops(op, leftarg, rightarg, noidx) 
SELECT '#>>', 'timestamptz', 'period', count(*) FROM tbl_timestamptz, tbl_period WHERE t #>> p;
INSERT INTO test_timeops(op, leftarg, rightarg, noidx) 
SELECT '#>>', 'timestamptz', 'periodset', count(*) FROM tbl_timestamptz, tbl_periodset WHERE t #>> ps;

INSERT INTO test_timeops(op, leftarg, rightarg, noidx) 
SELECT '#>>', 'timestampset', 'timestamptz', count(*) FROM tbl_timestampset, tbl_timestamptz WHERE ts #>> t;
INSERT INTO test_timeops(op, leftarg, rightarg, noidx) 
SELECT '#>>', 'timestampset', 'timestampset', count(*) FROM tbl_timestampset t1, tbl_timestampset t2 WHERE t1.ts #>> t2.ts;
INSERT INTO test_timeops(op, leftarg, rightarg, noidx) 
SELECT '#>>', 'timestampset', 'period', count(*) FROM tbl_timestampset, tbl_period WHERE ts #>> p;
INSERT INTO test_timeops(op, leftarg, rightarg, noidx) 
SELECT '#>>', 'timestampset', 'periodset', count(*) FROM tbl_timestampset, tbl_periodset WHERE ts #>> ps;

INSERT INTO test_timeops(op, leftarg, rightarg, noidx) 
SELECT '#>>', 'period', 'timestamptz', count(*) FROM tbl_period, tbl_timestamptz WHERE p #>> t;
INSERT INTO test_timeops(op, leftarg, rightarg, noidx) 
SELECT '#>>', 'period', 'timestampset', count(*) FROM tbl_period, tbl_timestampset WHERE p #>> ts;
INSERT INTO test_timeops(op, leftarg, rightarg, noidx) 
SELECT '#>>', 'period', 'period', count(*) FROM tbl_period t1, tbl_period t2 WHERE t1.p #>> t2.p;
INSERT INTO test_timeops(op, leftarg, rightarg, noidx) 
SELECT '#>>', 'period', 'periodset', count(*) FROM tbl_period, tbl_periodset WHERE p #>> ps;

INSERT INTO test_timeops(op, leftarg, rightarg, noidx) 
SELECT '#>>', 'periodset', 'timestamptz', count(*) FROM tbl_periodset, tbl_timestamptz WHERE ps #>> t;
INSERT INTO test_timeops(op, leftarg, rightarg, noidx) 
SELECT '#>>', 'periodset', 'timestampset', count(*) FROM tbl_periodset, tbl_timestampset WHERE ps #>> ts;
INSERT INTO test_timeops(op, leftarg, rightarg, noidx) 
SELECT '#>>', 'periodset', 'period', count(*) FROM tbl_periodset, tbl_period WHERE ps #>> p;
INSERT INTO test_timeops(op, leftarg, rightarg, noidx) 
SELECT '#>>', 'periodset', 'periodset', count(*) FROM tbl_periodset t1, tbl_periodset t2 WHERE t1.ps #>> t2.ps;

-------------------------------------------------------------------------------

INSERT INTO test_timeops(op, leftarg, rightarg, noidx) 
SELECT '#&>', 'timestamptz', 'timestampset', count(*) FROM tbl_timestamptz, tbl_timestampset WHERE t #&> ts;
INSERT INTO test_timeops(op, leftarg, rightarg, noidx) 
SELECT '#&>', 'timestamptz', 'period', count(*) FROM tbl_timestamptz, tbl_period WHERE t #&> p;
INSERT INTO test_timeops(op, leftarg, rightarg, noidx) 
SELECT '#&>', 'timestamptz', 'periodset', count(*) FROM tbl_timestamptz, tbl_periodset WHERE t #&> ps;

INSERT INTO test_timeops(op, leftarg, rightarg, noidx) 
SELECT '#&>', 'timestampset', 'timestamptz', count(*) FROM tbl_timestampset, tbl_timestamptz WHERE ts #&> t;
INSERT INTO test_timeops(op, leftarg, rightarg, noidx) 
SELECT '#&>', 'timestampset', 'timestampset', count(*) FROM tbl_timestampset t1, tbl_timestampset t2 WHERE t1.ts #&> t2.ts;
INSERT INTO test_timeops(op, leftarg, rightarg, noidx) 
SELECT '#&>', 'timestampset', 'period', count(*) FROM tbl_timestampset, tbl_period WHERE ts #&> p;
INSERT INTO test_timeops(op, leftarg, rightarg, noidx) 
SELECT '#&>', 'timestampset', 'periodset', count(*) FROM tbl_timestampset, tbl_periodset WHERE ts #&> ps;

INSERT INTO test_timeops(op, leftarg, rightarg, noidx) 
SELECT '#&>', 'period', 'timestamptz', count(*) FROM tbl_period, tbl_timestamptz WHERE p #&> t;
INSERT INTO test_timeops(op, leftarg, rightarg, noidx) 
SELECT '#&>', 'period', 'timestampset', count(*) FROM tbl_period, tbl_timestampset WHERE p #&> ts;
INSERT INTO test_timeops(op, leftarg, rightarg, noidx) 
SELECT '#&>', 'period', 'period', count(*) FROM tbl_period t1, tbl_period t2 WHERE t1.p #&> t2.p;
INSERT INTO test_timeops(op, leftarg, rightarg, noidx) 
SELECT '#&>', 'period', 'periodset', count(*) FROM tbl_period, tbl_periodset WHERE p #&> ps;

INSERT INTO test_timeops(op, leftarg, rightarg, noidx) 
SELECT '#&>', 'periodset', 'timestamptz', count(*) FROM tbl_periodset, tbl_timestamptz WHERE ps #&> t;
INSERT INTO test_timeops(op, leftarg, rightarg, noidx) 
SELECT '#&>', 'periodset', 'timestampset', count(*) FROM tbl_periodset, tbl_timestampset WHERE ps #&> ts;
INSERT INTO test_timeops(op, leftarg, rightarg, noidx) 
SELECT '#&>', 'periodset', 'period', count(*) FROM tbl_periodset, tbl_period WHERE ps #&> p;
INSERT INTO test_timeops(op, leftarg, rightarg, noidx) 
SELECT '#&>', 'periodset', 'periodset', count(*) FROM tbl_periodset t1, tbl_periodset t2 WHERE t1.ps #&> t2.ps;

-------------------------------------------------------------------------------

DROP INDEX IF EXISTS tbl_timestampset_gist_idx;
DROP INDEX IF EXISTS tbl_period_gist_idx;
DROP INDEX IF EXISTS tbl_periodset_gist_idx;

-------------------------------------------------------------------------------

CREATE INDEX tbl_timestampset_gist_idx ON tbl_timestampset USING GIST(ts);
CREATE INDEX tbl_period_gist_idx ON tbl_period USING GIST(p);
CREATE INDEX tbl_periodset_gist_idx ON tbl_periodset USING GIST(ps);

-------------------------------------------------------------------------------

UPDATE test_timeops 
SET gistidx = ( SELECT count(*) FROM tbl_timestampset, tbl_timestamptz WHERE ts @> t )
WHERE op = '@>' AND leftarg = 'timestampset' AND rightarg = 'timestamptz';
UPDATE test_timeops 
SET gistidx = ( SELECT count(*) FROM tbl_timestampset t1, tbl_timestampset t2 WHERE t1.ts @> t2.ts )
WHERE op = '@>' AND leftarg = 'timestampset' AND rightarg = 'timestampset';

UPDATE test_timeops 
SET gistidx = ( SELECT count(*) FROM tbl_period, tbl_timestamptz WHERE p @> t )
WHERE op = '@>' AND leftarg = 'period' AND rightarg = 'timestamptz';
UPDATE test_timeops 
SET gistidx = ( SELECT count(*) FROM tbl_period, tbl_timestampset WHERE p @> ts )
WHERE op = '@>' AND leftarg = 'period' AND rightarg = 'timestampset';
UPDATE test_timeops 
SET gistidx = ( SELECT count(*) FROM tbl_period t1, tbl_period t2 WHERE t1.p @> t2.p )
WHERE op = '@>' AND leftarg = 'period' AND rightarg = 'period';
UPDATE test_timeops 
SET gistidx = ( SELECT count(*) FROM tbl_period, tbl_periodset WHERE p @> ps )
WHERE op = '@>' AND leftarg = 'period' AND rightarg = 'periodset';

UPDATE test_timeops 
SET gistidx = ( SELECT count(*) FROM tbl_periodset, tbl_timestamptz WHERE ps @> t )
WHERE op = '@>' AND leftarg = 'periodset' AND rightarg = 'timestamptz';
UPDATE test_timeops 
SET gistidx = ( SELECT count(*) FROM tbl_periodset, tbl_timestampset WHERE ps @> ts )
WHERE op = '@>' AND leftarg = 'periodset' AND rightarg = 'timestampset';
UPDATE test_timeops 
SET gistidx = ( SELECT count(*) FROM tbl_periodset, tbl_period WHERE ps @> p )
WHERE op = '@>' AND leftarg = 'periodset' AND rightarg = 'period';
UPDATE test_timeops 
SET gistidx = ( SELECT count(*) FROM tbl_periodset t1, tbl_periodset t2 WHERE t1.ps @> t2.ps )
WHERE op = '@>' AND leftarg = 'periodset' AND rightarg = 'periodset';

-------------------------------------------------------------------------------

UPDATE test_timeops 
SET gistidx = ( SELECT count(*) FROM tbl_timestampset t1, tbl_timestampset t2 WHERE t1.ts <@ t2.ts )
WHERE op = '<@' AND leftarg = 'timestampset' AND rightarg = 'timestampset';
UPDATE test_timeops 
SET gistidx = ( SELECT count(*) FROM tbl_timestampset, tbl_period WHERE ts <@ p )
WHERE op = '<@' AND leftarg = 'timestampset' AND rightarg = 'period';
UPDATE test_timeops 
SET gistidx = ( SELECT count(*) FROM tbl_timestampset, tbl_periodset WHERE ts <@ ps )
WHERE op = '<@' AND leftarg = 'timestampset' AND rightarg = 'periodset';

UPDATE test_timeops 
SET gistidx = ( SELECT count(*) FROM tbl_period t1, tbl_period t2 WHERE t1.p <@ t2.p )
WHERE op = '<@' AND leftarg = 'period' AND rightarg = 'period';
UPDATE test_timeops 
SET gistidx = ( SELECT count(*) FROM tbl_period, tbl_periodset WHERE p <@ ps )
WHERE op = '<@' AND leftarg = 'period' AND rightarg = 'periodset';

UPDATE test_timeops 
SET gistidx = ( SELECT count(*) FROM tbl_periodset, tbl_period WHERE ps <@ p )
WHERE op = '<@' AND leftarg = 'periodset' AND rightarg = 'period';
UPDATE test_timeops 
SET gistidx = ( SELECT count(*) FROM tbl_periodset t1, tbl_periodset t2 WHERE t1.ps <@ t2.ps )
WHERE op = '<@' AND leftarg = 'periodset' AND rightarg = 'periodset';

-------------------------------------------------------------------------------

UPDATE test_timeops 
SET gistidx = ( SELECT count(*) FROM tbl_timestampset t1, tbl_timestampset t2 WHERE t1.ts && t2.ts )
WHERE op = '&&' AND leftarg = 'timestampset' AND rightarg = 'timestampset';
UPDATE test_timeops 
SET gistidx = ( SELECT count(*) FROM tbl_timestampset, tbl_period WHERE ts && p )
WHERE op = '&&' AND leftarg = 'timestampset' AND rightarg = 'period';
UPDATE test_timeops 
SET gistidx = ( SELECT count(*) FROM tbl_timestampset, tbl_periodset WHERE ts && ps )
WHERE op = '&&' AND leftarg = 'timestampset' AND rightarg = 'periodset';

UPDATE test_timeops 
SET gistidx = ( SELECT count(*) FROM tbl_period, tbl_timestampset WHERE p && ts )
WHERE op = '&&' AND leftarg = 'period' AND rightarg = 'timestampset';
UPDATE test_timeops 
SET gistidx = ( SELECT count(*) FROM tbl_period t1, tbl_period t2 WHERE t1.p && t2.p )
WHERE op = '&&' AND leftarg = 'period' AND rightarg = 'period';
UPDATE test_timeops 
SET gistidx = ( SELECT count(*) FROM tbl_period, tbl_periodset WHERE p && ps )
WHERE op = '&&' AND leftarg = 'period' AND rightarg = 'periodset';

UPDATE test_timeops 
SET gistidx = ( SELECT count(*) FROM tbl_periodset, tbl_timestampset WHERE ps && ts )
WHERE op = '&&' AND leftarg = 'periodset' AND rightarg = 'timestampset';
UPDATE test_timeops 
SET gistidx = ( SELECT count(*) FROM tbl_periodset, tbl_period WHERE ps && p )
WHERE op = '&&' AND leftarg = 'periodset' AND rightarg = 'period';
UPDATE test_timeops 
SET gistidx = ( SELECT count(*) FROM tbl_periodset t1, tbl_periodset t2 WHERE t1.ps && t2.ps )
WHERE op = '&&' AND leftarg = 'periodset' AND rightarg = 'periodset';

-------------------------------------------------------------------------------

UPDATE test_timeops 
SET gistidx = ( SELECT count(*) FROM tbl_timestamptz, tbl_timestampset WHERE t <<# ts )
WHERE op = '<<#' AND leftarg = 'timestamptz' AND rightarg = 'timestampset';
UPDATE test_timeops 
SET gistidx = ( SELECT count(*) FROM tbl_timestamptz, tbl_period WHERE t <<# p )
WHERE op = '<<#' AND leftarg = 'timestamptz' AND rightarg = 'period';
UPDATE test_timeops 
SET gistidx = ( SELECT count(*) FROM tbl_timestamptz, tbl_periodset WHERE t <<# ps )
WHERE op = '<<#' AND leftarg = 'timestamptz' AND rightarg = 'periodset';

UPDATE test_timeops 
SET gistidx = ( SELECT count(*) FROM tbl_timestampset, tbl_timestamptz WHERE ts <<# t )
WHERE op = '<<#' AND leftarg = 'timestampset' AND rightarg = 'timestamptz';
UPDATE test_timeops 
SET gistidx = ( SELECT count(*) FROM tbl_timestampset t1, tbl_timestampset t2 WHERE t1.ts <<# t2.ts )
WHERE op = '<<#' AND leftarg = 'timestampset' AND rightarg = 'timestampset';
UPDATE test_timeops 
SET gistidx = ( SELECT count(*) FROM tbl_timestampset, tbl_period WHERE ts <<# p )
WHERE op = '<<#' AND leftarg = 'timestampset' AND rightarg = 'period';
UPDATE test_timeops 
SET gistidx = ( SELECT count(*) FROM tbl_timestampset, tbl_periodset WHERE ts <<# ps )
WHERE op = '<<#' AND leftarg = 'timestampset' AND rightarg = 'periodset';

UPDATE test_timeops 
SET gistidx = ( SELECT count(*) FROM tbl_period, tbl_timestamptz WHERE p <<# t )
WHERE op = '<<#' AND leftarg = 'period' AND rightarg = 'timestamptz';
UPDATE test_timeops 
SET gistidx = ( SELECT count(*) FROM tbl_period, tbl_timestampset WHERE p <<# ts )
WHERE op = '<<#' AND leftarg = 'period' AND rightarg = 'timestampset';
UPDATE test_timeops 
SET gistidx = ( SELECT count(*) FROM tbl_period t1, tbl_period t2 WHERE t1.p <<# t2.p )
WHERE op = '<<#' AND leftarg = 'period' AND rightarg = 'period';
UPDATE test_timeops 
SET gistidx = ( SELECT count(*) FROM tbl_period, tbl_periodset WHERE p <<# ps )
WHERE op = '<<#' AND leftarg = 'period' AND rightarg = 'periodset';

UPDATE test_timeops 
SET gistidx = ( SELECT count(*) FROM tbl_periodset, tbl_timestamptz WHERE ps <<# t )
WHERE op = '<<#' AND leftarg = 'periodset' AND rightarg = 'timestamptz';
UPDATE test_timeops 
SET gistidx = ( SELECT count(*) FROM tbl_periodset, tbl_timestampset WHERE ps <<# ts )
WHERE op = '<<#' AND leftarg = 'periodset' AND rightarg = 'timestampset';
UPDATE test_timeops 
SET gistidx = ( SELECT count(*) FROM tbl_periodset, tbl_period WHERE ps <<# p )
WHERE op = '<<#' AND leftarg = 'periodset' AND rightarg = 'period';
UPDATE test_timeops 
SET gistidx = ( SELECT count(*) FROM tbl_periodset t1, tbl_periodset t2 WHERE t1.ps <<# t2.ps )
WHERE op = '<<#' AND leftarg = 'periodset' AND rightarg = 'periodset';

-------------------------------------------------------------------------------

UPDATE test_timeops 
SET gistidx = ( SELECT count(*) FROM tbl_timestamptz, tbl_timestampset WHERE t &<# ts )
WHERE op = '&<#' AND leftarg = 'timestamptz' AND rightarg = 'timestampset';
UPDATE test_timeops 
SET gistidx = ( SELECT count(*) FROM tbl_timestamptz, tbl_period WHERE t &<# p )
WHERE op = '&<#' AND leftarg = 'timestamptz' AND rightarg = 'period';
UPDATE test_timeops 
SET gistidx = ( SELECT count(*) FROM tbl_timestamptz, tbl_periodset WHERE t &<# ps )
WHERE op = '&<#' AND leftarg = 'timestamptz' AND rightarg = 'periodset';

UPDATE test_timeops 
SET gistidx = ( SELECT count(*) FROM tbl_timestampset, tbl_timestamptz WHERE ts &<# t )
WHERE op = '&<#' AND leftarg = 'timestampset' AND rightarg = 'timestamptz';
UPDATE test_timeops 
SET gistidx = ( SELECT count(*) FROM tbl_timestampset t1, tbl_timestampset t2 WHERE t1.ts &<# t2.ts )
WHERE op = '&<#' AND leftarg = 'timestampset' AND rightarg = 'timestampset';
UPDATE test_timeops 
SET gistidx = ( SELECT count(*) FROM tbl_timestampset, tbl_period WHERE ts &<# p )
WHERE op = '&<#' AND leftarg = 'timestampset' AND rightarg = 'period';
UPDATE test_timeops 
SET gistidx = ( SELECT count(*) FROM tbl_timestampset, tbl_periodset WHERE ts &<# ps )
WHERE op = '&<#' AND leftarg = 'timestampset' AND rightarg = 'periodset';

UPDATE test_timeops 
SET gistidx = ( SELECT count(*) FROM tbl_period, tbl_timestamptz WHERE p &<# t )
WHERE op = '&<#' AND leftarg = 'period' AND rightarg = 'timestamptz';
UPDATE test_timeops 
SET gistidx = ( SELECT count(*) FROM tbl_period, tbl_timestampset WHERE p &<# ts )
WHERE op = '&<#' AND leftarg = 'period' AND rightarg = 'timestampset';
UPDATE test_timeops 
SET gistidx = ( SELECT count(*) FROM tbl_period t1, tbl_period t2 WHERE t1.p &<# t2.p )
WHERE op = '&<#' AND leftarg = 'period' AND rightarg = 'period';
UPDATE test_timeops 
SET gistidx = ( SELECT count(*) FROM tbl_period, tbl_periodset WHERE p &<# ps )
WHERE op = '&<#' AND leftarg = 'period' AND rightarg = 'periodset';

UPDATE test_timeops 
SET gistidx = ( SELECT count(*) FROM tbl_periodset, tbl_timestamptz WHERE ps &<# t )
WHERE op = '&<#' AND leftarg = 'periodset' AND rightarg = 'timestamptz';
UPDATE test_timeops 
SET gistidx = ( SELECT count(*) FROM tbl_periodset, tbl_timestampset WHERE ps &<# ts )
WHERE op = '&<#' AND leftarg = 'periodset' AND rightarg = 'timestampset';
UPDATE test_timeops 
SET gistidx = ( SELECT count(*) FROM tbl_periodset, tbl_period WHERE ps &<# p )
WHERE op = '&<#' AND leftarg = 'periodset' AND rightarg = 'period';
UPDATE test_timeops 
SET gistidx = ( SELECT count(*) FROM tbl_periodset t1, tbl_periodset t2 WHERE t1.ps &<# t2.ps )
WHERE op = '&<#' AND leftarg = 'periodset' AND rightarg = 'periodset';

-------------------------------------------------------------------------------

UPDATE test_timeops 
SET gistidx = ( SELECT count(*) FROM tbl_timestamptz, tbl_timestampset WHERE t #>> ts )
WHERE op = '#>>' AND leftarg = 'timestamptz' AND rightarg = 'timestampset';
UPDATE test_timeops 
SET gistidx = ( SELECT count(*) FROM tbl_timestamptz, tbl_period WHERE t #>> p )
WHERE op = '#>>' AND leftarg = 'timestamptz' AND rightarg = 'period';
UPDATE test_timeops 
SET gistidx = ( SELECT count(*) FROM tbl_timestamptz, tbl_periodset WHERE t #>> ps )
WHERE op = '#>>' AND leftarg = 'timestamptz' AND rightarg = 'periodset';

UPDATE test_timeops 
SET gistidx = ( SELECT count(*) FROM tbl_timestampset, tbl_timestamptz WHERE ts #>> t )
WHERE op = '#>>' AND leftarg = 'timestampset' AND rightarg = 'timestamptz';
UPDATE test_timeops 
SET gistidx = ( SELECT count(*) FROM tbl_timestampset t1, tbl_timestampset t2 WHERE t1.ts #>> t2.ts )
WHERE op = '#>>' AND leftarg = 'timestampset' AND rightarg = 'timestampset';
UPDATE test_timeops 
SET gistidx = ( SELECT count(*) FROM tbl_timestampset, tbl_period WHERE ts #>> p )
WHERE op = '#>>' AND leftarg = 'timestampset' AND rightarg = 'period';
UPDATE test_timeops 
SET gistidx = ( SELECT count(*) FROM tbl_timestampset, tbl_periodset WHERE ts #>> ps )
WHERE op = '#>>' AND leftarg = 'timestampset' AND rightarg = 'periodset';

UPDATE test_timeops 
SET gistidx = ( SELECT count(*) FROM tbl_period, tbl_timestamptz WHERE p #>> t )
WHERE op = '#>>' AND leftarg = 'period' AND rightarg = 'timestamptz';
UPDATE test_timeops 
SET gistidx = ( SELECT count(*) FROM tbl_period, tbl_timestampset WHERE p #>> ts )
WHERE op = '#>>' AND leftarg = 'period' AND rightarg = 'timestampset';
UPDATE test_timeops 
SET gistidx = ( SELECT count(*) FROM tbl_period t1, tbl_period t2 WHERE t1.p #>> t2.p )
WHERE op = '#>>' AND leftarg = 'period' AND rightarg = 'period';
UPDATE test_timeops 
SET gistidx = ( SELECT count(*) FROM tbl_period, tbl_periodset WHERE p #>> ps )
WHERE op = '#>>' AND leftarg = 'period' AND rightarg = 'periodset';

UPDATE test_timeops 
SET gistidx = ( SELECT count(*) FROM tbl_periodset, tbl_timestamptz WHERE ps #>> t )
WHERE op = '#>>' AND leftarg = 'periodset' AND rightarg = 'timestamptz';
UPDATE test_timeops 
SET gistidx = ( SELECT count(*) FROM tbl_periodset, tbl_timestampset WHERE ps #>> ts )
WHERE op = '#>>' AND leftarg = 'periodset' AND rightarg = 'timestampset';
UPDATE test_timeops 
SET gistidx = ( SELECT count(*) FROM tbl_periodset, tbl_period WHERE ps #>> p )
WHERE op = '#>>' AND leftarg = 'periodset' AND rightarg = 'period';
UPDATE test_timeops 
SET gistidx = ( SELECT count(*) FROM tbl_periodset t1, tbl_periodset t2 WHERE t1.ps #>> t2.ps )
WHERE op = '#>>' AND leftarg = 'periodset' AND rightarg = 'periodset';

-------------------------------------------------------------------------------

UPDATE test_timeops 
SET gistidx = ( SELECT count(*) FROM tbl_timestamptz, tbl_timestampset WHERE t #&> ts )
WHERE op = '#&>' AND leftarg = 'timestamptz' AND rightarg = 'timestampset';
UPDATE test_timeops 
SET gistidx = ( SELECT count(*) FROM tbl_timestamptz, tbl_period WHERE t #&> p )
WHERE op = '#&>' AND leftarg = 'timestamptz' AND rightarg = 'period';
UPDATE test_timeops 
SET gistidx = ( SELECT count(*) FROM tbl_timestamptz, tbl_periodset WHERE t #&> ps )
WHERE op = '#&>' AND leftarg = 'timestamptz' AND rightarg = 'periodset';

UPDATE test_timeops 
SET gistidx = ( SELECT count(*) FROM tbl_timestampset, tbl_timestamptz WHERE ts #&> t )
WHERE op = '#&>' AND leftarg = 'timestampset' AND rightarg = 'timestamptz';
UPDATE test_timeops 
SET gistidx = ( SELECT count(*) FROM tbl_timestampset t1, tbl_timestampset t2 WHERE t1.ts #&> t2.ts )
WHERE op = '#&>' AND leftarg = 'timestampset' AND rightarg = 'timestampset';
UPDATE test_timeops 
SET gistidx = ( SELECT count(*) FROM tbl_timestampset, tbl_period WHERE ts #&> p )
WHERE op = '#&>' AND leftarg = 'timestampset' AND rightarg = 'period';
UPDATE test_timeops 
SET gistidx = ( SELECT count(*) FROM tbl_timestampset, tbl_periodset WHERE ts #&> ps )
WHERE op = '#&>' AND leftarg = 'timestampset' AND rightarg = 'periodset';

UPDATE test_timeops 
SET gistidx = ( SELECT count(*) FROM tbl_period, tbl_timestamptz WHERE p #&> t )
WHERE op = '#&>' AND leftarg = 'period' AND rightarg = 'timestamptz';
UPDATE test_timeops 
SET gistidx = ( SELECT count(*) FROM tbl_period, tbl_timestampset WHERE p #&> ts )
WHERE op = '#&>' AND leftarg = 'period' AND rightarg = 'timestampset';
UPDATE test_timeops 
SET gistidx = ( SELECT count(*) FROM tbl_period t1, tbl_period t2 WHERE t1.p #&> t2.p )
WHERE op = '#&>' AND leftarg = 'period' AND rightarg = 'period';
UPDATE test_timeops 
SET gistidx = ( SELECT count(*) FROM tbl_period, tbl_periodset WHERE p #&> ps )
WHERE op = '#&>' AND leftarg = 'period' AND rightarg = 'periodset';

UPDATE test_timeops 
SET gistidx = ( SELECT count(*) FROM tbl_periodset, tbl_timestamptz WHERE ps #&> t )
WHERE op = '#&>' AND leftarg = 'periodset' AND rightarg = 'timestamptz';
UPDATE test_timeops 
SET gistidx = ( SELECT count(*) FROM tbl_periodset, tbl_timestampset WHERE ps #&> ts )
WHERE op = '#&>' AND leftarg = 'periodset' AND rightarg = 'timestampset';
UPDATE test_timeops 
SET gistidx = ( SELECT count(*) FROM tbl_periodset, tbl_period WHERE ps #&> p )
WHERE op = '#&>' AND leftarg = 'periodset' AND rightarg = 'period';
UPDATE test_timeops 
SET gistidx = ( SELECT count(*) FROM tbl_periodset t1, tbl_periodset t2 WHERE t1.ps #&> t2.ps )
WHERE op = '#&>' AND leftarg = 'periodset' AND rightarg = 'periodset';

-------------------------------------------------------------------------------

DROP INDEX IF EXISTS tbl_timestampset_gist_idx;
DROP INDEX IF EXISTS tbl_period_gist_idx;
DROP INDEX IF EXISTS tbl_periodset_gist_idx;

<<<<<<< HEAD
#if MOBDB_PGSQL_VERSION >= 110000
=======
-------------------------------------------------------------------------------

>>>>>>> fafb29b6
CREATE INDEX tbl_timestampset_spgist_idx ON tbl_timestampset USING SPGIST(ts);
CREATE INDEX tbl_period_spgist_idx ON tbl_period USING SPGIST(p);
CREATE INDEX tbl_periodset_spgist_idx ON tbl_periodset USING SPGIST(ps);

-------------------------------------------------------------------------------

UPDATE test_timeops 
SET spgistidx = ( SELECT count(*) FROM tbl_timestampset, tbl_timestamptz WHERE ts @> t )
WHERE op = '@>' AND leftarg = 'timestampset' AND rightarg = 'timestamptz';
UPDATE test_timeops 
SET spgistidx = ( SELECT count(*) FROM tbl_timestampset t1, tbl_timestampset t2 WHERE t1.ts @> t2.ts )
WHERE op = '@>' AND leftarg = 'timestampset' AND rightarg = 'timestampset';

UPDATE test_timeops 
SET spgistidx = ( SELECT count(*) FROM tbl_period, tbl_timestamptz WHERE p @> t )
WHERE op = '@>' AND leftarg = 'period' AND rightarg = 'timestamptz';
UPDATE test_timeops 
SET spgistidx = ( SELECT count(*) FROM tbl_period, tbl_timestampset WHERE p @> ts )
WHERE op = '@>' AND leftarg = 'period' AND rightarg = 'timestampset';
UPDATE test_timeops 
SET spgistidx = ( SELECT count(*) FROM tbl_period t1, tbl_period t2 WHERE t1.p @> t2.p )
WHERE op = '@>' AND leftarg = 'period' AND rightarg = 'period';
UPDATE test_timeops 
SET spgistidx = ( SELECT count(*) FROM tbl_period, tbl_periodset WHERE p @> ps )
WHERE op = '@>' AND leftarg = 'period' AND rightarg = 'periodset';

UPDATE test_timeops 
SET spgistidx = ( SELECT count(*) FROM tbl_periodset, tbl_timestamptz WHERE ps @> t )
WHERE op = '@>' AND leftarg = 'periodset' AND rightarg = 'timestamptz';
UPDATE test_timeops 
SET spgistidx = ( SELECT count(*) FROM tbl_periodset, tbl_timestampset WHERE ps @> ts )
WHERE op = '@>' AND leftarg = 'periodset' AND rightarg = 'timestampset';
UPDATE test_timeops 
SET spgistidx = ( SELECT count(*) FROM tbl_periodset, tbl_period WHERE ps @> p )
WHERE op = '@>' AND leftarg = 'periodset' AND rightarg = 'period';
UPDATE test_timeops 
SET spgistidx = ( SELECT count(*) FROM tbl_periodset t1, tbl_periodset t2 WHERE t1.ps @> t2.ps )
WHERE op = '@>' AND leftarg = 'periodset' AND rightarg = 'periodset';

-------------------------------------------------------------------------------

UPDATE test_timeops 
SET spgistidx = ( SELECT count(*) FROM tbl_timestampset t1, tbl_timestampset t2 WHERE t1.ts <@ t2.ts )
WHERE op = '<@' AND leftarg = 'timestampset' AND rightarg = 'timestampset';
UPDATE test_timeops 
SET spgistidx = ( SELECT count(*) FROM tbl_timestampset, tbl_period WHERE ts <@ p )
WHERE op = '<@' AND leftarg = 'timestampset' AND rightarg = 'period';
UPDATE test_timeops 
SET spgistidx = ( SELECT count(*) FROM tbl_timestampset, tbl_periodset WHERE ts <@ ps )
WHERE op = '<@' AND leftarg = 'timestampset' AND rightarg = 'periodset';

UPDATE test_timeops 
SET spgistidx = ( SELECT count(*) FROM tbl_period t1, tbl_period t2 WHERE t1.p <@ t2.p )
WHERE op = '<@' AND leftarg = 'period' AND rightarg = 'period';
UPDATE test_timeops 
SET spgistidx = ( SELECT count(*) FROM tbl_period, tbl_periodset WHERE p <@ ps )
WHERE op = '<@' AND leftarg = 'period' AND rightarg = 'periodset';

UPDATE test_timeops 
SET spgistidx = ( SELECT count(*) FROM tbl_periodset, tbl_period WHERE ps <@ p )
WHERE op = '<@' AND leftarg = 'periodset' AND rightarg = 'period';
UPDATE test_timeops 
SET spgistidx = ( SELECT count(*) FROM tbl_periodset t1, tbl_periodset t2 WHERE t1.ps <@ t2.ps )
WHERE op = '<@' AND leftarg = 'periodset' AND rightarg = 'periodset';

-------------------------------------------------------------------------------

UPDATE test_timeops 
SET spgistidx = ( SELECT count(*) FROM tbl_timestampset t1, tbl_timestampset t2 WHERE t1.ts && t2.ts )
WHERE op = '&&' AND leftarg = 'timestampset' AND rightarg = 'timestampset';
UPDATE test_timeops 
SET spgistidx = ( SELECT count(*) FROM tbl_timestampset, tbl_period WHERE ts && p )
WHERE op = '&&' AND leftarg = 'timestampset' AND rightarg = 'period';
UPDATE test_timeops 
SET spgistidx = ( SELECT count(*) FROM tbl_timestampset, tbl_periodset WHERE ts && ps )
WHERE op = '&&' AND leftarg = 'timestampset' AND rightarg = 'periodset';

UPDATE test_timeops 
SET spgistidx = ( SELECT count(*) FROM tbl_period, tbl_timestampset WHERE p && ts )
WHERE op = '&&' AND leftarg = 'period' AND rightarg = 'timestampset';
UPDATE test_timeops 
SET spgistidx = ( SELECT count(*) FROM tbl_period t1, tbl_period t2 WHERE t1.p && t2.p )
WHERE op = '&&' AND leftarg = 'period' AND rightarg = 'period';
UPDATE test_timeops 
SET spgistidx = ( SELECT count(*) FROM tbl_period, tbl_periodset WHERE p && ps )
WHERE op = '&&' AND leftarg = 'period' AND rightarg = 'periodset';

UPDATE test_timeops 
SET spgistidx = ( SELECT count(*) FROM tbl_periodset, tbl_timestampset WHERE ps && ts )
WHERE op = '&&' AND leftarg = 'periodset' AND rightarg = 'timestampset';
UPDATE test_timeops 
SET spgistidx = ( SELECT count(*) FROM tbl_periodset, tbl_period WHERE ps && p )
WHERE op = '&&' AND leftarg = 'periodset' AND rightarg = 'period';
UPDATE test_timeops 
SET spgistidx = ( SELECT count(*) FROM tbl_periodset t1, tbl_periodset t2 WHERE t1.ps && t2.ps )
WHERE op = '&&' AND leftarg = 'periodset' AND rightarg = 'periodset';

-------------------------------------------------------------------------------

UPDATE test_timeops 
SET spgistidx = ( SELECT count(*) FROM tbl_timestamptz, tbl_timestampset WHERE t <<# ts )
WHERE op = '<<#' AND leftarg = 'timestamptz' AND rightarg = 'timestampset';
UPDATE test_timeops 
SET spgistidx = ( SELECT count(*) FROM tbl_timestamptz, tbl_period WHERE t <<# p )
WHERE op = '<<#' AND leftarg = 'timestamptz' AND rightarg = 'period';
UPDATE test_timeops 
SET spgistidx = ( SELECT count(*) FROM tbl_timestamptz, tbl_periodset WHERE t <<# ps )
WHERE op = '<<#' AND leftarg = 'timestamptz' AND rightarg = 'periodset';

UPDATE test_timeops 
SET spgistidx = ( SELECT count(*) FROM tbl_timestampset, tbl_timestamptz WHERE ts <<# t )
WHERE op = '<<#' AND leftarg = 'timestampset' AND rightarg = 'timestamptz';
UPDATE test_timeops 
SET spgistidx = ( SELECT count(*) FROM tbl_timestampset t1, tbl_timestampset t2 WHERE t1.ts <<# t2.ts )
WHERE op = '<<#' AND leftarg = 'timestampset' AND rightarg = 'timestampset';
UPDATE test_timeops 
SET spgistidx = ( SELECT count(*) FROM tbl_timestampset, tbl_period WHERE ts <<# p )
WHERE op = '<<#' AND leftarg = 'timestampset' AND rightarg = 'period';
UPDATE test_timeops 
SET spgistidx = ( SELECT count(*) FROM tbl_timestampset, tbl_periodset WHERE ts <<# ps )
WHERE op = '<<#' AND leftarg = 'timestampset' AND rightarg = 'periodset';

UPDATE test_timeops 
SET spgistidx = ( SELECT count(*) FROM tbl_period, tbl_timestamptz WHERE p <<# t )
WHERE op = '<<#' AND leftarg = 'period' AND rightarg = 'timestamptz';
UPDATE test_timeops 
SET spgistidx = ( SELECT count(*) FROM tbl_period, tbl_timestampset WHERE p <<# ts )
WHERE op = '<<#' AND leftarg = 'period' AND rightarg = 'timestampset';
UPDATE test_timeops 
SET spgistidx = ( SELECT count(*) FROM tbl_period t1, tbl_period t2 WHERE t1.p <<# t2.p )
WHERE op = '<<#' AND leftarg = 'period' AND rightarg = 'period';
UPDATE test_timeops 
SET spgistidx = ( SELECT count(*) FROM tbl_period, tbl_periodset WHERE p <<# ps )
WHERE op = '<<#' AND leftarg = 'period' AND rightarg = 'periodset';

UPDATE test_timeops 
SET spgistidx = ( SELECT count(*) FROM tbl_periodset, tbl_timestamptz WHERE ps <<# t )
WHERE op = '<<#' AND leftarg = 'periodset' AND rightarg = 'timestamptz';
UPDATE test_timeops 
SET spgistidx = ( SELECT count(*) FROM tbl_periodset, tbl_timestampset WHERE ps <<# ts )
WHERE op = '<<#' AND leftarg = 'periodset' AND rightarg = 'timestampset';
UPDATE test_timeops 
SET spgistidx = ( SELECT count(*) FROM tbl_periodset, tbl_period WHERE ps <<# p )
WHERE op = '<<#' AND leftarg = 'periodset' AND rightarg = 'period';
UPDATE test_timeops 
SET spgistidx = ( SELECT count(*) FROM tbl_periodset t1, tbl_periodset t2 WHERE t1.ps <<# t2.ps )
WHERE op = '<<#' AND leftarg = 'periodset' AND rightarg = 'periodset';

-------------------------------------------------------------------------------

UPDATE test_timeops 
SET spgistidx = ( SELECT count(*) FROM tbl_timestamptz, tbl_timestampset WHERE t &<# ts )
WHERE op = '&<#' AND leftarg = 'timestamptz' AND rightarg = 'timestampset';
UPDATE test_timeops 
SET spgistidx = ( SELECT count(*) FROM tbl_timestamptz, tbl_period WHERE t &<# p )
WHERE op = '&<#' AND leftarg = 'timestamptz' AND rightarg = 'period';
UPDATE test_timeops 
SET spgistidx = ( SELECT count(*) FROM tbl_timestamptz, tbl_periodset WHERE t &<# ps )
WHERE op = '&<#' AND leftarg = 'timestamptz' AND rightarg = 'periodset';

UPDATE test_timeops 
SET spgistidx = ( SELECT count(*) FROM tbl_timestampset, tbl_timestamptz WHERE ts &<# t )
WHERE op = '&<#' AND leftarg = 'timestampset' AND rightarg = 'timestamptz';
UPDATE test_timeops 
SET spgistidx = ( SELECT count(*) FROM tbl_timestampset t1, tbl_timestampset t2 WHERE t1.ts &<# t2.ts )
WHERE op = '&<#' AND leftarg = 'timestampset' AND rightarg = 'timestampset';
UPDATE test_timeops 
SET spgistidx = ( SELECT count(*) FROM tbl_timestampset, tbl_period WHERE ts &<# p )
WHERE op = '&<#' AND leftarg = 'timestampset' AND rightarg = 'period';
UPDATE test_timeops 
SET spgistidx = ( SELECT count(*) FROM tbl_timestampset, tbl_periodset WHERE ts &<# ps )
WHERE op = '&<#' AND leftarg = 'timestampset' AND rightarg = 'periodset';

UPDATE test_timeops 
SET spgistidx = ( SELECT count(*) FROM tbl_period, tbl_timestamptz WHERE p &<# t )
WHERE op = '&<#' AND leftarg = 'period' AND rightarg = 'timestamptz';
UPDATE test_timeops 
SET spgistidx = ( SELECT count(*) FROM tbl_period, tbl_timestampset WHERE p &<# ts )
WHERE op = '&<#' AND leftarg = 'period' AND rightarg = 'timestampset';
UPDATE test_timeops 
SET spgistidx = ( SELECT count(*) FROM tbl_period t1, tbl_period t2 WHERE t1.p &<# t2.p )
WHERE op = '&<#' AND leftarg = 'period' AND rightarg = 'period';
UPDATE test_timeops 
SET spgistidx = ( SELECT count(*) FROM tbl_period, tbl_periodset WHERE p &<# ps )
WHERE op = '&<#' AND leftarg = 'period' AND rightarg = 'periodset';

UPDATE test_timeops 
SET spgistidx = ( SELECT count(*) FROM tbl_periodset, tbl_timestamptz WHERE ps &<# t )
WHERE op = '&<#' AND leftarg = 'periodset' AND rightarg = 'timestamptz';
UPDATE test_timeops 
SET spgistidx = ( SELECT count(*) FROM tbl_periodset, tbl_timestampset WHERE ps &<# ts )
WHERE op = '&<#' AND leftarg = 'periodset' AND rightarg = 'timestampset';
UPDATE test_timeops 
SET spgistidx = ( SELECT count(*) FROM tbl_periodset, tbl_period WHERE ps &<# p )
WHERE op = '&<#' AND leftarg = 'periodset' AND rightarg = 'period';
UPDATE test_timeops 
SET spgistidx = ( SELECT count(*) FROM tbl_periodset t1, tbl_periodset t2 WHERE t1.ps &<# t2.ps )
WHERE op = '&<#' AND leftarg = 'periodset' AND rightarg = 'periodset';

-------------------------------------------------------------------------------

UPDATE test_timeops 
SET spgistidx = ( SELECT count(*) FROM tbl_timestamptz, tbl_timestampset WHERE t #>> ts )
WHERE op = '#>>' AND leftarg = 'timestamptz' AND rightarg = 'timestampset';
UPDATE test_timeops 
SET spgistidx = ( SELECT count(*) FROM tbl_timestamptz, tbl_period WHERE t #>> p )
WHERE op = '#>>' AND leftarg = 'timestamptz' AND rightarg = 'period';
UPDATE test_timeops 
SET spgistidx = ( SELECT count(*) FROM tbl_timestamptz, tbl_periodset WHERE t #>> ps )
WHERE op = '#>>' AND leftarg = 'timestamptz' AND rightarg = 'periodset';

UPDATE test_timeops 
SET spgistidx = ( SELECT count(*) FROM tbl_timestampset, tbl_timestamptz WHERE ts #>> t )
WHERE op = '#>>' AND leftarg = 'timestampset' AND rightarg = 'timestamptz';
UPDATE test_timeops 
SET spgistidx = ( SELECT count(*) FROM tbl_timestampset t1, tbl_timestampset t2 WHERE t1.ts #>> t2.ts )
WHERE op = '#>>' AND leftarg = 'timestampset' AND rightarg = 'timestampset';
UPDATE test_timeops 
SET spgistidx = ( SELECT count(*) FROM tbl_timestampset, tbl_period WHERE ts #>> p )
WHERE op = '#>>' AND leftarg = 'timestampset' AND rightarg = 'period';
UPDATE test_timeops 
SET spgistidx = ( SELECT count(*) FROM tbl_timestampset, tbl_periodset WHERE ts #>> ps )
WHERE op = '#>>' AND leftarg = 'timestampset' AND rightarg = 'periodset';

UPDATE test_timeops 
SET spgistidx = ( SELECT count(*) FROM tbl_period, tbl_timestamptz WHERE p #>> t )
WHERE op = '#>>' AND leftarg = 'period' AND rightarg = 'timestamptz';
UPDATE test_timeops 
SET spgistidx = ( SELECT count(*) FROM tbl_period, tbl_timestampset WHERE p #>> ts )
WHERE op = '#>>' AND leftarg = 'period' AND rightarg = 'timestampset';
UPDATE test_timeops 
SET spgistidx = ( SELECT count(*) FROM tbl_period t1, tbl_period t2 WHERE t1.p #>> t2.p )
WHERE op = '#>>' AND leftarg = 'period' AND rightarg = 'period';
UPDATE test_timeops 
SET spgistidx = ( SELECT count(*) FROM tbl_period, tbl_periodset WHERE p #>> ps )
WHERE op = '#>>' AND leftarg = 'period' AND rightarg = 'periodset';

UPDATE test_timeops 
SET spgistidx = ( SELECT count(*) FROM tbl_periodset, tbl_timestamptz WHERE ps #>> t )
WHERE op = '#>>' AND leftarg = 'periodset' AND rightarg = 'timestamptz';
UPDATE test_timeops 
SET spgistidx = ( SELECT count(*) FROM tbl_periodset, tbl_timestampset WHERE ps #>> ts )
WHERE op = '#>>' AND leftarg = 'periodset' AND rightarg = 'timestampset';
UPDATE test_timeops 
SET spgistidx = ( SELECT count(*) FROM tbl_periodset, tbl_period WHERE ps #>> p )
WHERE op = '#>>' AND leftarg = 'periodset' AND rightarg = 'period';
UPDATE test_timeops 
SET spgistidx = ( SELECT count(*) FROM tbl_periodset t1, tbl_periodset t2 WHERE t1.ps #>> t2.ps )
WHERE op = '#>>' AND leftarg = 'periodset' AND rightarg = 'periodset';

-------------------------------------------------------------------------------

UPDATE test_timeops 
SET spgistidx = ( SELECT count(*) FROM tbl_timestamptz, tbl_timestampset WHERE t #&> ts )
WHERE op = '#&>' AND leftarg = 'timestamptz' AND rightarg = 'timestampset';
UPDATE test_timeops 
SET spgistidx = ( SELECT count(*) FROM tbl_timestamptz, tbl_period WHERE t #&> p )
WHERE op = '#&>' AND leftarg = 'timestamptz' AND rightarg = 'period';
UPDATE test_timeops 
SET spgistidx = ( SELECT count(*) FROM tbl_timestamptz, tbl_periodset WHERE t #&> ps )
WHERE op = '#&>' AND leftarg = 'timestamptz' AND rightarg = 'periodset';

UPDATE test_timeops 
SET spgistidx = ( SELECT count(*) FROM tbl_timestampset, tbl_timestamptz WHERE ts #&> t )
WHERE op = '#&>' AND leftarg = 'timestampset' AND rightarg = 'timestamptz';
UPDATE test_timeops 
SET spgistidx = ( SELECT count(*) FROM tbl_timestampset t1, tbl_timestampset t2 WHERE t1.ts #&> t2.ts )
WHERE op = '#&>' AND leftarg = 'timestampset' AND rightarg = 'timestampset';
UPDATE test_timeops 
SET spgistidx = ( SELECT count(*) FROM tbl_timestampset, tbl_period WHERE ts #&> p )
WHERE op = '#&>' AND leftarg = 'timestampset' AND rightarg = 'period';
UPDATE test_timeops 
SET spgistidx = ( SELECT count(*) FROM tbl_timestampset, tbl_periodset WHERE ts #&> ps )
WHERE op = '#&>' AND leftarg = 'timestampset' AND rightarg = 'periodset';

UPDATE test_timeops 
SET spgistidx = ( SELECT count(*) FROM tbl_period, tbl_timestamptz WHERE p #&> t )
WHERE op = '#&>' AND leftarg = 'period' AND rightarg = 'timestamptz';
UPDATE test_timeops 
SET spgistidx = ( SELECT count(*) FROM tbl_period, tbl_timestampset WHERE p #&> ts )
WHERE op = '#&>' AND leftarg = 'period' AND rightarg = 'timestampset';
UPDATE test_timeops 
SET spgistidx = ( SELECT count(*) FROM tbl_period t1, tbl_period t2 WHERE t1.p #&> t2.p )
WHERE op = '#&>' AND leftarg = 'period' AND rightarg = 'period';
UPDATE test_timeops 
SET spgistidx = ( SELECT count(*) FROM tbl_period, tbl_periodset WHERE p #&> ps )
WHERE op = '#&>' AND leftarg = 'period' AND rightarg = 'periodset';

UPDATE test_timeops 
SET spgistidx = ( SELECT count(*) FROM tbl_periodset, tbl_timestamptz WHERE ps #&> t )
WHERE op = '#&>' AND leftarg = 'periodset' AND rightarg = 'timestamptz';
UPDATE test_timeops 
SET spgistidx = ( SELECT count(*) FROM tbl_periodset, tbl_timestampset WHERE ps #&> ts )
WHERE op = '#&>' AND leftarg = 'periodset' AND rightarg = 'timestampset';
UPDATE test_timeops 
SET spgistidx = ( SELECT count(*) FROM tbl_periodset, tbl_period WHERE ps #&> p )
WHERE op = '#&>' AND leftarg = 'periodset' AND rightarg = 'period';
UPDATE test_timeops 
SET spgistidx = ( SELECT count(*) FROM tbl_periodset t1, tbl_periodset t2 WHERE t1.ps #&> t2.ps )
WHERE op = '#&>' AND leftarg = 'periodset' AND rightarg = 'periodset';
#endif
-------------------------------------------------------------------------------

DROP INDEX IF EXISTS tbl_timestampset_spgist_idx;
DROP INDEX IF EXISTS tbl_period_spgist_idx;
DROP INDEX IF EXISTS tbl_periodset_spgist_idx;

-------------------------------------------------------------------------------

SELECT * FROM test_timeops
WHERE noidx <> gistidx 
#if MOBDB_PGSQL_VERSION >= 110000
OR noidx <> spgistidx OR gistidx <> spgistidx
#endif
ORDER BY op, leftarg, rightarg;

DROP TABLE test_timeops;

-------------------------------------------------------------------------------<|MERGE_RESOLUTION|>--- conflicted
+++ resolved
@@ -7,10 +7,7 @@
 DROP INDEX IF EXISTS tbl_period_gist_idx;
 DROP INDEX IF EXISTS tbl_periodset_gist_idx;
 
-<<<<<<< HEAD
 #if MOBDB_PGSQL_VERSION >= 110000
-=======
->>>>>>> fafb29b6
 DROP INDEX IF EXISTS tbl_timestampset_spgist_idx;
 DROP INDEX IF EXISTS tbl_period_spgist_idx;
 DROP INDEX IF EXISTS tbl_periodset_spgist_idx;
@@ -556,12 +553,10 @@
 DROP INDEX IF EXISTS tbl_period_gist_idx;
 DROP INDEX IF EXISTS tbl_periodset_gist_idx;
 
-<<<<<<< HEAD
+-------------------------------------------------------------------------------
+
 #if MOBDB_PGSQL_VERSION >= 110000
-=======
--------------------------------------------------------------------------------
-
->>>>>>> fafb29b6
+
 CREATE INDEX tbl_timestampset_spgist_idx ON tbl_timestampset USING SPGIST(ts);
 CREATE INDEX tbl_period_spgist_idx ON tbl_period USING SPGIST(p);
 CREATE INDEX tbl_periodset_spgist_idx ON tbl_periodset USING SPGIST(ps);
@@ -862,12 +857,13 @@
 UPDATE test_timeops 
 SET spgistidx = ( SELECT count(*) FROM tbl_periodset t1, tbl_periodset t2 WHERE t1.ps #&> t2.ps )
 WHERE op = '#&>' AND leftarg = 'periodset' AND rightarg = 'periodset';
-#endif
 -------------------------------------------------------------------------------
 
 DROP INDEX IF EXISTS tbl_timestampset_spgist_idx;
 DROP INDEX IF EXISTS tbl_period_spgist_idx;
 DROP INDEX IF EXISTS tbl_periodset_spgist_idx;
+
+#endif
 
 -------------------------------------------------------------------------------
 
