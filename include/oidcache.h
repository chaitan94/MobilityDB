/*****************************************************************************
 *
 * oidcache.h
 *	  Functions for building a cache of Oids.
 *
 * The temporal extension builds a cache of OIDs in global arrays in order to 
 * avoid (slow) lookups. The global arrays are initialized at the loading 
 * of the extension.
 *
 * Portions Copyright (c) 2020, Esteban Zimanyi, Arthur Lesuisse,
 *		Universite Libre de Bruxelles
 * Portions Copyright (c) 1996-2020, PostgreSQL Global Development Group
 * Portions Copyright (c) 1994, Regents of the University of California
 *
 *****************************************************************************/

#ifndef TEMPORAL_OIDCACHE_H
#define TEMPORAL_OIDCACHE_H

#include <postgres.h>
#include <catalog/pg_type.h>

/*
 * The list of built-in and temporal types that must be cached. 
 */

/* Currently 33 types */ 
typedef enum 
{
	T_BOOL,
	T_DOUBLE2,
	T_DOUBLE3,
	T_DOUBLE4,
	T_FLOAT8,
	T_FLOATRANGE,
	T_INT4,
	T_INTRANGE,
	T_PERIOD,
	T_PERIODSET,
	T_STBOX,
	T_TBOOL,
	T_TBOX,
	T_TDOUBLE2,
	T_TDOUBLE3,
	T_TDOUBLE4,
	T_TEXT,
	T_TFLOAT,
	T_TIMESTAMPSET,
	T_TIMESTAMPTZ,
	T_TINT,
	T_TSTZRANGE,
	T_TTEXT,
	T_GEOMETRY,
	T_GEOGRAPHY,
	T_TGEOMPOINT,
	T_TGEOGPOINT,
<<<<<<< HEAD
	T_TGEOMETRY,
	T_TGEOGRAPHY,
	T_RTRANSFORM,
#endif
=======
>>>>>>> 4bb1ab9d
} CachedType;

/*
 * The selectivity of Boolean operators is essential in order to determine 
 * efficient execution plans for queries. The temporal extension defines 
 * several classes of Boolean operators (equal, less than, overlaps, ...),
 * currently 30, each of which can have as left or right arguments a built-in
 * type (such as integer, timestamptz, box, geometry, ...) or a newly defined 
 * type (such as period, tint, ...), currently 33. 
 *
 * There are currently 3,392 operators, each of which is identified by an Oid. 
 * To avoid enumerating all of these operators in the Oid cache, we use a 
 * two-dimensional array containing all possible combinations of 
 * operator/left argument/right argument (currently 23 * 40 * 40 = 36,800 cells). 
 * The invalid combinations will be initialized to 0.
 */

/* Currently 30 operators */
typedef enum 
{
	EQ_OP,
	NE_OP,
	LT_OP,
	LE_OP,
	GT_OP,
	GE_OP,
	ADJACENT_OP,		
	UNION_OP,		
	MINUS_OP,		
	INTERSECT_OP,		
	OVERLAPS_OP,
	CONTAINS_OP,
	CONTAINED_OP,
	SAME_OP,
	LEFT_OP,
	OVERLEFT_OP,
	RIGHT_OP,
	OVERRIGHT_OP,
	BELOW_OP,
	OVERBELOW_OP,
	ABOVE_OP,
	OVERABOVE_OP,
	FRONT_OP,
	OVERFRONT_OP,
	BACK_OP,
	OVERBACK_OP,
	BEFORE_OP,
	OVERBEFORE_OP,
	AFTER_OP,
	OVERAFTER_OP,
} CachedOp;


extern Oid type_oid(CachedType t);
extern Oid oper_oid(CachedOp op, CachedType lt, CachedType rt);
extern void populate_oidcache();

extern Datum fill_opcache(PG_FUNCTION_ARGS);

#endif /* TEMPORAL_OIDCACHE_H */

/*****************************************************************************/<|MERGE_RESOLUTION|>--- conflicted
+++ resolved
@@ -50,17 +50,15 @@
 	T_TINT,
 	T_TSTZRANGE,
 	T_TTEXT,
+#ifdef WITH_POSTGIS
 	T_GEOMETRY,
 	T_GEOGRAPHY,
 	T_TGEOMPOINT,
 	T_TGEOGPOINT,
-<<<<<<< HEAD
 	T_TGEOMETRY,
 	T_TGEOGRAPHY,
 	T_RTRANSFORM,
 #endif
-=======
->>>>>>> 4bb1ab9d
 } CachedType;
 
 /*
