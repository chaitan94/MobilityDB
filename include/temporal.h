/*****************************************************************************
 *
 * temporal.h
 *	Basic functions for temporal types of any duration.
 *
 * Portions Copyright (c) 2020, Esteban Zimanyi, Arthur Lesuisse,
 *		Universite Libre de Bruxelles
 * Portions Copyright (c) 1996-2020, PostgreSQL Global Development Group
 * Portions Copyright (c) 1994, Regents of the University of California
 *
 *****************************************************************************/

#ifndef __TEMPORAL_H__
#define __TEMPORAL_H__

#include <postgres.h>
#include <catalog/pg_type.h>
#include <utils/rangetypes.h>

#include "timetypes.h"
#include "tbox.h"
#include "stbox.h"

#ifndef USE_FLOAT4_BYVAL
#error Postgres needs to be configured with USE_FLOAT4_BYVAL
#endif

#ifndef USE_FLOAT8_BYVAL
#error Postgres needs to be configured with USE_FLOAT8_BYVAL
#endif

#define EPSILON					1.0E-06

#define MOBDB_LIB_VERSION_STR "MobilityDB 1.0alpha1"
#define MOBDB_PGSQL_VERSION 115
#define MOBDB_PGSQL_VERSION_STR "PostgreSQL 11.5"
#define MOBDB_POSTGIS_VERSION 25
#define MOBDB_POSTGIS_VERSION_STR "PostGIS 2.5"

/*****************************************************************************
 * Duration of temporal types
 *****************************************************************************/

#define TEMPORAL			0
#define TEMPORALINST		1
#define TEMPORALI			2
#define TEMPORALSEQ			3
#define TEMPORALS			4

#define TYPMOD_GET_DURATION(typmod) ((int16) ((typmod == -1) ? (0) : (typmod & 0x0000000F)))

/* Structure for the type array */

struct temporal_duration_struct
{
	char *durationName;
	int16 duration;
};

#define DURATION_STRUCT_ARRAY_LEN \
	(sizeof temporal_duration_struct_array/sizeof(struct temporal_duration_struct))

/*****************************************************************************
 * Additional operator strategy numbers used in the GiST and SP-GiST temporal
 * opclasses with respect to those defined in the file stratnum.h
 *****************************************************************************/

#define RTOverBeforeStrategyNumber		28		/* for &<# */
#define RTBeforeStrategyNumber			29		/* for <<# */
#define RTAfterStrategyNumber			30		/* for #>> */
#define RTOverAfterStrategyNumber		31		/* for #&> */
#define RTOverFrontStrategyNumber		32		/* for &</ */
#define RTFrontStrategyNumber			33		/* for <</ */
#define RTBackStrategyNumber			34		/* for />> */
#define RTOverBackStrategyNumber		35		/* for /&> */

/*****************************************************************************
 * Macros for manipulating the 'flags' element
 *****************************************************************************/

#define MOBDB_FLAGS_GET_LINEAR(flags) 		((bool) ((flags) & 0x01))
/* The following flag is only used for TemporalInst */
<<<<<<< HEAD
#define MOBDB_FLAGS_GET_BYVAL(flags) 			(((flags) & 0x02)>>1)
#define MOBDB_FLAGS_GET_X(flags)			 	(((flags) & 0x04)>>2)
#define MOBDB_FLAGS_GET_Z(flags) 				(((flags) & 0x08)>>3)
#define MOBDB_FLAGS_GET_T(flags) 				(((flags) & 0x10)>>4)
#define MOBDB_FLAGS_GET_GEODETIC(flags) 		(((flags) & 0x20)>>5)
#define MOBDB_FLAGS_GET_REGION(flags) 			(((flags) & 0x40)>>6)
=======
#define MOBDB_FLAGS_GET_BYVAL(flags) 		((bool) (((flags) & 0x02)>>1))
#define MOBDB_FLAGS_GET_X(flags)			((bool) (((flags) & 0x04)>>2))
#define MOBDB_FLAGS_GET_Z(flags) 			((bool) (((flags) & 0x08)>>3))
#define MOBDB_FLAGS_GET_T(flags) 			((bool) (((flags) & 0x10)>>4))
#define MOBDB_FLAGS_GET_GEODETIC(flags) 	((bool) (((flags) & 0x20)>>5))
>>>>>>> 4bb1ab9d

#define MOBDB_FLAGS_SET_LINEAR(flags, value) \
	((flags) = (value) ? ((flags) | 0x01) : ((flags) & 0xFE))
/* The following flag is only used for TemporalInst */
#define MOBDB_FLAGS_SET_BYVAL(flags, value) \
	((flags) = (value) ? ((flags) | 0x02) : ((flags) & 0xFD))
#define MOBDB_FLAGS_SET_X(flags, value) \
	((flags) = (value) ? ((flags) | 0x04) : ((flags) & 0xFB))
#define MOBDB_FLAGS_SET_Z(flags, value) \
	((flags) = (value) ? ((flags) | 0x08) : ((flags) & 0xF7))
#define MOBDB_FLAGS_SET_T(flags, value) \
	((flags) = (value) ? ((flags) | 0x10) : ((flags) & 0xEF))
#define MOBDB_FLAGS_SET_GEODETIC(flags, value) \
	((flags) = (value) ? ((flags) | 0x20) : ((flags) & 0xDF))
#define MOBDB_FLAGS_SET_REGION(flags, value) \
	((flags) = (value) ? ((flags) | 0x40) : ((flags) & 0xBF))

/*****************************************************************************
 * Struct definitions
 *****************************************************************************/

/* Temporal */
 
typedef struct 
{
	int32		vl_len_;		/* varlena header (do not touch directly!) */
	int16		duration;		/* duration */
	int16		flags;			/* flags */
	Oid 		valuetypid;		/* base type's OID (4 bytes) */
	/* variable-length data follows, if any */
} Temporal;

/* Temporal Instant */
 
typedef struct 
{
	int32		vl_len_;		/* varlena header (do not touch directly!) */
	int16		duration;		/* duration */
	int16		flags;			/* flags */
	Oid 		valuetypid;		/* base type's OID  (4 bytes) */
	TimestampTz t;				/* timestamp (8 bytes) */
	/* variable-length data follows */
} TemporalInst;

/* Temporal Instant Set */

typedef struct 
{
	int32		vl_len_;		/* varlena header (do not touch directly!) */
	int16		duration;		/* duration */
	int16		flags;			/* flags */
	Oid 		valuetypid;		/* base type's OID (4 bytes) */
	int32 		count;			/* number of TemporalInst elements */
	size_t		offsets[1];		/* beginning of variable-length data */
} TemporalI;

/* Temporal Sequence */

typedef struct 
{
	int32		vl_len_;		/* varlena header (do not touch directly!) */
	int16		duration;		/* duration */
	int16		flags;			/* flags */
	Oid 		valuetypid;		/* base type's OID (4 bytes) */
	int32 		count;			/* number of TemporalInst elements */
	Period 		period;			/* time span (24 bytes) */
	size_t		offsets[1];		/* beginning of variable-length data */
} TemporalSeq;

/* Temporal Sequence Set */

typedef struct 
{
	int32		vl_len_;		/* varlena header (do not touch directly!) */
	int16		duration;		/* duration */
	int16		flags;			/* flags */
	Oid 		valuetypid;		/* base type's OID (4 bytes) */
	int32 		count;			/* number of TemporalSeq elements */
	int32 		totalcount;		/* total number of TemporalInst elements in all TemporalSeq elements */
	size_t		offsets[1];		/* beginning of variable-length data */
} TemporalS;

/* bboxunion - Union type for all types of bounding boxes */

union bboxunion
{
	Period p;
	TBOX b;
	STBOX g;
} bboxunion;

/* Double2 - Internal type for computing aggregates for temporal numeric types */

typedef struct double2
{
	double		a;
	double		b;
} double2;

/* Double3 - Internal type for computing aggregates for 2D temporal point types */

typedef struct double3
{
	double		a;
	double		b;
	double		c;
} double3;

/* Double4 - Internal type for computing aggregates for 3D temporal point types */

typedef struct double4
{
	double		a;
	double		b;
	double		c;
	double		d;
} double4;

typedef int (*qsort_comparator) (const void *a, const void *b);

/*****************************************************************************
 * fmgr macros temporal types
 *****************************************************************************/

/* doubleN */

#define DatumGetDouble2P(X)		((double2 *) DatumGetPointer(X))
#define Double2PGetDatum(X)		PointerGetDatum(X)
#define DatumGetDouble3P(X)		((double3 *) DatumGetPointer(X))
#define Double3PGetDatum(X)		PointerGetDatum(X)
#define DatumGetDouble4P(X)		((double4 *) DatumGetPointer(X))
#define Double4PGetDatum(X)		PointerGetDatum(X)

/* Temporal types */

#define DatumGetTemporal(X)			((Temporal *) PG_DETOAST_DATUM(X))
#define DatumGetTemporalInst(X)		((TemporalInst *) PG_DETOAST_DATUM(X))
#define DatumGetTemporalI(X)		((TemporalI *) PG_DETOAST_DATUM(X))
#define DatumGetTemporalSeq(X)		((TemporalSeq *) PG_DETOAST_DATUM(X))
#define DatumGetTemporalS(X)		((TemporalS *) PG_DETOAST_DATUM(X))

#define PG_GETARG_TEMPORAL(i)		((Temporal *) PG_GETARG_VARLENA_P(i))

#define PG_GETARG_ANYDATUM(i) (get_typlen(get_fn_expr_argtype(fcinfo->flinfo, i)) == -1 ? \
	PointerGetDatum(PG_GETARG_VARLENA_P(i)) : PG_GETARG_DATUM(i))

#define DATUM_FREE(value, valuetypid) \
	do { \
		if (! get_typbyval_fast(valuetypid)) \
			pfree(DatumGetPointer(value)); \
	} while (0)

#define DATUM_FREE_IF_COPY(value, valuetypid, n) \
	do { \
		if (! get_typbyval_fast(valuetypid) && DatumGetPointer(value) != PG_GETARG_POINTER(n)) \
			pfree(DatumGetPointer(value)); \
	} while (0)

/*
 * Define POSTGIS_FREE_IF_COPY_P if POSTGIS is not loaded.
 * This macro is based on PG_FREE_IF_COPY, except that it accepts two pointers.
 * See PG_FREE_IF_COPY comment in src/include/fmgr.h in postgres source code
 * for more details. 
 */
#ifndef POSTGIS_FREE_IF_COPY_P
#define POSTGIS_FREE_IF_COPY_P(ptrsrc, ptrori) \
	do { \
		if ((Pointer) (ptrsrc) != (Pointer) (ptrori)) \
			pfree(ptrsrc); \
	} while (0)
#endif

/*****************************************************************************/

/* Internal functions */

extern Temporal *temporal_copy(Temporal *temp);
extern Temporal *pg_getarg_temporal(Temporal *temp);
extern bool intersection_temporal_temporal(Temporal *temp1, Temporal *temp2, 
	Temporal **inter1, Temporal **inter2);
extern bool synchronize_temporal_temporal(Temporal *temp1, Temporal *temp2, 
	Temporal **sync1, Temporal **sync2, bool interpoint);
extern bool linear_interpolation(Oid type);

extern const char *temporal_duration_name(int16 duration);
extern bool temporal_duration_from_string(const char *str, int16 *duration);

/* Catalog functions */

extern void temporal_typinfo(Oid temptypid, Oid* valuetypid);

/* Oid functions */

extern Oid range_oid_from_base(Oid valuetypid);
extern Oid temporal_oid_from_base(Oid valuetypid);
extern Oid base_oid_from_temporal(Oid temptypid);
extern bool temporal_type_oid(Oid temptypid);
extern bool tnumber_type_oid(Oid temptypid);
extern bool tpoint_type_oid(Oid temptypid);

/* Trajectory functions */

extern bool type_has_precomputed_trajectory(Oid valuetypid);

/* Parameter tests */

extern void ensure_valid_duration(int16 type);
extern void ensure_valid_duration_all(int16 type);
extern void ensure_numrange_type(Oid type);
extern void ensure_temporal_base_type(Oid valuetypid);
extern void ensure_temporal_base_type_all(Oid valuetypid);
extern void ensure_linear_interpolation(Oid valuetypid);
extern void ensure_linear_interpolation_all(Oid valuetypid);
extern void ensure_numeric_base_type(Oid type);
extern void ensure_point_base_type(Oid type);

extern void ensure_same_duration(Temporal *temp1, Temporal *temp2);
extern void ensure_same_base_type(Temporal *temp1, Temporal *temp2);
extern void ensure_same_interpolation(Temporal *temp1, Temporal *temp2);
extern void ensure_increasing_timestamps(const TemporalInst *inst1, const TemporalInst *inst2);

/* Input/output functions */

extern Datum temporal_in(PG_FUNCTION_ARGS); 
extern Datum temporal_out(PG_FUNCTION_ARGS); 
extern Datum temporal_send(PG_FUNCTION_ARGS); 
extern Datum temporal_recv(PG_FUNCTION_ARGS);
extern Temporal* temporal_read(StringInfo buf, Oid valuetypid);
extern void temporal_write(Temporal* temp, StringInfo buf);

/* Constructor functions */

extern Datum temporalinst_constructor(PG_FUNCTION_ARGS);
extern Datum temporali_constructor(PG_FUNCTION_ARGS);
extern Datum tlinearseq_constructor(PG_FUNCTION_ARGS);
extern Datum temporalseq_constructor(PG_FUNCTION_ARGS);
extern Datum temporals_constructor(PG_FUNCTION_ARGS);

/* Cast functions */

extern Datum tint_to_tfloat(PG_FUNCTION_ARGS);
extern Datum temporal_to_period(PG_FUNCTION_ARGS);

extern Temporal *tint_to_tfloat_internal(Temporal *temp);

/* Accessor functions */

extern Datum temporal_duration(PG_FUNCTION_ARGS);
extern Datum temporal_interpolation(PG_FUNCTION_ARGS);
extern Datum temporal_mem_size(PG_FUNCTION_ARGS);
extern Datum temporal_get_values(PG_FUNCTION_ARGS);
extern Datum temporal_get_time(PG_FUNCTION_ARGS);
extern Datum temporalinst_get_value(PG_FUNCTION_ARGS);
extern Datum tnumber_to_tbox(PG_FUNCTION_ARGS);
extern Datum tnumber_value_range(PG_FUNCTION_ARGS);
extern Datum temporal_start_value(PG_FUNCTION_ARGS);
extern Datum temporal_end_value(PG_FUNCTION_ARGS);
extern Datum temporal_min_value(PG_FUNCTION_ARGS);
extern Datum temporal_max_value(PG_FUNCTION_ARGS);
extern Datum temporal_num_instants(PG_FUNCTION_ARGS);
extern Datum temporal_start_instant(PG_FUNCTION_ARGS);
extern Datum temporal_end_instant(PG_FUNCTION_ARGS);
extern Datum temporal_instant_n(PG_FUNCTION_ARGS);
extern Datum temporal_instants(PG_FUNCTION_ARGS);
extern Datum temporal_num_timestamps(PG_FUNCTION_ARGS);
extern Datum temporal_start_timestamp(PG_FUNCTION_ARGS);
extern Datum temporal_end_timestamp(PG_FUNCTION_ARGS);
extern Datum temporal_timestamp_n(PG_FUNCTION_ARGS);
extern Datum temporal_shift(PG_FUNCTION_ARGS);

extern Datum temporal_ever_eq(PG_FUNCTION_ARGS);
extern Datum temporal_ever_ne(PG_FUNCTION_ARGS);
extern Datum temporal_ever_lt(PG_FUNCTION_ARGS);
extern Datum temporal_ever_le(PG_FUNCTION_ARGS);
extern Datum temporal_ever_gt(PG_FUNCTION_ARGS);
extern Datum temporal_ever_ge(PG_FUNCTION_ARGS);

extern Datum temporal_always_eq(PG_FUNCTION_ARGS);
extern Datum temporal_always_ne(PG_FUNCTION_ARGS);
extern Datum temporal_always_lt(PG_FUNCTION_ARGS);
extern Datum temporal_always_le(PG_FUNCTION_ARGS);
extern Datum temporal_always_gt(PG_FUNCTION_ARGS);
extern Datum temporal_always_ge(PG_FUNCTION_ARGS);

extern PeriodSet *temporal_get_time_internal(Temporal *temp);
extern Datum tfloat_ranges(Temporal *temp);
extern Datum temporal_min_value_internal(Temporal *temp);
extern TimestampTz temporal_start_timestamp_internal(Temporal *temp);
extern RangeType *tnumber_value_range_internal(Temporal *temp);
extern bool temporal_ever_eq_internal(Temporal *temp, Datum value);
extern bool temporal_always_eq_internal(Temporal *temp, Datum value);

/* Restriction functions */

extern Datum temporal_at_value(PG_FUNCTION_ARGS);
extern Datum temporal_minus_value(PG_FUNCTION_ARGS);
extern Datum temporal_at_values(PG_FUNCTION_ARGS);
extern Datum tnumber_at_range(PG_FUNCTION_ARGS);
extern Datum tnumber_minus_range(PG_FUNCTION_ARGS);
extern Datum tnumber_at_ranges(PG_FUNCTION_ARGS);
extern Datum tnumber_minus_ranges(PG_FUNCTION_ARGS);
extern Datum temporal_at_min(PG_FUNCTION_ARGS);
extern Datum temporal_minus_min(PG_FUNCTION_ARGS);
extern Datum temporal_at_max(PG_FUNCTION_ARGS);
extern Datum temporal_minus_max(PG_FUNCTION_ARGS);
extern Datum temporal_at_timestamp(PG_FUNCTION_ARGS);
extern Datum temporal_minus_timestamp(PG_FUNCTION_ARGS);
extern Datum temporal_value_at_timestamp(PG_FUNCTION_ARGS);
extern Datum temporal_at_timestampset(PG_FUNCTION_ARGS);
extern Datum temporal_minus_timestampset(PG_FUNCTION_ARGS);
extern Datum temporal_at_period(PG_FUNCTION_ARGS);
extern Datum temporal_minus_period(PG_FUNCTION_ARGS);
extern Datum temporal_at_periodset(PG_FUNCTION_ARGS);
extern Datum temporal_minus_periodset(PG_FUNCTION_ARGS);
extern Datum temporal_intersects_timestamp(PG_FUNCTION_ARGS);
extern Datum temporal_intersects_timestampset(PG_FUNCTION_ARGS);
extern Datum temporal_intersects_period(PG_FUNCTION_ARGS);
extern Datum temporal_intersects_periodset(PG_FUNCTION_ARGS);
 
extern Temporal *temporal_at_min_internal(Temporal *temp);
extern TemporalInst *temporal_at_timestamp_internal(Temporal *temp, TimestampTz t);
extern Temporal *temporal_at_periodset_internal(Temporal *temp, PeriodSet *ps);
extern void temporal_period(Period *p, Temporal *temp);
extern char *temporal_to_string(Temporal *temp, char *(*value_out)(Oid, Datum));
extern void *temporal_bbox_ptr(const Temporal *temp);
extern void temporal_bbox(void *box, const Temporal *temp);

/* Comparison functions */

extern Datum temporal_lt(PG_FUNCTION_ARGS);
extern Datum temporal_le(PG_FUNCTION_ARGS);
extern Datum temporal_eq(PG_FUNCTION_ARGS);
extern Datum temporal_ge(PG_FUNCTION_ARGS);
extern Datum temporal_gt(PG_FUNCTION_ARGS);
extern Datum temporal_cmp(PG_FUNCTION_ARGS);
extern Datum temporal_hash(PG_FUNCTION_ARGS);

extern uint32 temporal_hash_internal(const Temporal *temp);

/*****************************************************************************/

#endif<|MERGE_RESOLUTION|>--- conflicted
+++ resolved
@@ -80,20 +80,12 @@
 
 #define MOBDB_FLAGS_GET_LINEAR(flags) 		((bool) ((flags) & 0x01))
 /* The following flag is only used for TemporalInst */
-<<<<<<< HEAD
-#define MOBDB_FLAGS_GET_BYVAL(flags) 			(((flags) & 0x02)>>1)
-#define MOBDB_FLAGS_GET_X(flags)			 	(((flags) & 0x04)>>2)
-#define MOBDB_FLAGS_GET_Z(flags) 				(((flags) & 0x08)>>3)
-#define MOBDB_FLAGS_GET_T(flags) 				(((flags) & 0x10)>>4)
-#define MOBDB_FLAGS_GET_GEODETIC(flags) 		(((flags) & 0x20)>>5)
-#define MOBDB_FLAGS_GET_REGION(flags) 			(((flags) & 0x40)>>6)
-=======
 #define MOBDB_FLAGS_GET_BYVAL(flags) 		((bool) (((flags) & 0x02)>>1))
 #define MOBDB_FLAGS_GET_X(flags)			((bool) (((flags) & 0x04)>>2))
 #define MOBDB_FLAGS_GET_Z(flags) 			((bool) (((flags) & 0x08)>>3))
 #define MOBDB_FLAGS_GET_T(flags) 			((bool) (((flags) & 0x10)>>4))
 #define MOBDB_FLAGS_GET_GEODETIC(flags) 	((bool) (((flags) & 0x20)>>5))
->>>>>>> 4bb1ab9d
+#define MOBDB_FLAGS_GET_REGION(flags) 		((bool) (((flags) & 0x40)>>6))
 
 #define MOBDB_FLAGS_SET_LINEAR(flags, value) \
 	((flags) = (value) ? ((flags) | 0x01) : ((flags) & 0xFE))
