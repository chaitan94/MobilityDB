/*-------------------------------------------------------------------------
 *
 * TemporalAnalyze.h
 *
 * Common Functions for analyze function of temporal types
 *
 * Estimates are based on histograms of lower and upper bounds.
 *
 * Portions Copyright (c) 1996-2019, PostgreSQL Global Development Group
 * Portions Copyright (c) 1994, Regents of the University of California
 *
 *
 * IDENTIFICATION
 *	include/TemporalAnalyze.h
 *
 *-------------------------------------------------------------------------
 */
#ifndef MOBILITYDB_TEMPANALYZE_COMMON_UTILITIES_H
#define MOBILITYDB_TEMPANALYZE_COMMON_UTILITIES_H

#include <TemporalTypes.h>
#include <TemporalPoint.h>
#include <PostGIS.h>

/* Extra data for compute_stats function */
typedef struct {
	/* Information about array element type */
	Oid type_id;			/* element type's OID */
	Oid eq_opr;				/* default equality operator's OID */
	bool typbyval;			/* physical properties of element type */
	int16 typlen;
	char typalign;

	/* Information about the value part of array element */
	Oid value_type_id;		/* element type's OID */
	Oid value_eq_opr;		/* default equality operator's OID */
	bool value_typbyval;	/* physical properties of element type */
	int16 value_typlen;
	char value_typalign;

	/* Information about the temporal part of array element */
	Oid temporal_type_id;	/* element type's OID */
	Oid temporal_eq_opr;	/* default equality operator's OID */
	bool temporal_typbyval;	/* physical properties of element type */
	int16 temporal_typlen;
	char temporal_typalign;

	/*
	 * Lookup data for element type's comparison and hash functions (these are
	 * in the type's typcache entry, which we expect to remain valid over the
	 * lifespan of the ANALYZE run)
	 */
	FmgrInfo *cmp;
	FmgrInfo *hash;
	FmgrInfo *value_cmp;
	FmgrInfo *value_hash;
	FmgrInfo *temporal_cmp;
	FmgrInfo *temporal_hash;

	/* Saved state from std_typanalyze() */
	AnalyzeAttrComputeStatsFunc std_compute_stats;
	void *std_extra_data;
} TemporalArrayAnalyzeExtraData;

/* A hash table entry for the Lossy Counting algorithm */
typedef struct
{
	Datum		key; 	 	 	/* This is 'e' from the LC algorithm. */
	int			frequency; 	  /* This is 'f'. */
	int			delta; 	 	  /* And this is 'delta'. */
	int			last_container; /* For de-duplication of array elements. */
} TrackItem;

/* A hash table entry for distinct-elements counts */
typedef struct
{
	int			count; 	 	  /* Count of distinct elements in an array */
	int			frequency; 	  /* Number of arrays seen with this count */
} DECountItem;


/*****************************************************************************
 * Statistics functions for TemporalInst type
 *****************************************************************************/
extern Datum temporalinst_analyze(VacAttrStats *stats);
extern void compute_temporalinst_stats(VacAttrStats *stats, AnalyzeAttrFetchFunc fetchfunc,
 	 	 	 	 	 	 	 	 	   int samplerows, double totalrows);
extern void compute_timestamptz_stats(VacAttrStats *stats, AnalyzeAttrFetchFunc fetchfunc,
 	 	 	 	 	 	 	 	 	  int samplerows, double totalrows);
extern void compute_temporalinst_twodim_stats(VacAttrStats *stats, AnalyzeAttrFetchFunc fetchfunc,
 	 	 	 	 	 	 	 	 	 	 	  int samplerows, double totalrows);

/*****************************************************************************
 * Statistics functions for TemporalI type
 *****************************************************************************/
extern Datum temporali_analyze(VacAttrStats *stats);
extern void compute_temporali_stats(VacAttrStats *stats, AnalyzeAttrFetchFunc fetchfunc,
									   int samplerows, double totalrows);
extern void compute_timestamptz_set_stats(VacAttrStats *stats, AnalyzeAttrFetchFunc fetchfunc,
									  int samplerows, double totalrows);
extern void compute_temporali_twodim_stats(VacAttrStats *stats, AnalyzeAttrFetchFunc fetchfunc,
											  int samplerows, double totalrows);

/*****************************************************************************
 * Statistics functions for Trajectory types (TemporalSeq and TemporalS)
 *****************************************************************************/
extern Datum temporal_traj_analyze(VacAttrStats *stats);
extern void compute_temporal_traj_stats(VacAttrStats *stats, AnalyzeAttrFetchFunc fetchfunc,
 	 	 	 	 	 	 	 	 	 	int samplerows, double totalrows);
extern void compute_timestamptz_traj_stats(VacAttrStats *stats, AnalyzeAttrFetchFunc fetchfunc,
 	 	 	 	 	 	 	 	 	 	   int samplerows, double totalrows);
extern void compute_twodim_traj_stats(VacAttrStats *stats, AnalyzeAttrFetchFunc fetchfunc,
									 int samplerows, double totalrows);
/*****************************************************************************
 * Comparison functions for different data types
 *****************************************************************************/
 
//extern int element_value_compare(const void *key1, const void *key2);
extern uint32 element_hash_value(const void *key, Size keysize);
extern uint32 element_hash_temporal(const void *key, Size keysize);
extern int element_match(const void *key1, const void *key2, Size keysize);
extern int trackitem_compare_frequencies_desc(const void *e1, const void *e2);
extern int trackitem_compare_element(const void *e1, const void *e2);
extern int countitem_compare_count(const void *e1, const void *e2);
extern int element_compare(const void *key1, const void *key2);
extern uint32 generic_element_hash(const void *key, Size keysize, FmgrInfo * hash);
extern int period_bound_qsort_cmp(const void *a1, const void *a2);
extern int float8_qsort_cmp(const void *a1, const void *a2);
extern int range_bound_qsort_cmp(const void *a1, const void *a2);
extern int compare_scalars(const void *a, const void *b, void *arg);
extern int compare_mcvs(const void *a, const void *b);

/*****************************************************************************
 * Different functions used for 1D, 2D, and 3D types.
 *****************************************************************************/
 
extern int get_statype_num_dims(VacAttrStats *stats);
extern HeapTuple remove_temporaldim(HeapTuple tuple, TupleDesc tupDesc, int attrNum, Oid attrtypid,
 	 	 	 	 	 	 	 	 	bool geom, Datum value);
extern Period* get_bbox_onedim(Datum value, Oid oid);
extern TBOX* get_bbox_twodim(Datum value, Oid oid);
<<<<<<< HEAD
extern GBOX* get_bbox_threedim(Datum value, Oid oid);
=======
extern STBOX* get_bbox_threedim(Datum value, Oid oid);
>>>>>>> 08b85fba
extern void box_deserialize(TBOX *box, RangeBound *lowerdim1, RangeBound *upperdim1,
							PeriodBound *lowerdim2, PeriodBound *upperdim2);
extern void stbox_deserialize(STBOX *box, RangeBound *lowerdim1, RangeBound *upperdim1,
							 RangeBound *lowerdim2, RangeBound *upperdim2,
							 PeriodBound *lowerdim3, PeriodBound *upperdim3);

#endif //MOBILITYDB_TEMPANALYZE_COMMON_UTILITIES_H<|MERGE_RESOLUTION|>--- conflicted
+++ resolved
@@ -139,11 +139,7 @@
  	 	 	 	 	 	 	 	 	bool geom, Datum value);
 extern Period* get_bbox_onedim(Datum value, Oid oid);
 extern TBOX* get_bbox_twodim(Datum value, Oid oid);
-<<<<<<< HEAD
-extern GBOX* get_bbox_threedim(Datum value, Oid oid);
-=======
 extern STBOX* get_bbox_threedim(Datum value, Oid oid);
->>>>>>> 08b85fba
 extern void box_deserialize(TBOX *box, RangeBound *lowerdim1, RangeBound *upperdim1,
 							PeriodBound *lowerdim2, PeriodBound *upperdim2);
 extern void stbox_deserialize(STBOX *box, RangeBound *lowerdim1, RangeBound *upperdim1,
