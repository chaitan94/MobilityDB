--- conflicted
+++ resolved
@@ -53,13 +53,10 @@
 extern bool tlinearseq_intersection_value(const TemporalInst *inst1, const TemporalInst *inst2,
 	Datum value, Oid valuetypid, Datum *inter, TimestampTz *t);
 
-<<<<<<< HEAD
-=======
 extern bool tgeompointseq_intersection(const TemporalInst *start1, const TemporalInst *end1,
 	const TemporalInst *start2, const TemporalInst *end2,
 	Datum *inter1, Datum *inter2, TimestampTz *t);
 
->>>>>>> 2e0c6123
 extern bool temporalseq_intersection(const TemporalInst *start1, const TemporalInst *end1, bool linear1,
 	const TemporalInst *start2, const TemporalInst *end2, bool linear2,
 	Datum *inter1, Datum *inter2, TimestampTz *t);
