--- conflicted
+++ resolved
@@ -104,36 +104,8 @@
 extern int rbound_bsearch(TypeCacheEntry *typcache, Datum value, RangeBound *hist,
 						  int hist_length, bool equal);
 /*****************************************************************************
- * Helper functions for calculating selectivity of time types.
- *****************************************************************************/
-extern double default_period_selectivity(Oid operator);
-extern int period_rbound_bsearch(PeriodBound *value, PeriodBound *hist,
-								 int hist_length, bool equal);
-extern float8 get_period_position(PeriodBound *value, PeriodBound *hist1,
-								  PeriodBound *hist2);
-extern float8 get_len_position(double value, double hist1, double hist2);
-extern float8 get_period_distance(PeriodBound *bound1, PeriodBound *bound2);
-extern int length_hist_bsearch(Datum *length_hist_values,
-							   int length_hist_nvalues, double value, bool equal);
-extern double calc_period_hist_selectivity(VariableStatData *vardata,
-										   Period *constval, Oid operator);
-extern double calc_period_hist_selectivity_scalar(PeriodBound *constbound,
-												  PeriodBound *hist, int hist_nvalues, bool equal);
-extern double calc_length_hist_frac(Datum *length_hist_values,
-									int length_hist_nvalues, double length1, double length2, bool equal);
-extern double calc_period_hist_selectivity_contained(PeriodBound *lower,
-													 PeriodBound *upper, PeriodBound *hist_lower, int hist_nvalues,
-													 Datum *length_hist_values, int length_hist_nvalues);
-extern double calc_period_hist_selectivity_contains(PeriodBound *lower,
-													PeriodBound *upper,	PeriodBound *hist_lower, int hist_nvalues,
-													Datum *length_hist_values, int length_hist_nvalues);
-extern double calc_period_hist_selectivity_adjacent(PeriodBound *lower,
-													PeriodBound *upper, PeriodBound *hist_lower, PeriodBound *hist_upper,
-													int hist_nvalues);
-/*****************************************************************************
  * Helper functions for calculating selectivity.
  *****************************************************************************/
-<<<<<<< HEAD
 extern bool get_attstatsslot_internal(AttStatsSlot *sslot, HeapTuple statstuple,
 									  int reqkind, Oid reqop, int flags, StatisticsStrategy strategy);
 extern double default_temporaltypes_selectivity(Oid operator);
@@ -149,16 +121,4 @@
 extern bool get_actual_variable_range(PlannerInfo *root, VariableStatData *vardata,
 									  Oid sortop, Datum *min, Datum *max);
 #define BTREE_AM_OID   403
-=======
-
-extern void get_const_bounds(Node *other, BBoxBounds *bBoxBounds, bool *numeric,
-	double *lower, double *upper, bool *temporal, Period **period);
-extern double ineq_histogram_selectivity(PlannerInfo *root, VariableStatData *vardata,
-	FmgrInfo *opproc, bool isgt, bool iseq, Datum constval, Oid consttype,
-	StatisticsStrategy strategy);
-
-#define STATISTIC_KIND_BOUNDS_HISTOGRAM_FIRST_DIM  500;
-#define STATISTIC_KIND_BOUNDS_HISTOGRAM_SECOND_DIM 501;
-#define STATISTIC_KIND_BOUNDS_HISTOGRAM_THIRD_DIM  502;
->>>>>>> d92e0da1
 #endif