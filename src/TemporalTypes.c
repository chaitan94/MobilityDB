/*****************************************************************************
 *
 * TemporalTypes.c
 *	  Generic functions for temporal types.
 *
 * Portions Copyright (c) 2019, Esteban Zimanyi, Arthur Lesuisse,
 *		Universite Libre de Bruxelles
 * Portions Copyright (c) 1996-2019, PostgreSQL Global Development Group
 * Portions Copyright (c) 1994, Regents of the University of California
 *
 *****************************************************************************/

#include "TemporalTypes.h"
#ifdef WITH_POSTGIS
#include "TemporalPoint.h"
#endif

#ifdef PG_MODULE_MAGIC
PG_MODULE_MAGIC;
#endif

/*****************************************************************************
 * Miscellaneous functions
 *****************************************************************************/

/* Initialization of the extension */

void
_PG_init(void)
{
    /* elog(WARNING, "This is MobilityDB."); */
#ifdef WITH_POSTGIS
    temporalgeom_init();
#endif
}

/* Print messages while debugging */

void
debugstr(char *msg)
{
    ereport(WARNING, (errcode(ERRCODE_WARNING), errmsg("DEBUG: %s", msg)));
}

/* Align to double */

size_t
double_pad(size_t size)
{
    if (size % 8)
        return size + (8 - size % 8);
    else
        return size;
}

/* Is the base type continuous? */

bool
type_is_continuous(Oid type)
{
    if (type == FLOAT8OID || type == type_oid(T_DOUBLE2) ||
        type == type_oid(T_DOUBLE3)	 || type == type_oid(T_DOUBLE4))
        return true;
#ifdef WITH_POSTGIS
    if (type == type_oid(T_GEOGRAPHY) || type == type_oid(T_GEOMETRY))
        return true;
#endif
    return false;
}

/* 
 * Is the type passed by value?
 * This function is called only for the base types of the temporal types. 
 * To avoid a call of the slow function get_typbyval (which makes a 
 * lookup call), the known base types are explicitly enumerated.
 */

bool
type_byval_fast(Oid type)
{
    base_type_all_oid(type);
    bool result = false;
    if (type == BOOLOID || type == INT4OID || type == FLOAT8OID)
        result = true;
    else if (type == type_oid(T_DOUBLE2) || type == TEXTOID)
        result = false;
#ifdef WITH_POSTGIS
    else if (type == type_oid(T_GEOMETRY) || type == type_oid(T_GEOGRAPHY) ||
             type == type_oid(T_DOUBLE3) || type == type_oid(T_DOUBLE4))
        result = false;
#endif
    return result;
}

/* 
 * Get length of type
 * This function is called only for the base types of the temporal types. 
 * To avoid a call of the slow function get_typlen (which makes a 
 * lookup call), the known base types are explicitly enumerated.
 */

int
get_typlen_fast(Oid type)
{
    base_type_all_oid(type);
    int result = 0;
    if (type == BOOLOID)
        result = 1;
    else if (type == INT4OID)
        result = 4;
    else if (type == FLOAT8OID)
        result = 8;
    else if (type == type_oid(T_DOUBLE2))
        result = 16;
    else if (type == TEXTOID)
        result = -1;
#ifdef WITH_POSTGIS
    else if (type == type_oid(T_GEOMETRY) || type == type_oid(T_GEOGRAPHY))
        result = -1;
    else if (type == type_oid(T_DOUBLE3))
        result = 24;
    else if (type == type_oid(T_DOUBLE4))
        result = 32;
#endif
    return result;
}

/* Copy a Datum if it is passed by reference */

Datum
datum_copy(Datum value, Oid type)
{
    /* For types passed by value */
    if (type_byval_fast(type) )
        return value;
    /* For types passed by reference */
    int typlen = get_typlen_fast(type);
    size_t value_size = typlen != -1 ? (unsigned int) typlen : VARSIZE(value);
    void *result = palloc0(value_size);
    memcpy(result, DatumGetPointer(value), value_size);
    return PointerGetDatum(result);
}

double
datum_double(Datum d, Oid valuetypid)
{
    double result = 0.0;
    number_base_type_oid(valuetypid);
    if (valuetypid == INT4OID)
        result = (double)(DatumGetInt32(d));
    if (valuetypid == FLOAT8OID)
        result = DatumGetFloat8(d);
    return result;
}

/*****************************************************************************
 * Assertion tests
 *****************************************************************************/

void
temporal_duration_is_valid(int16 duration)
{
    assert(duration == TEMPORALINST || duration == TEMPORALI ||
           duration == TEMPORALSEQ || duration == TEMPORALS);
}

void
numrange_type_oid(Oid type)
{
    assert(type == type_oid(T_INTRANGE) || type == type_oid(T_FLOATRANGE));
}

void
base_type_oid(Oid valuetypid)
{
    assert(valuetypid == BOOLOID || valuetypid == INT4OID ||
           valuetypid == FLOAT8OID || valuetypid == TEXTOID
#ifdef WITH_POSTGIS
                   || valuetypid == type_oid(T_GEOMETRY)
                   || valuetypid == type_oid(T_GEOGRAPHY)
#endif
    );
}

void
base_type_all_oid(Oid valuetypid)
{
    assert(valuetypid == BOOLOID || valuetypid == INT4OID ||
           valuetypid == FLOAT8OID || valuetypid == TEXTOID ||
           valuetypid ==  type_oid(T_DOUBLE2)
#ifdef WITH_POSTGIS
                   || valuetypid == type_oid(T_GEOMETRY)
                   || valuetypid == type_oid(T_GEOGRAPHY)
                   || valuetypid == type_oid(T_DOUBLE3)
                   || valuetypid == type_oid(T_DOUBLE4)
#endif
    );
}

void
continuous_base_type_oid(Oid valuetypid)
{
    assert(valuetypid == FLOAT8OID
#ifdef WITH_POSTGIS
                   || valuetypid == type_oid(T_GEOMETRY)
                   || valuetypid == type_oid(T_GEOGRAPHY)
#endif
    );
}

void
continuous_base_type_all_oid(Oid valuetypid)
{
    assert(valuetypid == FLOAT8OID ||
           valuetypid ==  type_oid(T_DOUBLE2)
#ifdef WITH_POSTGIS
                   || valuetypid == type_oid(T_GEOMETRY)
                   || valuetypid == type_oid(T_GEOGRAPHY)
                   || valuetypid == type_oid(T_DOUBLE3)
                   || valuetypid == type_oid(T_DOUBLE4)
#endif
    );
}

void
number_base_type_oid(Oid type)
{
    assert(type == INT4OID || type == FLOAT8OID);
}

#ifdef WITH_POSTGIS
void
point_base_type_oid(Oid type)
{
    assert(type == type_oid(T_GEOMETRY) || type == type_oid(T_GEOGRAPHY));
}
#endif

/*****************************************************************************
 * Oid functions
 *****************************************************************************/

Oid
temporal_oid_from_base(Oid valuetypid)
{
    Oid result = 0;
    base_type_oid(valuetypid);
    if (valuetypid == BOOLOID)
        result = type_oid(T_TBOOL);
    if (valuetypid == INT4OID)
        result = type_oid(T_TINT);
    if (valuetypid == FLOAT8OID)
        result = type_oid(T_TFLOAT);
    if (valuetypid == TEXTOID)
        result = type_oid(T_TTEXT);
#ifdef WITH_POSTGIS
    if (valuetypid == type_oid(T_GEOMETRY))
        result = type_oid(T_TGEOMPOINT);
    if (valuetypid == type_oid(T_GEOGRAPHY))
        result = type_oid(T_TGEOGPOINT);
#endif
    return result;
}

/* 
 * Obtain the Oid of the range type from the Oid of the base type 
 */
Oid
range_oid_from_base(Oid valuetypid)
{
    Oid result = 0;
    number_base_type_oid(valuetypid);
    if (valuetypid == INT4OID)
        result = type_oid(T_INTRANGE);
    else if (valuetypid == FLOAT8OID)
        result = type_oid(T_FLOATRANGE);
    return result;
}

/* 
 * Is the Oid a temporal type ? 
 * Function used in particular in the indexes.
 */
bool
temporal_type_oid(Oid temptypid)
{
    if (temptypid == type_oid(T_TBOOL) ||
        temptypid == type_oid(T_TINT) ||
        temptypid == type_oid(T_TFLOAT) ||
        temptypid == type_oid(T_TTEXT)
        #ifdef WITH_POSTGIS
        || temptypid == type_oid(T_TGEOMPOINT)
        || temptypid == type_oid(T_TGEOGPOINT)
#endif
            )
        return true;
    return false;
}

/* 
 * Obtain the Oid of the base type from the Oid of the temporal type  
 */
Oid
base_oid_from_temporal(Oid temptypid)
{
    assert(temporal_type_oid(temptypid));
    int result = 0;
    if (temptypid == type_oid(T_TBOOL))
        result = BOOLOID;
    else if (temptypid == type_oid(T_TINT))
        result = INT4OID;
    else if (temptypid == type_oid(T_TFLOAT))
        result = FLOAT8OID;
    else if (temptypid == type_oid(T_TTEXT))
        result = TEXTOID;
#ifdef WITH_POSTGIS
    else if (temptypid == type_oid(T_TGEOMPOINT))
        result = type_oid(T_GEOMETRY);
    else if (temptypid == type_oid(T_TGEOGPOINT))
        result = type_oid(T_GEOGRAPHY);
#endif
    return result;
}

/*****************************************************************************
 * Call PostgreSQL functions
 *****************************************************************************/

/* Call input function of the base type of a temporal type */

Datum
call_input(Oid type, char *str)
{
    Oid infunc;
    Oid basetype;
    FmgrInfo infuncinfo;
    getTypeInputInfo(type, &infunc, &basetype);
    fmgr_info(infunc, &infuncinfo);
    return InputFunctionCall(&infuncinfo, str, basetype, -1);
}

/* Call output function of the base type of a temporal type */

char *
call_output(Oid type, Datum value)
{
    Oid outfunc;
    bool isvarlena;
    FmgrInfo outfuncinfo;
    getTypeOutputInfo(type, &outfunc, &isvarlena);
    fmgr_info(outfunc, &outfuncinfo);
    return OutputFunctionCall(&outfuncinfo, value);
}

/* Call send function of the base type of a temporal type */

bytea *
call_send(Oid type, Datum value)
{
    Oid sendfunc;
    bool isvarlena;
    FmgrInfo sendfuncinfo;
    getTypeBinaryOutputInfo(type, &sendfunc, &isvarlena);
    fmgr_info(sendfunc, &sendfuncinfo);
    return SendFunctionCall(&sendfuncinfo, value);
}

/* Call receive function of the base type of a temporal type */

Datum
call_recv(Oid type, StringInfo buf)
{
    Oid recvfunc;
    Oid basetype;
    FmgrInfo recvfuncinfo;
    getTypeBinaryInputInfo(type, &recvfunc, &basetype);
    fmgr_info(recvfunc, &recvfuncinfo);
    return ReceiveFunctionCall(&recvfuncinfo, buf, basetype, -1);
}

/* Call PostgreSQL function with 1 to 4 arguments */

Datum
call_function1(PGFunction func, Datum arg1)
{
    Datum result;
#if POSTGIS_PGSQL_VERSION < 120
    FunctionCallInfoData fcinfo;
    FmgrInfo flinfo;
    memset(&flinfo, 0, sizeof(flinfo));
    flinfo.fn_mcxt = CurrentMemoryContext;
    InitFunctionCallInfoData(fcinfo, NULL, 1, DEFAULT_COLLATION_OID, NULL, NULL);
    fcinfo.flinfo = &flinfo;
    fcinfo.arg[0] = arg1;
    fcinfo.argnull[0] = false;
    result = (*func) (&fcinfo);
    if (fcinfo.isnull)
        elog(ERROR, "function %p returned NULL", (void *) func);
#else
    LOCAL_FCINFO(fcinfo, 1); /* Could be optimized */
	InitFunctionCallInfoData(*fcinfo, NULL, 1, DEFAULT_COLLATION_OID, NULL, NULL);
	fcinfo->args[0].isnull = false;
	fcinfo->args[0].value = arg1;
	result = (*func) (fcinfo);
	if (fcinfo->isnull)
		elog(ERROR, "function %p returned NULL", (void *) func);
#endif
    return result;
}

Datum
call_function2(PGFunction func, Datum arg1, Datum arg2)
{
    Datum result;
#if POSTGIS_PGSQL_VERSION < 120
    FunctionCallInfoData fcinfo;
    FmgrInfo flinfo;
    memset(&flinfo, 0, sizeof(flinfo)) ;
    flinfo.fn_mcxt = CurrentMemoryContext;
    InitFunctionCallInfoData(fcinfo, NULL, 2, DEFAULT_COLLATION_OID, NULL, NULL);
    fcinfo.flinfo = &flinfo;
    fcinfo.arg[0] = arg1;
    fcinfo.argnull[0] = false;
    fcinfo.arg[1] = arg2;
    fcinfo.argnull[1] = false;
    result = (*func) (&fcinfo);
    if (fcinfo.isnull)
        elog(ERROR, "function %p returned NULL", (void *) func);
#else
    LOCAL_FCINFO(fcinfo, 2); /* Could be optimized */
	InitFunctionCallInfoData(*fcinfo, NULL, 2, DEFAULT_COLLATION_OID, NULL, NULL);
	fcinfo->args[0].isnull = false;
	fcinfo->args[0].value = arg1;
	fcinfo->args[1].isnull = false;
	fcinfo->args[1].value = arg2;
	result = (*func) (fcinfo);
	if (fcinfo->isnull)
		elog(ERROR, "function %p returned NULL", (void *) func);
#endif
    return result;
}

Datum
call_function3(PGFunction func, Datum arg1, Datum arg2, Datum arg3)
{
<<<<<<< HEAD
    Datum result;
#if POSTGIS_PGSQL_VERSION < 120
    FunctionCallInfoData fcinfo;
    FmgrInfo flinfo;
    memset(&flinfo, 0, sizeof(flinfo)) ;
    flinfo.fn_mcxt = CurrentMemoryContext;
    InitFunctionCallInfoData(fcinfo, NULL, 3, DEFAULT_COLLATION_OID, NULL, NULL);
    fcinfo.flinfo = &flinfo;
    fcinfo.arg[0] = arg1;
    fcinfo.argnull[0] = false;
    fcinfo.arg[1] = arg2;
    fcinfo.argnull[1] = false;
    fcinfo.arg[2] = arg3;
    fcinfo.argnull[2] = false;
    result = (*func) (&fcinfo);
    if (fcinfo.isnull)
        elog(ERROR, "function %p returned NULL", (void *) func);
#else
    LOCAL_FCINFO(fcinfo, 3); /* Could be optimized */
	InitFunctionCallInfoData(*fcinfo, NULL, 3, DEFAULT_COLLATION_OID, NULL, NULL);
	fcinfo->args[0].isnull = false;
	fcinfo->args[0].value = arg1;
	fcinfo->args[1].isnull = false;
	fcinfo->args[1].value = arg2;
	fcinfo->args[2].isnull = false;
	fcinfo->args[2].value = arg3;
	result = (*func) (fcinfo);
	if (fcinfo->isnull)
		elog(ERROR, "function %p returned NULL", (void *) func);
#endif
    return result;
=======
	FunctionCallInfoData fcinfo;
	FmgrInfo flinfo;
	memset(&flinfo, 0, sizeof(flinfo)) ;
	flinfo.fn_mcxt = CurrentMemoryContext;
	Datum result;
	InitFunctionCallInfoData(fcinfo, NULL, 3, InvalidOid, NULL, NULL);
	fcinfo.flinfo = &flinfo;
	fcinfo.arg[0] = arg1;
	fcinfo.argnull[0] = false;
	fcinfo.arg[1] = arg2;
	fcinfo.argnull[1] = false;
	fcinfo.arg[2] = arg3;
	fcinfo.argnull[2] = false;
	result = (*func) (&fcinfo);
	if (fcinfo.isnull)
		elog(ERROR, "function %p returned NULL", (void *) func);
	return result;
>>>>>>> c03f77c7
}

Datum
call_function4(PGFunction func, Datum arg1, Datum arg2, Datum arg3, Datum arg4)
{
<<<<<<< HEAD
    Datum result;
#if POSTGIS_PGSQL_VERSION < 120
    FunctionCallInfoData fcinfo;
    FmgrInfo flinfo;
    memset(&flinfo, 0, sizeof(flinfo)) ;
    flinfo.fn_mcxt = CurrentMemoryContext;
    InitFunctionCallInfoData(fcinfo, NULL, 4, DEFAULT_COLLATION_OID, NULL, NULL);
    fcinfo.flinfo = &flinfo;
    fcinfo.arg[0] = arg1;
    fcinfo.argnull[0] = false;
    fcinfo.arg[1] = arg2;
    fcinfo.argnull[1] = false;
    fcinfo.arg[2] = arg3;
    fcinfo.argnull[2] = false;
    fcinfo.arg[3] = arg4;
    fcinfo.argnull[3] = false;
    result = (*func) (&fcinfo);
    if (fcinfo.isnull)
        elog(ERROR, "function %p returned NULL", (void *) func);
#else
    LOCAL_FCINFO(fcinfo, 4); /* Could be optimized */
	InitFunctionCallInfoData(*fcinfo, NULL, 4, DEFAULT_COLLATION_OID, NULL, NULL);
	fcinfo->args[0].isnull = false;
	fcinfo->args[0].value = arg1;
	fcinfo->args[1].isnull = false;
	fcinfo->args[1].value = arg2;
	fcinfo->args[2].isnull = false;
	fcinfo->args[2].value = arg3;
	fcinfo->args[3].isnull = false;
	fcinfo->args[3].value = arg4;
	result = (*func) (fcinfo);
	if (fcinfo->isnull)
		elog(ERROR, "function %p returned NULL", (void *) func);
#endif
    return result;
=======
	FunctionCallInfoData fcinfo;
	FmgrInfo flinfo;
	memset(&flinfo, 0, sizeof(flinfo)) ;
	flinfo.fn_mcxt = CurrentMemoryContext;
	Datum result;
	InitFunctionCallInfoData(fcinfo, NULL, 4, InvalidOid, NULL, NULL);
	fcinfo.flinfo = &flinfo;
	fcinfo.arg[0] = arg1;
	fcinfo.argnull[0] = false;
	fcinfo.arg[1] = arg2;
	fcinfo.argnull[1] = false;
	fcinfo.arg[2] = arg3;
	fcinfo.argnull[2] = false;
	fcinfo.arg[3] = arg4;
	fcinfo.argnull[3] = false;
	result = (*func) (&fcinfo);
	if (fcinfo.isnull)
		elog(ERROR, "function %p returned NULL", (void *) func);
	return result;
>>>>>>> c03f77c7
}
/*****************************************************************************
 * Array functions
 *****************************************************************************/

/* Extract a C array from a PostgreSQL array */

Datum *
datumarr_extract(ArrayType *array, int *count)
{
    bool byval;
    int16 typlen;
    char align;
    get_typlenbyvalalign(array->elemtype, &typlen, &byval, &align);
    Datum *result;
    deconstruct_array(array, array->elemtype, typlen, byval, align, &result, NULL, count);
    return result;
}

TimestampTz *
timestamparr_extract(ArrayType *array, int *count)
{
    return (TimestampTz *) datumarr_extract(array, count);
}

Period **
periodarr_extract(ArrayType *array, int *count)
{
    return (Period **) datumarr_extract(array, count);
}

RangeType **
rangearr_extract(ArrayType *array, int *count)
{
    return (RangeType **) datumarr_extract(array, count);
}

Temporal **
temporalarr_extract(ArrayType *array, int *count)
{
    Temporal **result;
    deconstruct_array(array, array->elemtype, -1, false, 'd', (Datum **) &result, NULL, count);
    return result;
}

/*****************************************************************************/

/* Convert a C array into a PostgreSQL array */

ArrayType *
datumarr_to_array(Datum *values, int count, Oid type)
{
    int16 elmlen;
    bool elmbyval;
    char elmalign;
    get_typlenbyvalalign(type, &elmlen, &elmbyval, &elmalign);
    ArrayType *result = construct_array(values, count, type, elmlen, elmbyval, elmalign);
    return result;
}

ArrayType *
timestamparr_to_array(TimestampTz *times, int count)
{
    ArrayType *result = construct_array((Datum *)times, count, TIMESTAMPTZOID, 8, true, 'd');
    return result;
}

ArrayType *
periodarr_to_array(Period **periods, int count)
{
    ArrayType *result = construct_array((Datum *)periods, count, type_oid(T_PERIOD),
                                        sizeof(Period), false, 'd');
    return result;
}

ArrayType *
rangearr_to_array(RangeType **ranges, int count, Oid type)
{
    ArrayType *result = construct_array((Datum *)ranges, count, type, -1, false, 'd');
    return result;
}

ArrayType *
textarr_to_array(text **textarr, int count)
{
    ArrayType *result = construct_array((Datum *)textarr, count, TEXTOID, -1, false, 'i');
    return result;
}

ArrayType *
temporalarr_to_array(Temporal **temporalarr, int count)
{
    assert(count > 0);
    Oid type = temporal_oid_from_base(temporalarr[0]->valuetypid);
    ArrayType *result = construct_array((Datum *)temporalarr, count, type, -1, false, 'd');
    return result;
}

/*****************************************************************************
 * Sort functions
 *****************************************************************************/

/* Comparator functions */

static int
datum_sort_cmp(Datum *l, Datum *r, Oid *type)
{
    Datum x = *l;
    Datum y = *r;
    Oid t = *type;
    if (datum_eq(x, y, t))
        return 0;
    else if (datum_lt(x, y, t))
        return -1;
    else
        return 1;
}

static int
timestamp_sort_cmp(TimestampTz *l, TimestampTz *r)
{
    TimestampTz x = *l;
    TimestampTz y = *r;
    return timestamp_cmp_internal(x, y);
}

static int
period_sort_cmp(Period **l, Period **r)
{
    return period_cmp_internal(*l, *r);
}

static int
range_sort_cmp(RangeType **l, RangeType **r)
{
    return DatumGetInt32(call_function2(range_cmp, RangeTypePGetDatum(*l),
                                        RangeTypePGetDatum(*r)));
}

static int
temporalinstarr_sort_cmp(TemporalInst **l, TemporalInst **r)
{
    return timestamp_cmp_internal((*l)->t, (*r)->t);
}

static int
temporalseqarr_sort_cmp(TemporalSeq **l, TemporalSeq **r)
{
    TimestampTz lt = (*l)->period.lower;
    TimestampTz rt = (*r)->period.lower;
    return timestamp_cmp_internal(lt, rt);
}

/*****************************************************************************/

/* Sort functions */

void
datum_sort(Datum *values, int count, Oid type)
{
    qsort_arg(values, count, sizeof(Datum),
              (qsort_arg_comparator) &datum_sort_cmp, &type);
}

void
timestamp_sort(TimestampTz *times, int count)
{
    qsort(times, count, sizeof(Timestamp),
          (qsort_comparator) &timestamp_sort_cmp);
}

void
periodarr_sort(Period **periods, int count)
{
    qsort(periods, count, sizeof(Period *),
          (qsort_comparator) &period_sort_cmp);
}

void
rangearr_sort(RangeType **ranges, int count)
{
    qsort(ranges, count, sizeof(RangeType *),
          (qsort_comparator) &range_sort_cmp);
}

void
temporalinstarr_sort(TemporalInst **instants, int count)
{
    qsort(instants, count, sizeof(TemporalInst *),
          (qsort_comparator) &temporalinstarr_sort_cmp);
}

void
temporalseqarr_sort(TemporalSeq **sequences, int count)
{
    qsort(sequences, count, sizeof(TemporalSeq *),
          (qsort_comparator) &temporalseqarr_sort_cmp);
}

/*****************************************************************************
 * Remove duplicate functions
 * These functions assume that the array has been sorted before
 *****************************************************************************/

/* Remove duplicates from an array of datums */

int
datum_remove_duplicates(Datum *values, int count, Oid type)
{
    assert (count > 0);
    int newcount = 0;
    for (int i = 1; i < count; i++)
        if (datum_ne(values[newcount], values[i], type))
            values[++ newcount] = values[i];
    return newcount+1;
}

/* Remove duplicates from an array of timestamps */

int
timestamp_remove_duplicates(TimestampTz *values, int count)
{
    assert (count > 0);
    int newcount = 0;
    for (int i = 1; i < count; i++)
        if (values[newcount] != values[i])
            values[++ newcount] = values[i];
    return newcount+1;
}

/*****************************************************************************
 * Text functions
 * Function copied from PostgreSQL since they are not exported
 *****************************************************************************/

int
text_cmp(text *arg1, text *arg2, Oid collid)
{
<<<<<<< HEAD
    char	   *a1p,
            *a2p;
    int			len1,
            len2;
=======
	char		*a1p,
				*a2p;
	int			len1,
				len2;
>>>>>>> c03f77c7

    a1p = VARDATA_ANY(arg1);
    a2p = VARDATA_ANY(arg2);

    len1 = VARSIZE_ANY_EXHDR(arg1);
    len2 = VARSIZE_ANY_EXHDR(arg2);

    return varstr_cmp(a1p, len1, a2p, len2, collid);
}

/*****************************************************************************
 * Comparison functions on datums
 *****************************************************************************/

/*
* Version of the functions where the types of both arguments is equal
*/

bool
datum_eq(Datum l, Datum r, Oid type)
{
    base_type_all_oid(type);
    bool result = false;
    if (type == BOOLOID || type == INT4OID || type == FLOAT8OID)
        result = l == r;
    else if (type == TEXTOID)
        result = text_cmp(DatumGetTextP(l), DatumGetTextP(r), DEFAULT_COLLATION_OID) == 0;
    else if (type == type_oid(T_DOUBLE2))
        result = double2_eq((double2 *)DatumGetPointer(l), (double2 *)DatumGetPointer(r));
    else if (type == type_oid(T_DOUBLE3))
        result = double3_eq((double3 *)DatumGetPointer(l), (double3 *)DatumGetPointer(r));
    else if (type == type_oid(T_DOUBLE4))
        result = double4_eq((double4 *)DatumGetPointer(l), (double4 *)DatumGetPointer(r));
#ifdef WITH_POSTGIS
    else if (type == type_oid(T_GEOMETRY))
        //	result = DatumGetBool(call_function2(lwgeom_eq, l, r));
        result = datum_point_eq(l, r);
    else if (type == type_oid(T_GEOGRAPHY))
        //	result = DatumGetBool(call_function2(geography_eq, l, r));
        result = datum_point_eq(l, r);
#endif
    return result;
}

bool
datum_ne(Datum l, Datum r, Oid type)
{
    return !datum_eq(l, r, type);
}

bool
datum_lt(Datum l, Datum r, Oid type)
{
    base_type_oid(type);
    bool result = false;
    if (type == BOOLOID)
        result = DatumGetBool(l) < DatumGetBool(r);
    else if (type == INT4OID)
        result = DatumGetInt32(l) < DatumGetInt32(r);
    else if (type == FLOAT8OID)
        result = DatumGetFloat8(l) < DatumGetFloat8(r);
    else if (type == TEXTOID)
        result = text_cmp(DatumGetTextP(l), DatumGetTextP(r), DEFAULT_COLLATION_OID) < 0;
#ifdef WITH_POSTGIS
    else if (type == type_oid(T_GEOMETRY))
        result = DatumGetBool(call_function2(lwgeom_lt, l, r));
    else if (type == type_oid(T_GEOGRAPHY))
        result = DatumGetBool(call_function2(geography_lt, l, r));
#endif
    return result;
}

bool
datum_le(Datum l, Datum r, Oid type)
{
    return datum_eq(l, r, type) || datum_lt(l, r, type);
}

bool
datum_gt(Datum l, Datum r, Oid type)
{
    return datum_lt(r, l, type);
}

bool
datum_ge(Datum l, Datum r, Oid type)
{
    return datum_eq(l, r, type) || datum_lt(r, l, type);
}

/*****************************************************************************/

/*
 * Version of the functions where the types of both arguments may be different
 * but compatible, e.g., integer and float
 */

bool
datum_eq2(Datum l, Datum r, Oid typel, Oid typer)
{
    base_type_all_oid(typel);
    base_type_all_oid(typer);
    bool result = false;
    if ((typel == BOOLOID && typer == BOOLOID) ||
        (typel == INT4OID && typer == INT4OID) ||
        (typel == FLOAT8OID && typer == FLOAT8OID))
        result = l == r;
    else if (typel == INT4OID && typer == FLOAT8OID)
        result = DatumGetInt32(l) == DatumGetFloat8(r);
    else if (typel == FLOAT8OID && typer == INT4OID)
        result = DatumGetFloat8(l) == DatumGetInt32(r);
    else if (typel == TEXTOID && typer == TEXTOID)
        result = text_cmp(DatumGetTextP(l), DatumGetTextP(r), DEFAULT_COLLATION_OID) == 0;
        /* This function is never called with doubleN */
#ifdef WITH_POSTGIS
    else if (typel == type_oid(T_GEOMETRY) && typer == type_oid(T_GEOMETRY))
        //	result = DatumGetBool(call_function2(lwgeom_eq, l, r));
        result = datum_point_eq(l, r);
    else if (typel == type_oid(T_GEOGRAPHY) && typer == type_oid(T_GEOGRAPHY))
        //	result = DatumGetBool(call_function2(geography_eq, l, r));
        result = datum_point_eq(l, r);
#endif
    return result;
}

bool
datum_ne2(Datum l, Datum r, Oid typel, Oid typer)
{
    return !datum_eq2(l, r, typel, typer);
}

bool
datum_lt2(Datum l, Datum r, Oid typel, Oid typer)
{
    assert(typel == INT4OID || typel == FLOAT8OID || typel == TEXTOID);
    assert(typer == INT4OID || typer == FLOAT8OID || typer == TEXTOID);
    bool result = false;
    if (typel == INT4OID && typer == INT4OID)
        result = DatumGetInt32(l) < DatumGetInt32(r);
    else if (typel == INT4OID && typer == FLOAT8OID)
        result = DatumGetInt32(l) < DatumGetFloat8(r);
    else if (typel == FLOAT8OID && typer == INT4OID)
        result = DatumGetFloat8(l) < DatumGetInt32(r);
    else if (typel == FLOAT8OID && typer == FLOAT8OID)
        result = DatumGetFloat8(l) < DatumGetFloat8(r);
    else if (typel == TEXTOID && typer == TEXTOID)
        result = text_cmp(DatumGetTextP(l), DatumGetTextP(r), DEFAULT_COLLATION_OID) < 0;
    return result;
}

bool
datum_le2(Datum l, Datum r, Oid typel, Oid typer)
{
    return datum_eq2(l, r, typel, typer) || datum_lt2(l, r, typel, typer);
}

bool
datum_gt2(Datum l, Datum r, Oid typel, Oid typer)
{
    return datum_lt2(r, l, typer, typel);
}

bool
datum_ge2(Datum l, Datum r, Oid typel, Oid typer)
{
    return datum_eq2(l, r, typel, typer) || datum_gt2(l, r, typel, typer);
}

/*****************************************************************************/

Datum
datum2_eq2(Datum l, Datum r, Oid typel, Oid typer)
{
    return BoolGetDatum(datum_eq2(l, r, typel, typer));
}

Datum
datum2_ne2(Datum l, Datum r, Oid typel, Oid typer)
{
    return BoolGetDatum(datum_ne2(l, r, typel, typer));
}

Datum
datum2_lt2(Datum l, Datum r, Oid typel, Oid typer)
{
    return BoolGetDatum(datum_lt2(l, r, typel, typer));
}

Datum
datum2_le2(Datum l, Datum r, Oid typel, Oid typer)
{
    return BoolGetDatum(datum_le2(l, r, typel, typer));
}

Datum
datum2_gt2(Datum l, Datum r, Oid typel, Oid typer)
{
    return BoolGetDatum(datum_gt2(l, r, typel, typer));
}

Datum
datum2_ge2(Datum l, Datum r, Oid typel, Oid typer)
{
    return BoolGetDatum(datum_ge2(l, r, typel, typer));
}

/*****************************************************************************
 * Catalog functions
 *****************************************************************************/

/* Obtain the typinfo for the temporal type from the catalog */

void
temporal_typinfo(Oid temptypid, Oid* valuetypid)
{
    Oid catalog = RelnameGetRelid("pg_temporal");
    Relation rel = heap_open(catalog, AccessShareLock);
    TupleDesc tupDesc = rel->rd_att;
    ScanKeyData scandata;
    ScanKeyInit(&scandata, 1, BTEqualStrategyNumber, F_OIDEQ,
                ObjectIdGetDatum(temptypid));

#if POSTGIS_PGSQL_VERSION < 120
    HeapScanDesc scan = heap_beginscan_catalog(rel, 1, &scandata);
    HeapTuple tuple = heap_getnext(scan, ForwardScanDirection);
    bool isnull = false;
    if (HeapTupleIsValid(tuple))
        *valuetypid = DatumGetObjectId(heap_getattr(tuple, 2, tupDesc, &isnull));
    heap_endscan(scan);
    heap_close(rel, AccessShareLock);
    if (! HeapTupleIsValid(tuple) || isnull)
        elog(ERROR, "type %u is not a temporal type", temptypid);
#else
    TableScanDesc scan = table_beginscan_catalog(rel, 1, &scandata);
		HeapTuple tuple = heap_getnext(scan, ForwardScanDirection);
		bool isnull = false;
		if (HeapTupleIsValid(tuple))
			*valuetypid = DatumGetObjectId(heap_getattr(tuple, 2, tupDesc, &isnull));
		table_endscan(scan);
		table_close(rel, AccessShareLock);
		if (! HeapTupleIsValid(tuple) || isnull)
			elog(ERROR, "type %u is not a temporal type", temptypid);
#endif
}

/*****************************************************************************
 * Trajectory functions
 *****************************************************************************/

bool
type_has_precomputed_trajectory(Oid valuetypid)
{
#ifdef WITH_POSTGIS
    if (valuetypid == type_oid(T_GEOMETRY) ||
        valuetypid == type_oid(T_GEOGRAPHY))
        return true;
#endif
    return false;
}

/*****************************************************************************/
<|MERGE_RESOLUTION|>--- conflicted
+++ resolved
@@ -443,7 +443,6 @@
 Datum
 call_function3(PGFunction func, Datum arg1, Datum arg2, Datum arg3)
 {
-<<<<<<< HEAD
     Datum result;
 #if POSTGIS_PGSQL_VERSION < 120
     FunctionCallInfoData fcinfo;
@@ -475,31 +474,11 @@
 		elog(ERROR, "function %p returned NULL", (void *) func);
 #endif
     return result;
-=======
-	FunctionCallInfoData fcinfo;
-	FmgrInfo flinfo;
-	memset(&flinfo, 0, sizeof(flinfo)) ;
-	flinfo.fn_mcxt = CurrentMemoryContext;
-	Datum result;
-	InitFunctionCallInfoData(fcinfo, NULL, 3, InvalidOid, NULL, NULL);
-	fcinfo.flinfo = &flinfo;
-	fcinfo.arg[0] = arg1;
-	fcinfo.argnull[0] = false;
-	fcinfo.arg[1] = arg2;
-	fcinfo.argnull[1] = false;
-	fcinfo.arg[2] = arg3;
-	fcinfo.argnull[2] = false;
-	result = (*func) (&fcinfo);
-	if (fcinfo.isnull)
-		elog(ERROR, "function %p returned NULL", (void *) func);
-	return result;
->>>>>>> c03f77c7
 }
 
 Datum
 call_function4(PGFunction func, Datum arg1, Datum arg2, Datum arg3, Datum arg4)
 {
-<<<<<<< HEAD
     Datum result;
 #if POSTGIS_PGSQL_VERSION < 120
     FunctionCallInfoData fcinfo;
@@ -535,27 +514,6 @@
 		elog(ERROR, "function %p returned NULL", (void *) func);
 #endif
     return result;
-=======
-	FunctionCallInfoData fcinfo;
-	FmgrInfo flinfo;
-	memset(&flinfo, 0, sizeof(flinfo)) ;
-	flinfo.fn_mcxt = CurrentMemoryContext;
-	Datum result;
-	InitFunctionCallInfoData(fcinfo, NULL, 4, InvalidOid, NULL, NULL);
-	fcinfo.flinfo = &flinfo;
-	fcinfo.arg[0] = arg1;
-	fcinfo.argnull[0] = false;
-	fcinfo.arg[1] = arg2;
-	fcinfo.argnull[1] = false;
-	fcinfo.arg[2] = arg3;
-	fcinfo.argnull[2] = false;
-	fcinfo.arg[3] = arg4;
-	fcinfo.argnull[3] = false;
-	result = (*func) (&fcinfo);
-	if (fcinfo.isnull)
-		elog(ERROR, "function %p returned NULL", (void *) func);
-	return result;
->>>>>>> c03f77c7
 }
 /*****************************************************************************
  * Array functions
@@ -794,17 +752,10 @@
 int
 text_cmp(text *arg1, text *arg2, Oid collid)
 {
-<<<<<<< HEAD
-    char	   *a1p,
-            *a2p;
-    int			len1,
-            len2;
-=======
 	char		*a1p,
 				*a2p;
 	int			len1,
 				len2;
->>>>>>> c03f77c7
 
     a1p = VARDATA_ANY(arg1);
     a2p = VARDATA_ANY(arg2);
