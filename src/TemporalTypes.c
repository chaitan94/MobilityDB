/*****************************************************************************
 *
 * TemporalTypes.c
 *	  Generic functions for temporal types.
 *
 * Portions Copyright (c) 2019, Esteban Zimanyi, Arthur Lesuisse,
 *		Universite Libre de Bruxelles
 * Portions Copyright (c) 1996-2019, PostgreSQL Global Development Group
 * Portions Copyright (c) 1994, Regents of the University of California
 *
 *****************************************************************************/

#include "TemporalTypes.h"
#ifdef WITH_POSTGIS
#include "TemporalPoint.h"
#include "TNPoint.h"
#endif

#ifdef PG_MODULE_MAGIC
PG_MODULE_MAGIC;
#endif

/*****************************************************************************
 * Miscellaneous functions
 *****************************************************************************/

/* Initialization of the extension */

void 
_PG_init(void) 
{
	/* elog(WARNING, "This is MobilityDB."); */
#ifdef WITH_POSTGIS
	temporalgeom_init();
#endif
}

/* Print messages while debugging */

void
debugstr(char *msg)
{
	ereport(WARNING, (errcode(ERRCODE_WARNING), errmsg("DEBUG: %s", msg)));
}

/* Align to double */

size_t
int4_pad(size_t size)
{
	if (size % 4)
		return size + (4 - size % 4);
	else
		return size;
}

size_t
double_pad(size_t size)
{
	if (size % 8)
		return size + (8 - size % 8);
	else
		return size;
}

/* Is the base type continuous? */

bool
type_is_continuous(Oid type)
{
	if (type == FLOAT8OID || type == type_oid(T_DOUBLE2) || 
		type == type_oid(T_DOUBLE3)	 || type == type_oid(T_DOUBLE4))
		return true;
#ifdef WITH_POSTGIS
	if (type == type_oid(T_GEOGRAPHY) || type == type_oid(T_GEOMETRY) || 
		type == type_oid(T_NPOINT))
		return true;
#endif
	return false;
}

/* 
 * Is the type passed by value?
 * This function is called only for the base types of the temporal types. 
 * To avoid a call of the slow function get_typbyval (which makes a 
 * lookup call), the known base types are explicitly enumerated.
 */

bool 
type_byval_fast(Oid type) 
{
	if (type == BOOLOID || type == INT4OID || type == FLOAT8OID || 
		type == TIMESTAMPOID || type == TIMESTAMPTZOID)
		return true;
	if (type == type_oid(T_DOUBLE2) || type == type_oid(T_DOUBLE3) || 
		type == type_oid(T_DOUBLE4) || type == TEXTOID)
		return false;
#ifdef WITH_POSTGIS
	if (type == type_oid(T_GEOMETRY) || type == type_oid(T_GEOGRAPHY))
		return false;
	if (type == type_oid(T_NPOINT) || type == type_oid(T_NSEGMENT))
		return false;
#endif
	ereport(WARNING, (errcode(ERRCODE_WARNING), 
		errmsg("Using slow get_typbyval function for unknown data type")));
	return (get_typbyval(type));
}

/* 
 * Get length of type
 * This function is called only for the base types of the temporal types. 
 * To avoid a call of the slow function get_typlen (which makes a 
 * lookup call), the known base types are explicitly enumerated.
 */
 
int 
get_typlen_fast(Oid type) 
{
	if (type == BOOLOID)
		return 1;
	if (type == INT4OID)
		return 4;
	if (type == FLOAT8OID || type == TIMESTAMPOID || type == TIMESTAMPTZOID)
		return 8;
	if (type == type_oid(T_DOUBLE2))
		return 16;
	if (type == type_oid(T_DOUBLE3))
		return 24;
	if (type == type_oid(T_DOUBLE4))
		return 32;
	if (type == TEXTOID)
		return -1;
#ifdef WITH_POSTGIS
	if (type == type_oid(T_GEOMETRY) || type == type_oid(T_GEOGRAPHY))
		return -1;
	if (type == type_oid(T_NPOINT))
		return 16;
#endif
	ereport(WARNING, (errcode(ERRCODE_WARNING), 
		errmsg("Using slow get_typlen function for unknown data type")));
	return get_typlen(type);
}

/* Copy a Datum if it is passed by reference */

Datum
datum_copy(Datum value, Oid type)
{
	/* For types passed by value */
	if (type_byval_fast(type) )
		return value;
	/* For types passed by reference */
	int typlen = get_typlen_fast(type);
	size_t value_size = typlen != -1 ? (unsigned int) typlen : VARSIZE(value);
	void *result = palloc0(value_size);
	memcpy(result, DatumGetPointer(value), value_size);
	return PointerGetDatum(result);
}

double
datum_double(Datum d, Oid valuetypid)
{
	if (valuetypid == INT4OID)
		return (double)(DatumGetInt32(d));
	if (valuetypid == FLOAT8OID)
		return DatumGetFloat8(d);
	ereport(ERROR, (errcode(ERRCODE_INTERNAL_ERROR), 
		errmsg("Operation not supported")));
}

/*****************************************************************************
 * Call PostgreSQL functions
 *****************************************************************************/

/* Call input function of the base type of a temporal type */

Datum
call_input(Oid type, char *str)
{
	Oid infunc;
	Oid basetype;
	FmgrInfo infuncinfo;
	getTypeInputInfo(type, &infunc, &basetype);
	fmgr_info(infunc, &infuncinfo);
	return InputFunctionCall(&infuncinfo, str, basetype, -1);
}

/* Call output function of the base type of a temporal type */

char *
call_output(Oid type, Datum value)
{
	Oid outfunc;
	bool isvarlena;
	FmgrInfo outfuncinfo;
	getTypeOutputInfo(type, &outfunc, &isvarlena);
	fmgr_info(outfunc, &outfuncinfo);
	return OutputFunctionCall(&outfuncinfo, value);
}

/* Call send function of the base type of a temporal type */

bytea *
call_send(Oid type, Datum value)
{
	Oid sendfunc;
	bool isvarlena;
	FmgrInfo sendfuncinfo;
	getTypeBinaryOutputInfo(type, &sendfunc, &isvarlena);
	fmgr_info(sendfunc, &sendfuncinfo);
	return SendFunctionCall(&sendfuncinfo, value);
}

/* Call receive function of the base type of a temporal type */

Datum
call_recv(Oid type, StringInfo buf)
{
	Oid recvfunc;
	Oid basetype;
	FmgrInfo recvfuncinfo;
	getTypeBinaryInputInfo(type, &recvfunc, &basetype);
	fmgr_info(recvfunc, &recvfuncinfo);
	return ReceiveFunctionCall(&recvfuncinfo, buf, basetype, -1);
}

/* Call PostgreSQL function with 1 to 4 arguments */

Datum
call_function1(PGFunction func, Datum arg1)
{
	FunctionCallInfoData fcinfo;
	FmgrInfo flinfo;
	memset(&flinfo, 0, sizeof(flinfo)) ;
	flinfo.fn_mcxt = CurrentMemoryContext;
	Datum result;
	InitFunctionCallInfoData(fcinfo, NULL, 1, InvalidOid, NULL, NULL);
	fcinfo.flinfo = &flinfo;
	fcinfo.arg[0] = arg1;
	fcinfo.argnull[0] = false;
	result = (*func) (&fcinfo);
	if (fcinfo.isnull)
		elog(ERROR, "Function %p returned NULL", (void *) func);
	return result;
}

Datum
call_function2(PGFunction func, Datum arg1, Datum arg2)
{
	FunctionCallInfoData fcinfo;
	FmgrInfo flinfo;
	memset(&flinfo, 0, sizeof(flinfo)) ;
	flinfo.fn_mcxt = CurrentMemoryContext;
	Datum result;
	InitFunctionCallInfoData(fcinfo, NULL, 2, DEFAULT_COLLATION_OID, NULL, NULL);
	fcinfo.flinfo = &flinfo;
	fcinfo.arg[0] = arg1;
	fcinfo.argnull[0] = false;
	fcinfo.arg[1] = arg2;
	fcinfo.argnull[1] = false;
	result = (*func) (&fcinfo);
	if (fcinfo.isnull)
		elog(ERROR, "function %p returned NULL", (void *) func);
	return result;
}

Datum
call_function3(PGFunction func, Datum arg1, Datum arg2, Datum arg3)
{
   FunctionCallInfoData fcinfo;
   FmgrInfo flinfo;
	memset(&flinfo, 0, sizeof(flinfo)) ;
   flinfo.fn_mcxt = CurrentMemoryContext;
   Datum result;
   InitFunctionCallInfoData(fcinfo, NULL, 3, InvalidOid, NULL, NULL);
   fcinfo.flinfo = &flinfo;
   fcinfo.arg[0] = arg1;
   fcinfo.argnull[0] = false;
   fcinfo.arg[1] = arg2;
   fcinfo.argnull[1] = false;
   fcinfo.arg[2] = arg3;
   fcinfo.argnull[2] = false;
   result = (*func) (&fcinfo);
   if (fcinfo.isnull)
	   elog(ERROR, "function %p returned NULL", (void *) func);
   return result;
}

Datum
call_function4(PGFunction func, Datum arg1, Datum arg2, Datum arg3, Datum arg4)
{
   FunctionCallInfoData fcinfo;
   FmgrInfo flinfo;
	memset(&flinfo, 0, sizeof(flinfo)) ;
   flinfo.fn_mcxt = CurrentMemoryContext;
   Datum result;
   InitFunctionCallInfoData(fcinfo, NULL, 4, InvalidOid, NULL, NULL);
   fcinfo.flinfo = &flinfo;
   fcinfo.arg[0] = arg1;
   fcinfo.argnull[0] = false;
   fcinfo.arg[1] = arg2;
   fcinfo.argnull[1] = false;
   fcinfo.arg[2] = arg3;
   fcinfo.argnull[2] = false;
   fcinfo.arg[3] = arg4;
   fcinfo.argnull[3] = false;
   result = (*func) (&fcinfo);
   if (fcinfo.isnull)
	   elog(ERROR, "function %p returned NULL", (void *) func);
   return result;
}

/*****************************************************************************
 * Array functions
 *****************************************************************************/

/* Extract a C array from a PostgreSQL array */

Datum *
datumarr_extract(ArrayType *array, int *count)
{
	bool byval;
	int16 typlen;
	char align;
	get_typlenbyvalalign(array->elemtype, &typlen, &byval, &align);
	Datum *result;
	deconstruct_array(array, array->elemtype, typlen, byval, align, &result, NULL, count);
	return result;
}

TimestampTz *
timestamparr_extract(ArrayType *array, int *count)
{
	return (TimestampTz *) datumarr_extract(array, count);
}

Period **
periodarr_extract(ArrayType *array, int *count)
{
	return (Period **) datumarr_extract(array, count);
}

RangeType **
rangearr_extract(ArrayType *array, int *count)
{
	return (RangeType **) datumarr_extract(array, count);
}

#define NEXTVAL(x) ( (Temporal *)( (char*)(x) + DOUBLEALIGN( VARSIZE(x) ) ) )

Temporal **
temporalarr_extract(ArrayType *array, int *count)
{
	*count = ArrayGetNItems(ARR_NDIM(array), ARR_DIMS(array));
	if (*count == 0)
		return NULL;
	Temporal **result = palloc(sizeof(Temporal *) * *count);
	result[0] = (Temporal *)ARR_DATA_PTR(array);
	for (int i = 1; i < *count; i++)
		result[i] = NEXTVAL(result[i-1]);
	return result;
}

Temporal **
temporalarr_extract_old(ArrayType *array, int *count)
{
	Temporal **result;
	deconstruct_array(array, array->elemtype, -1, false, 'd', (Datum **) &result, NULL, count);
	return result;
}

/*****************************************************************************/

/* Convert a C array into a PostgreSQL array */

ArrayType *
datumarr_to_array(Datum *values, int count, Oid type)
{
	int16 elmlen;
	bool elmbyval;
	char elmalign;	
	get_typlenbyvalalign(type, &elmlen, &elmbyval, &elmalign);	
	ArrayType *result = construct_array(values, count, type, elmlen, elmbyval, elmalign);
	return result;
}

ArrayType *
timestamparr_to_array(TimestampTz *times, int count)
{
	ArrayType *result = construct_array((Datum *)times, count, TIMESTAMPTZOID, 8, true, 'd');
	return result;
}

ArrayType *
periodarr_to_array(Period **periods, int count)
{
	ArrayType *result = construct_array((Datum *)periods, count, type_oid(T_PERIOD), 
		sizeof(Period), false, 'd');
	return result;
}

ArrayType *
rangearr_to_array(RangeType **ranges, int count, Oid type)
{
	ArrayType *result = construct_array((Datum *)ranges, count, type, -1, false, 'd');
	return result;
}

ArrayType *
textarr_to_array(text **textarr, int count)
{
	ArrayType *result = construct_array((Datum *)textarr, count, TEXTOID, -1, false, 'i');
	return result;
}

ArrayType *
temporalarr_to_array(Temporal **temporalarr, int count)
{
	Oid type = temporal_oid_from_base(temporalarr[0]->valuetypid);
	ArrayType *result = construct_array((Datum *)temporalarr, count, type, -1, false, 'd');
	return result;
}

/*****************************************************************************
 * Sort functions 
 *****************************************************************************/

/* Comparator functions */
 
static int
datum_sort_cmp(Datum *l, Datum *r, Oid *type) 
{
	Datum x = *l;
	Datum y = *r;
	Oid t = *type;
	if (datum_eq(x, y, t))
		return 0;
	else if (datum_lt(x, y, t))
		return -1;
	else
		return 1;
}

static int
timestamp_sort_cmp(TimestampTz *l, TimestampTz *r)
{
	TimestampTz x = *l;
	TimestampTz y = *r;
	return timestamp_cmp_internal(x, y);
}

static int 
period_sort_cmp(Period **l, Period **r) 
{
	return period_cmp_internal(*l, *r);
}

static int 
double2_sort_cmp(double2 **l, double2 **r) 
{
	return double2_cmp(*l, *r);
}

static int 
double3_sort_cmp(double3 **l, double3 **r) 
{
	return double3_cmp(*l, *r);
}

static int 
double4_sort_cmp(double4 **l, double4 **r) 
{
	return double4_cmp(*l, *r);
}

static int 
range_sort_cmp(RangeType **l, RangeType **r) 
{
	return DatumGetInt32(call_function2(range_cmp, RangeTypePGetDatum(*l), 
		RangeTypePGetDatum(*r)));
}

static int
temporalinstarr_sort_cmp(TemporalInst **l, TemporalInst **r) 
{
	return timestamp_cmp_internal((*l)->t, (*r)->t);
}

static int
temporalseqarr_sort_cmp(TemporalSeq **l, TemporalSeq **r) 
{
	TimestampTz lt = (*l)->period.lower;
	TimestampTz rt = (*r)->period.lower;
	return timestamp_cmp_internal(lt, rt);
}

/*****************************************************************************/

/* Sort functions */

void
datum_sort(Datum *values, int count, Oid type)
{
	qsort_arg(values, count, sizeof(Datum), 
		(qsort_arg_comparator) &datum_sort_cmp, &type);
}

void
timestamp_sort(TimestampTz *times, int count)
{
	qsort(times, count, sizeof(Timestamp), 
		(qsort_comparator) &timestamp_sort_cmp);
}

void
double2_sort(double2 **doubles, int count)
{
	qsort(doubles, count, sizeof(double2 *), 
		(qsort_comparator) &double2_sort_cmp);
}

void
double3_sort(double3 **triples, int count)
{
	qsort(triples, count, sizeof(double3 *), 
		(qsort_comparator) &double3_sort_cmp);
}

void
double4_sort(double4 **quadruples, int count)
{
	qsort(quadruples, count, sizeof(double4 *), 
		(qsort_comparator) &double4_sort_cmp);
}

void
periodarr_sort(Period **periods, int count)
{
	qsort(periods, count, sizeof(Period *), 
		(qsort_comparator) &period_sort_cmp);
}

void
rangearr_sort(RangeType **ranges, int count)
{
	qsort(ranges, count, sizeof(RangeType *), 
		(qsort_comparator) &range_sort_cmp);
}

void
temporalinstarr_sort(TemporalInst **instants, int count)
{
	qsort(instants, count, sizeof(TemporalInst *), 
		(qsort_comparator) &temporalinstarr_sort_cmp);
}

void
temporalseqarr_sort(TemporalSeq **sequences, int count)
{
	qsort(sequences, count, sizeof(TemporalSeq *), 
		(qsort_comparator) &temporalseqarr_sort_cmp);
}

/*****************************************************************************
 * Remove duplicate functions
 * These functions assume that the array has been sorted before 
 *****************************************************************************/

/* Remove duplicates from an array of datums */

int
datum_remove_duplicates(Datum *values, int count, Oid type)
{
	if (count == 0)
		return 0;
	int newcount = 0;
	for (int i = 1; i < count; i++) 
		if (datum_ne(values[newcount], values[i], type))
			values[++ newcount] = values[i];
	return newcount+1;
}

/* Remove duplicates from an array of timestamps */

int
timestamp_remove_duplicates(TimestampTz *values, int count)
{
	if (count == 0)
		return 0;
	int newcount = 0;
	for (int i = 1; i < count; i++) 
		if (values[newcount] != values[i])
			values[++ newcount] = values[i];
	return newcount+1;
}

/*****************************************************************************
 * Text functions
 * Function copied from PostgreSQL since they are not exported
 *****************************************************************************/

int
text_cmp(text *arg1, text *arg2, Oid collid)
{
	char	   *a1p,
			   *a2p;
	int			len1,
				len2;

	a1p = VARDATA_ANY(arg1);
	a2p = VARDATA_ANY(arg2);

	len1 = VARSIZE_ANY_EXHDR(arg1);
	len2 = VARSIZE_ANY_EXHDR(arg2);

	return varstr_cmp(a1p, len1, a2p, len2, collid);
}

text *
text_copy(text *t)
{
	/*
	 * VARSIZE is the total size of the struct in bytes.
	 */
	text	   *new_t = (text *) palloc(VARSIZE(t));

	SET_VARSIZE(new_t, VARSIZE(t));

	/*
	 * VARDATA is a pointer to the data region of the struct.
	 */
	memcpy((void *) VARDATA(new_t), /* destination */
		   (void *) VARDATA(t), /* source */
		   VARSIZE(t) - VARHDRSZ);	/* how many bytes */
	return new_t;
}

/*****************************************************************************
 * Comparison functions on datums
 *****************************************************************************/

/*
* Version of the functions where the types of both arguments is equal
*/

bool
datum_eq(Datum l, Datum r, Oid type)
{
	if (type == 0)
		ereport(ERROR, (errcode(ERRCODE_INTERNAL_ERROR), errmsg("Invalid Oid")));
	if (type == BOOLOID || type == INT4OID || type == FLOAT8OID || 
		type == TIMESTAMPOID || type == TIMESTAMPTZOID)
		return l == r;
	else if (type == TEXTOID) 
		return text_cmp(DatumGetTextP(l), DatumGetTextP(r), DEFAULT_COLLATION_OID) == 0;
	else if (type == type_oid(T_DOUBLE2)) 
		return double2_eq((double2 *)DatumGetPointer(l), (double2 *)DatumGetPointer(r));
	else if (type == type_oid(T_DOUBLE3)) 
		return double3_eq((double3 *)DatumGetPointer(l), (double3 *)DatumGetPointer(r));
	else if (type == type_oid(T_DOUBLE4)) 
		return double4_eq((double4 *)DatumGetPointer(l), (double4 *)DatumGetPointer(r));
#ifdef WITH_POSTGIS
	/*
	else if (type == type_oid(T_GEOMETRY) || type == type_oid(T_GEOGRAPHY))
	{
		GSERIALIZED *g1 = (GSERIALIZED *)DatumGetPointer(l);
		GSERIALIZED *g2 = (GSERIALIZED *)DatumGetPointer(r);
		if (VARSIZE(g1) == VARSIZE(g2) && memcmp(g1, g2, VARSIZE(g1))) 
			return true;
		return false;
	}
<<<<<<< HEAD
	else if (type == type_oid(T_NPOINT))
        return npoint_eq_internal(DatumGetNpoint(l), DatumGetNpoint(r));
=======
	*/
	else if (type == type_oid(T_GEOMETRY))
		return DatumGetBool(call_function2(lwgeom_eq, l, r));
	else if (type == type_oid(T_GEOGRAPHY)) 
		return DatumGetBool(call_function2(geography_eq, l, r));
>>>>>>> 143fb161
#endif

	List *lst = list_make1(makeString("="));
	ereport(WARNING, (errcode(ERRCODE_WARNING), 
		errmsg("Using slow comparison for unknown data type")));
	RegProcedure oper = get_opcode(OpernameGetOprid(lst, type, type));
	pfree(lst);
	return DatumGetBool(OidFunctionCall2Coll(oper, DEFAULT_COLLATION_OID, l, r));
}

bool
datum_ne(Datum l, Datum r, Oid type)
{
	return !datum_eq(l, r, type);
}

bool
datum_lt(Datum l, Datum r, Oid type)
{
	if (type == BOOLOID)
		return DatumGetBool(l) < DatumGetBool(r);
	else if (type == INT4OID)
		return DatumGetInt32(l) < DatumGetInt32(r);
	else if (type == FLOAT8OID)
		return DatumGetFloat8(l) < DatumGetFloat8(r);
	else if (type == TEXTOID) 
		return text_cmp(DatumGetTextP(l), DatumGetTextP(r), DEFAULT_COLLATION_OID) < 0;
#ifdef WITH_POSTGIS
	else if (type == type_oid(T_GEOMETRY))
		return DatumGetBool(call_function2(lwgeom_lt, l, r));
	else if (type == type_oid(T_GEOGRAPHY))
		return DatumGetBool(call_function2(geography_lt, l, r));
	else if (type == type_oid(T_NPOINT))
		return npoint_lt_internal(DatumGetNpoint(l), DatumGetNpoint(r));
#endif
	
	/* All supported temporal types should have been considered before */
	List *lst = list_make1(makeString("<"));
	ereport(WARNING, (errcode(ERRCODE_WARNING), 
		errmsg("Using slow comparison for unknown data type")));
	RegProcedure oper = get_opcode(OpernameGetOprid(lst, type, type));
	pfree(lst);
	return DatumGetBool(OidFunctionCall2Coll(oper, DEFAULT_COLLATION_OID, l, r));
}

bool
datum_le(Datum l, Datum r, Oid type)
{
	return datum_eq(l, r, type) || datum_lt(l, r, type);
}

bool
datum_gt(Datum l, Datum r, Oid type)
{
	return datum_lt(r, l, type);
}

bool
datum_ge(Datum l, Datum r, Oid type)
{
	return datum_eq(l, r, type) || datum_lt(r, l, type);
}

/*****************************************************************************/

/*
 * Version of the functions where the types of both arguments may be different
 * but compatible, e.g., integer and float
 */

bool
datum_eq2(Datum l, Datum r, Oid typel, Oid typer)
{
	if (typel == 0 || typer == 0)
		ereport(ERROR, (errcode(ERRCODE_INTERNAL_ERROR), errmsg("Invalid Oid")));
	if ((typel == BOOLOID && typer == BOOLOID) ||
		(typel == INT4OID && typer == INT4OID) ||
		(typel == FLOAT8OID && typer == FLOAT8OID))
		return l == r;
	else if (typel == INT4OID && typer == FLOAT8OID)
		return DatumGetInt32(l) == DatumGetFloat8(r);
	else if (typel == FLOAT8OID && typer == INT4OID)
		return DatumGetFloat8(l) == DatumGetInt32(r);
	else if (typel == TEXTOID && typer == TEXTOID) 
		return text_cmp(DatumGetTextP(l), DatumGetTextP(r), DEFAULT_COLLATION_OID) == 0;
	else if (typel == type_oid(T_DOUBLE2) && typer == type_oid(T_DOUBLE2)) 
		return double2_eq((double2 *)DatumGetPointer(l), (double2 *)DatumGetPointer(r));
	else if (typel == type_oid(T_DOUBLE3) && typer == type_oid(T_DOUBLE3)) 
		return double3_eq((double3 *)DatumGetPointer(l), (double3 *)DatumGetPointer(r));
	else if (typel == type_oid(T_DOUBLE4) && typer == type_oid(T_DOUBLE4)) 
		return double4_eq((double4 *)DatumGetPointer(l), (double4 *)DatumGetPointer(r));
#ifdef WITH_POSTGIS
	else if (typel == type_oid(T_GEOMETRY) && typer == type_oid(T_GEOMETRY))
		return DatumGetBool(call_function2(lwgeom_eq, l, r));	
	else if (typel == type_oid(T_GEOGRAPHY) && typer == type_oid(T_GEOGRAPHY)) 
		return DatumGetBool(call_function2(geography_eq, l, r));
	else if (typel == type_oid(T_NPOINT) && typer == type_oid(T_NPOINT))
		return npoint_eq_internal(DatumGetNpoint(l), DatumGetNpoint(r));
#endif

	List *lst = list_make1(makeString("="));
	ereport(WARNING, (errcode(ERRCODE_WARNING), 
		errmsg("Using slow comparison for unknown data type")));
	RegProcedure oper = get_opcode(OpernameGetOprid(lst, typel, typer));
	pfree(lst);
	return DatumGetBool(OidFunctionCall2Coll(oper, DEFAULT_COLLATION_OID, l, r));
}

bool
datum_ne2(Datum l, Datum r, Oid typel, Oid typer)
{
	return !datum_eq2(l, r, typel, typer);
}

bool
datum_lt2(Datum l, Datum r, Oid typel, Oid typer)
{
	if (typel == BOOLOID && typer == BOOLOID)
		return DatumGetBool(l) < DatumGetBool(r);
	else if (typel == INT4OID && typer == INT4OID)
		return DatumGetInt32(l) < DatumGetInt32(r);
	else if (typel == INT4OID && typer == FLOAT8OID)
		return DatumGetInt32(l) < DatumGetFloat8(r);
	else if (typel == FLOAT8OID && typer == INT4OID)
		return DatumGetFloat8(l) < DatumGetInt32(r);
	else if (typel == FLOAT8OID && typer == FLOAT8OID)
		return DatumGetFloat8(l) < DatumGetFloat8(r);
	else if (typel == TEXTOID && typer == TEXTOID) 
		return text_cmp(DatumGetTextP(l), DatumGetTextP(r), DEFAULT_COLLATION_OID) < 0;
#ifdef WITH_POSTGIS
	else if (typel == type_oid(T_GEOMETRY) && typer == type_oid(T_GEOMETRY))
		return DatumGetBool(call_function2(lwgeom_lt, l, r));	
	else if (typel == type_oid(T_GEOGRAPHY) && typer == type_oid(T_GEOGRAPHY)) 
		return DatumGetBool(call_function2(geography_lt, l, r));
	else if (typel == type_oid(T_NPOINT) && typer == type_oid(T_NPOINT))
		return npoint_lt_internal(DatumGetNpoint(l), DatumGetNpoint(r));
#endif
	
	List *lst = list_make1(makeString("<")); 
	ereport(WARNING, (errcode(ERRCODE_WARNING), 
		errmsg("Using slow comparison for unknown data type")));
	RegProcedure oper = get_opcode(OpernameGetOprid(lst, typel, typer));
	pfree(lst);
	return DatumGetBool(OidFunctionCall2Coll(oper, DEFAULT_COLLATION_OID, l, r));
}

bool
datum_le2(Datum l, Datum r, Oid typel, Oid typer)
{	
	return datum_eq2(l, r, typel, typer) || datum_lt2(l, r, typel, typer);
}

bool
datum_gt2(Datum l, Datum r, Oid typel, Oid typer)
{
	return datum_lt2(r, l, typer, typel);
}

bool
datum_ge2(Datum l, Datum r, Oid typel, Oid typer)
{
	return datum_eq2(l, r, typel, typer) || datum_gt2(l, r, typel, typer);
}

/*****************************************************************************/

Datum
datum2_eq2(Datum l, Datum r, Oid typel, Oid typer)
{
	return BoolGetDatum(datum_eq2(l, r, typel, typer));
}

Datum
datum2_ne2(Datum l, Datum r, Oid typel, Oid typer)
{
	return BoolGetDatum(datum_ne2(l, r, typel, typer));
}

Datum
datum2_lt2(Datum l, Datum r, Oid typel, Oid typer)
{
	return BoolGetDatum(datum_lt2(l, r, typel, typer));
}

Datum
datum2_le2(Datum l, Datum r, Oid typel, Oid typer)
{
	return BoolGetDatum(datum_le2(l, r, typel, typer));
}

Datum
datum2_gt2(Datum l, Datum r, Oid typel, Oid typer)
{
	return BoolGetDatum(datum_gt2(l, r, typel, typer));
}

Datum
datum2_ge2(Datum l, Datum r, Oid typel, Oid typer)
{
	return BoolGetDatum(datum_ge2(l, r, typel, typer));
}

/*****************************************************************************
 * Oid functions
 *****************************************************************************/
/* 
 * Obtain the Oid of the range type or the temporal type from the Oid of 
 * the base type 
 */

Oid
range_oid_from_base(Oid valuetypid)
{
	if (valuetypid == INT4OID)
		return type_oid(T_INTRANGE);
	else if (valuetypid == FLOAT8OID)
		return type_oid(T_FLOATRANGE);
	ereport(ERROR, (errcode(ERRCODE_INTERNAL_ERROR), errmsg("Invalid Oid")));
}

Oid
temporal_oid_from_base(Oid valuetypid)
{
	if (valuetypid == BOOLOID) return type_oid(T_TBOOL);
	if (valuetypid == INT4OID) return type_oid(T_TINT);
	if (valuetypid == FLOAT8OID) return type_oid(T_TFLOAT);
	if (valuetypid == TEXTOID) return type_oid(T_TTEXT);
	if (valuetypid == type_oid(T_DOUBLE2)) return type_oid(T_TDOUBLE2);
	if (valuetypid == type_oid(T_DOUBLE3)) return type_oid(T_TDOUBLE3);
	if (valuetypid == type_oid(T_DOUBLE4)) return type_oid(T_TDOUBLE4);
#ifdef WITH_POSTGIS
	if (valuetypid == type_oid(T_GEOMETRY)) return type_oid(T_TGEOMPOINT);
	if (valuetypid == type_oid(T_GEOGRAPHY)) return type_oid(T_TGEOGPOINT);
	if (valuetypid == type_oid(T_NPOINT)) return type_oid(T_TNPOINT);
#endif			
	ereport(ERROR, (errcode(ERRCODE_INTERNAL_ERROR), errmsg("Invalid Oid")));
}

/*****************************************************************************/
/* 
 * Obtain the Oid of the base type from the Oid of the range type or the 
 * temporal type  
 */

Oid
base_oid_from_range(Oid rangetypid)
{
	if (rangetypid == type_oid(T_INTRANGE)) return INT4OID;
	if (rangetypid == type_oid(T_FLOATRANGE)) return FLOAT8OID;		
	ereport(ERROR, (errcode(ERRCODE_INTERNAL_ERROR), errmsg("Invalid Oid")));
}

Oid
base_oid_from_temporal(Oid temptypid)
{
	if (temptypid == type_oid(T_TBOOL)) return BOOLOID;
	if (temptypid == type_oid(T_TINT)) return INT4OID;
	if (temptypid == type_oid(T_TFLOAT)) return FLOAT8OID;
	if (temptypid == type_oid(T_TTEXT)) return TEXTOID;
#ifdef WITH_POSTGIS
	if (temptypid == type_oid(T_TGEOMPOINT)) return type_oid(T_GEOMETRY);
	if (temptypid == type_oid(T_TGEOGPOINT)) return type_oid(T_GEOGRAPHY);
	if (temptypid == type_oid(T_TNPOINT)) return type_oid(T_NPOINT);
#endif
	ereport(ERROR, (errcode(ERRCODE_INTERNAL_ERROR), errmsg("Invalid Oid")));
}

/*****************************************************************************/
/* 
 * Is the Oid a temporal type 
 */

bool
temporal_oid(Oid temptypid)
{
	if (temptypid == type_oid(T_TBOOL) ||
		temptypid == type_oid(T_TINT) ||
		temptypid == type_oid(T_TFLOAT) ||
		temptypid == type_oid(T_TTEXT) ||
		temptypid == type_oid(T_TDOUBLE2) ||
		temptypid == type_oid(T_TDOUBLE3) ||
		temptypid == type_oid(T_TDOUBLE4)
#ifdef WITH_POSTGIS
		|| temptypid == type_oid(T_TGEOMPOINT)
		|| temptypid == type_oid(T_TGEOGPOINT)
		|| temptypid == type_oid(T_TNPOINT)
#endif
		)
		return true;
	return false;
}

/*****************************************************************************
 * Catalog functions
 *****************************************************************************/

/* Obtain the typinfo for the temporal type from the catalog */

void
temporal_typinfo(Oid temptypid, Oid* valuetypid) 
{
	Oid catalog = RelnameGetRelid("pg_temporal");
	Relation rel = heap_open(catalog, AccessShareLock);
	TupleDesc tupDesc = rel->rd_att;
	ScanKeyData scandata;
	ScanKeyInit(&scandata, 1, BTEqualStrategyNumber, F_OIDEQ, 
		ObjectIdGetDatum(temptypid));
	HeapScanDesc scan = heap_beginscan_catalog(rel, 1, &scandata);
	HeapTuple tuple = heap_getnext(scan, ForwardScanDirection);
	bool isnull = false;
	if (HeapTupleIsValid(tuple)) 
		*valuetypid = DatumGetObjectId(heap_getattr(tuple, 2, tupDesc, &isnull));
	heap_endscan(scan);
	heap_close(rel, AccessShareLock);
	if (! HeapTupleIsValid(tuple) || isnull) 
		elog(ERROR, "type %u is not a temporal type", temptypid);
}

/*****************************************************************************
 * Trajectory functions
 *****************************************************************************/

bool
type_has_precomputed_trajectory(Oid valuetypid) 
{
#ifdef WITH_POSTGIS
	if (valuetypid == type_oid(T_GEOMETRY) || 
		valuetypid == type_oid(T_GEOGRAPHY))
		return true;
#endif
	return false;
} 
 
/*****************************************************************************/
<|MERGE_RESOLUTION|>--- conflicted
+++ resolved
@@ -660,25 +660,12 @@
 	else if (type == type_oid(T_DOUBLE4)) 
 		return double4_eq((double4 *)DatumGetPointer(l), (double4 *)DatumGetPointer(r));
 #ifdef WITH_POSTGIS
-	/*
-	else if (type == type_oid(T_GEOMETRY) || type == type_oid(T_GEOGRAPHY))
-	{
-		GSERIALIZED *g1 = (GSERIALIZED *)DatumGetPointer(l);
-		GSERIALIZED *g2 = (GSERIALIZED *)DatumGetPointer(r);
-		if (VARSIZE(g1) == VARSIZE(g2) && memcmp(g1, g2, VARSIZE(g1))) 
-			return true;
-		return false;
-	}
-<<<<<<< HEAD
-	else if (type == type_oid(T_NPOINT))
-        return npoint_eq_internal(DatumGetNpoint(l), DatumGetNpoint(r));
-=======
-	*/
 	else if (type == type_oid(T_GEOMETRY))
 		return DatumGetBool(call_function2(lwgeom_eq, l, r));
 	else if (type == type_oid(T_GEOGRAPHY)) 
 		return DatumGetBool(call_function2(geography_eq, l, r));
->>>>>>> 143fb161
+	else if (type == type_oid(T_NPOINT))
+        return npoint_eq_internal(DatumGetNpoint(l), DatumGetNpoint(r));
 #endif
 
 	List *lst = list_make1(makeString("="));
