/*****************************************************************************
 *
 * TemporalTypes.c
 *	  Generic functions for temporal types.
 *
 * Portions Copyright (c) 2019, Esteban Zimanyi, Arthur Lesuisse,
 *		Universite Libre de Bruxelles
 * Portions Copyright (c) 1996-2019, PostgreSQL Global Development Group
 * Portions Copyright (c) 1994, Regents of the University of California
 *
 *****************************************************************************/

#include "TemporalTypes.h"
#ifdef WITH_POSTGIS
#include "TemporalPoint.h"
#endif

#ifdef PG_MODULE_MAGIC
PG_MODULE_MAGIC;
#endif

/*****************************************************************************
 * Miscellaneous functions
 *****************************************************************************/

/* Initialization of the extension */

void 
_PG_init(void) 
{
	/* elog(WARNING, "This is MobilityDB."); */
#ifdef WITH_POSTGIS
	temporalgeom_init();
#endif
}

/* Print messages while debugging */

void
debugstr(char *msg)
{
	ereport(WARNING, (errcode(ERRCODE_WARNING), errmsg("DEBUG: %s", msg)));
}

/* Tests for assertions */

void 
temporal_duration_is_valid(int16 duration)
{
	assert(duration == TEMPORALINST || duration == TEMPORALI || 
		duration == TEMPORALSEQ || duration == TEMPORALS);
}

void 
temporal_number_is_valid(Oid type)
{
	assert(type == INT4OID || type == FLOAT8OID);
}

void 
temporal_numrange_is_valid(Oid type)
{
	assert(type == type_oid(T_INTRANGE) || type == type_oid(T_FLOATRANGE));
}

void 
temporal_point_is_valid(Oid type)
{
	assert(type == type_oid(T_GEOMETRY) || type == type_oid(T_GEOGRAPHY));
}

/* Align to double */

size_t
double_pad(size_t size)
{
	if (size % 8)
		return size + (8 - size % 8);
	else
		return size;
}

/* Is the base type continuous? */

bool
type_is_continuous(Oid type)
{
	if (type == FLOAT8OID || type == type_oid(T_DOUBLE2) || 
		type == type_oid(T_DOUBLE3)	 || type == type_oid(T_DOUBLE4))
		return true;
#ifdef WITH_POSTGIS
	if (type == type_oid(T_GEOGRAPHY) || type == type_oid(T_GEOMETRY)) 
		return true;
#endif
	return false;
}

/* 
 * Is the type passed by value?
 * This function is called only for the base types of the temporal types. 
 * To avoid a call of the slow function get_typbyval (which makes a 
 * lookup call), the known base types are explicitly enumerated.
 */

bool 
type_byval_fast(Oid type) 
{
	if (type == BOOLOID || type == INT4OID || type == FLOAT8OID || 
		type == TIMESTAMPOID || type == TIMESTAMPTZOID)
		return true;
	if (type == type_oid(T_DOUBLE2) || type == type_oid(T_DOUBLE3) || 
		type == type_oid(T_DOUBLE4) || type == TEXTOID)
		return false;
#ifdef WITH_POSTGIS
	if (type == type_oid(T_GEOMETRY) || type == type_oid(T_GEOGRAPHY))
		return false;
#endif
	ereport(WARNING, (errcode(ERRCODE_WARNING), 
		errmsg("Using slow get_typbyval function for unknown data type")));
	return (get_typbyval(type));
}

/* 
 * Get length of type
 * This function is called only for the base types of the temporal types. 
 * To avoid a call of the slow function get_typlen (which makes a 
 * lookup call), the known base types are explicitly enumerated.
 */
 
int 
get_typlen_fast(Oid type) 
{
	if (type == BOOLOID)
		return 1;
	if (type == INT4OID)
		return 4;
	if (type == FLOAT8OID || type == TIMESTAMPOID || type == TIMESTAMPTZOID)
		return 8;
	if (type == type_oid(T_DOUBLE2))
		return 16;
	if (type == type_oid(T_DOUBLE3))
		return 24;
	if (type == type_oid(T_DOUBLE4))
		return 32;
	if (type == TEXTOID)
		return -1;
#ifdef WITH_POSTGIS
	if (type == type_oid(T_GEOMETRY) || type == type_oid(T_GEOGRAPHY))
		return -1;
#endif
	ereport(WARNING, (errcode(ERRCODE_WARNING), 
		errmsg("Using slow get_typlen function for unknown data type")));
	return get_typlen(type);
}

/* Copy a Datum if it is passed by reference */

Datum
datum_copy(Datum value, Oid type)
{
	/* For types passed by value */
	if (type_byval_fast(type) )
		return value;
	/* For types passed by reference */
	int typlen = get_typlen_fast(type);
	size_t value_size = typlen != -1 ? (unsigned int) typlen : VARSIZE(value);
	void *result = palloc0(value_size);
	memcpy(result, DatumGetPointer(value), value_size);
	return PointerGetDatum(result);
}

double
datum_double(Datum d, Oid valuetypid)
{
	double result = 0.0;
	temporal_number_is_valid(valuetypid);
	if (valuetypid == INT4OID)
		result = (double)(DatumGetInt32(d));
	if (valuetypid == FLOAT8OID)
		result = DatumGetFloat8(d);
	return result;
}

/*****************************************************************************
 * Call PostgreSQL functions
 *****************************************************************************/

/* Call input function of the base type of a temporal type */

Datum
call_input(Oid type, char *str)
{
	Oid infunc;
	Oid basetype;
	FmgrInfo infuncinfo;
	getTypeInputInfo(type, &infunc, &basetype);
	fmgr_info(infunc, &infuncinfo);
	return InputFunctionCall(&infuncinfo, str, basetype, -1);
}

/* Call output function of the base type of a temporal type */

char *
call_output(Oid type, Datum value)
{
	Oid outfunc;
	bool isvarlena;
	FmgrInfo outfuncinfo;
	getTypeOutputInfo(type, &outfunc, &isvarlena);
	fmgr_info(outfunc, &outfuncinfo);
	return OutputFunctionCall(&outfuncinfo, value);
}

/* Call send function of the base type of a temporal type */

bytea *
call_send(Oid type, Datum value)
{
	Oid sendfunc;
	bool isvarlena;
	FmgrInfo sendfuncinfo;
	getTypeBinaryOutputInfo(type, &sendfunc, &isvarlena);
	fmgr_info(sendfunc, &sendfuncinfo);
	return SendFunctionCall(&sendfuncinfo, value);
}

/* Call receive function of the base type of a temporal type */

Datum
call_recv(Oid type, StringInfo buf)
{
	Oid recvfunc;
	Oid basetype;
	FmgrInfo recvfuncinfo;
	getTypeBinaryInputInfo(type, &recvfunc, &basetype);
	fmgr_info(recvfunc, &recvfuncinfo);
	return ReceiveFunctionCall(&recvfuncinfo, buf, basetype, -1);
}

/* Call PostgreSQL function with 1 to 4 arguments */

Datum
call_function1(PGFunction func, Datum arg1)
{
	FunctionCallInfoData fcinfo;
	FmgrInfo flinfo;
	memset(&flinfo, 0, sizeof(flinfo)) ;
	flinfo.fn_mcxt = CurrentMemoryContext;
	Datum result;
	InitFunctionCallInfoData(fcinfo, NULL, 1, InvalidOid, NULL, NULL);
	InitFunctionCallInfoData(fcinfo, NULL, 1, DEFAULT_COLLATION_OID, NULL, NULL);
	fcinfo.flinfo = &flinfo;
	fcinfo.arg[0] = arg1;
	fcinfo.argnull[0] = false;
	result = (*func) (&fcinfo);
	if (fcinfo.isnull)
		elog(ERROR, "Function %p returned NULL", (void *) func);
	return result;
}

Datum
call_function2(PGFunction func, Datum arg1, Datum arg2)
{
	FunctionCallInfoData fcinfo;
	FmgrInfo flinfo;
	memset(&flinfo, 0, sizeof(flinfo)) ;
	flinfo.fn_mcxt = CurrentMemoryContext;
	Datum result;
	InitFunctionCallInfoData(fcinfo, NULL, 2, DEFAULT_COLLATION_OID, NULL, NULL);
	fcinfo.flinfo = &flinfo;
	fcinfo.arg[0] = arg1;
	fcinfo.argnull[0] = false;
	fcinfo.arg[1] = arg2;
	fcinfo.argnull[1] = false;
	result = (*func) (&fcinfo);
	if (fcinfo.isnull)
		elog(ERROR, "function %p returned NULL", (void *) func);
	return result;
}

Datum
call_function3(PGFunction func, Datum arg1, Datum arg2, Datum arg3)
{
   FunctionCallInfoData fcinfo;
   FmgrInfo flinfo;
	memset(&flinfo, 0, sizeof(flinfo)) ;
   flinfo.fn_mcxt = CurrentMemoryContext;
   Datum result;
   InitFunctionCallInfoData(fcinfo, NULL, 3, InvalidOid, NULL, NULL);
   fcinfo.flinfo = &flinfo;
   fcinfo.arg[0] = arg1;
   fcinfo.argnull[0] = false;
   fcinfo.arg[1] = arg2;
   fcinfo.argnull[1] = false;
   fcinfo.arg[2] = arg3;
   fcinfo.argnull[2] = false;
   result = (*func) (&fcinfo);
   if (fcinfo.isnull)
	   elog(ERROR, "function %p returned NULL", (void *) func);
   return result;
}

Datum
call_function4(PGFunction func, Datum arg1, Datum arg2, Datum arg3, Datum arg4)
{
   FunctionCallInfoData fcinfo;
   FmgrInfo flinfo;
	memset(&flinfo, 0, sizeof(flinfo)) ;
   flinfo.fn_mcxt = CurrentMemoryContext;
   Datum result;
   InitFunctionCallInfoData(fcinfo, NULL, 4, InvalidOid, NULL, NULL);
   fcinfo.flinfo = &flinfo;
   fcinfo.arg[0] = arg1;
   fcinfo.argnull[0] = false;
   fcinfo.arg[1] = arg2;
   fcinfo.argnull[1] = false;
   fcinfo.arg[2] = arg3;
   fcinfo.argnull[2] = false;
   fcinfo.arg[3] = arg4;
   fcinfo.argnull[3] = false;
   result = (*func) (&fcinfo);
   if (fcinfo.isnull)
	   elog(ERROR, "function %p returned NULL", (void *) func);
   return result;
}

/*****************************************************************************
 * Array functions
 *****************************************************************************/

/* Extract a C array from a PostgreSQL array */

Datum *
datumarr_extract(ArrayType *array, int *count)
{
	bool byval;
	int16 typlen;
	char align;
	get_typlenbyvalalign(array->elemtype, &typlen, &byval, &align);
	Datum *result;
	deconstruct_array(array, array->elemtype, typlen, byval, align, &result, NULL, count);
	return result;
}

TimestampTz *
timestamparr_extract(ArrayType *array, int *count)
{
	return (TimestampTz *) datumarr_extract(array, count);
}

Period **
periodarr_extract(ArrayType *array, int *count)
{
	return (Period **) datumarr_extract(array, count);
}

RangeType **
rangearr_extract(ArrayType *array, int *count)
{
	return (RangeType **) datumarr_extract(array, count);
}

#define NEXTVAL(x) ( (Temporal *)( (char*)(x) + DOUBLEALIGN( VARSIZE(x) ) ) )

Temporal **
temporalarr_extract(ArrayType *array, int *count)
{
	*count = ArrayGetNItems(ARR_NDIM(array), ARR_DIMS(array));
	if (*count == 0)
		return NULL;
	Temporal **result = palloc(sizeof(Temporal *) * *count);
	result[0] = (Temporal *)ARR_DATA_PTR(array);
	for (int i = 1; i < *count; i++)
		result[i] = NEXTVAL(result[i-1]);
	return result;
}

/*
Temporal **
temporalarr_extract_old(ArrayType *array, int *count)
{
	Temporal **result;
	deconstruct_array(array, array->elemtype, -1, false, 'd', (Datum **) &result, NULL, count);
	return result;
}
*/

/*****************************************************************************/

/* Convert a C array into a PostgreSQL array */

ArrayType *
datumarr_to_array(Datum *values, int count, Oid type)
{
	int16 elmlen;
	bool elmbyval;
	char elmalign;	
	get_typlenbyvalalign(type, &elmlen, &elmbyval, &elmalign);	
	ArrayType *result = construct_array(values, count, type, elmlen, elmbyval, elmalign);
	return result;
}

ArrayType *
timestamparr_to_array(TimestampTz *times, int count)
{
	ArrayType *result = construct_array((Datum *)times, count, TIMESTAMPTZOID, 8, true, 'd');
	return result;
}

ArrayType *
periodarr_to_array(Period **periods, int count)
{
	ArrayType *result = construct_array((Datum *)periods, count, type_oid(T_PERIOD), 
		sizeof(Period), false, 'd');
	return result;
}

ArrayType *
rangearr_to_array(RangeType **ranges, int count, Oid type)
{
	ArrayType *result = construct_array((Datum *)ranges, count, type, -1, false, 'd');
	return result;
}

ArrayType *
textarr_to_array(text **textarr, int count)
{
	ArrayType *result = construct_array((Datum *)textarr, count, TEXTOID, -1, false, 'i');
	return result;
}

ArrayType *
temporalarr_to_array(Temporal **temporalarr, int count)
{
	Oid type = temporal_oid_from_base(temporalarr[0]->valuetypid);
	ArrayType *result = construct_array((Datum *)temporalarr, count, type, -1, false, 'd');
	return result;
}

/*****************************************************************************
 * Sort functions 
 *****************************************************************************/

/* Comparator functions */
 
static int
datum_sort_cmp(Datum *l, Datum *r, Oid *type) 
{
	Datum x = *l;
	Datum y = *r;
	Oid t = *type;
	if (datum_eq(x, y, t))
		return 0;
	else if (datum_lt(x, y, t))
		return -1;
	else
		return 1;
}

static int
timestamp_sort_cmp(TimestampTz *l, TimestampTz *r)
{
	TimestampTz x = *l;
	TimestampTz y = *r;
	return timestamp_cmp_internal(x, y);
}

static int 
period_sort_cmp(Period **l, Period **r) 
{
	return period_cmp_internal(*l, *r);
}

static int 
range_sort_cmp(RangeType **l, RangeType **r) 
{
	return DatumGetInt32(call_function2(range_cmp, RangeTypePGetDatum(*l), 
		RangeTypePGetDatum(*r)));
}

static int
temporalinstarr_sort_cmp(TemporalInst **l, TemporalInst **r) 
{
	return timestamp_cmp_internal((*l)->t, (*r)->t);
}

static int
temporalseqarr_sort_cmp(TemporalSeq **l, TemporalSeq **r) 
{
	TimestampTz lt = (*l)->period.lower;
	TimestampTz rt = (*r)->period.lower;
	return timestamp_cmp_internal(lt, rt);
}

/*****************************************************************************/

/* Sort functions */

void
datum_sort(Datum *values, int count, Oid type)
{
	qsort_arg(values, count, sizeof(Datum), 
		(qsort_arg_comparator) &datum_sort_cmp, &type);
}

void
timestamp_sort(TimestampTz *times, int count)
{
	qsort(times, count, sizeof(Timestamp), 
		(qsort_comparator) &timestamp_sort_cmp);
}

void
periodarr_sort(Period **periods, int count)
{
	qsort(periods, count, sizeof(Period *), 
		(qsort_comparator) &period_sort_cmp);
}

void
rangearr_sort(RangeType **ranges, int count)
{
	qsort(ranges, count, sizeof(RangeType *), 
		(qsort_comparator) &range_sort_cmp);
}

void
temporalinstarr_sort(TemporalInst **instants, int count)
{
	qsort(instants, count, sizeof(TemporalInst *), 
		(qsort_comparator) &temporalinstarr_sort_cmp);
}

void
temporalseqarr_sort(TemporalSeq **sequences, int count)
{
	qsort(sequences, count, sizeof(TemporalSeq *), 
		(qsort_comparator) &temporalseqarr_sort_cmp);
}

/*****************************************************************************
 * Remove duplicate functions
 * These functions assume that the array has been sorted before 
 *****************************************************************************/

/* Remove duplicates from an array of datums */

int
datum_remove_duplicates(Datum *values, int count, Oid type)
{
	if (count == 0)
		return 0;
	int newcount = 0;
	for (int i = 1; i < count; i++) 
		if (datum_ne(values[newcount], values[i], type))
			values[++ newcount] = values[i];
	return newcount+1;
}

/* Remove duplicates from an array of timestamps */

int
timestamp_remove_duplicates(TimestampTz *values, int count)
{
	if (count == 0)
		return 0;
	int newcount = 0;
	for (int i = 1; i < count; i++) 
		if (values[newcount] != values[i])
			values[++ newcount] = values[i];
	return newcount+1;
}

/*****************************************************************************
 * Text functions
 * Function copied from PostgreSQL since they are not exported
 *****************************************************************************/

int
text_cmp(text *arg1, text *arg2, Oid collid)
{
	char	   *a1p,
			   *a2p;
	int			len1,
				len2;

	a1p = VARDATA_ANY(arg1);
	a2p = VARDATA_ANY(arg2);

	len1 = VARSIZE_ANY_EXHDR(arg1);
	len2 = VARSIZE_ANY_EXHDR(arg2);

	return varstr_cmp(a1p, len1, a2p, len2, collid);
}

/*****************************************************************************
 * Comparison functions on datums
 *****************************************************************************/

/*
* Version of the functions where the types of both arguments is equal
*/

bool
datum_eq(Datum l, Datum r, Oid type)
{
	if (type == 0)
		ereport(ERROR, (errcode(ERRCODE_INTERNAL_ERROR), errmsg("Invalid Oid")));
	if (type == BOOLOID || type == INT4OID || type == FLOAT8OID || 
		type == TIMESTAMPOID || type == TIMESTAMPTZOID)
		return l == r;
	else if (type == TEXTOID) 
		return text_cmp(DatumGetTextP(l), DatumGetTextP(r), DEFAULT_COLLATION_OID) == 0;
	else if (type == type_oid(T_DOUBLE2)) 
		return double2_eq((double2 *)DatumGetPointer(l), (double2 *)DatumGetPointer(r));
	else if (type == type_oid(T_DOUBLE3)) 
		return double3_eq((double3 *)DatumGetPointer(l), (double3 *)DatumGetPointer(r));
	else if (type == type_oid(T_DOUBLE4)) 
		return double4_eq((double4 *)DatumGetPointer(l), (double4 *)DatumGetPointer(r));
#ifdef WITH_POSTGIS
	else if (type == type_oid(T_GEOMETRY))
	//	return DatumGetBool(call_function2(lwgeom_eq, l, r));
		return datum_point_eq(l, r);
	else if (type == type_oid(T_GEOGRAPHY)) 
	//	return DatumGetBool(call_function2(geography_eq, l, r));
		return datum_point_eq(l, r);
#endif

	List *lst = list_make1(makeString("="));
	ereport(WARNING, (errcode(ERRCODE_WARNING), 
		errmsg("Using slow comparison for unknown data type")));
	RegProcedure oper = get_opcode(OpernameGetOprid(lst, type, type));
	pfree(lst);
	return DatumGetBool(OidFunctionCall2Coll(oper, DEFAULT_COLLATION_OID, l, r));
}

bool
datum_ne(Datum l, Datum r, Oid type)
{
	return !datum_eq(l, r, type);
}

bool
datum_lt(Datum l, Datum r, Oid type)
{
	if (type == BOOLOID)
		return DatumGetBool(l) < DatumGetBool(r);
	else if (type == INT4OID)
		return DatumGetInt32(l) < DatumGetInt32(r);
	else if (type == FLOAT8OID)
		return DatumGetFloat8(l) < DatumGetFloat8(r);
	else if (type == TEXTOID) 
		return text_cmp(DatumGetTextP(l), DatumGetTextP(r), DEFAULT_COLLATION_OID) < 0;
#ifdef WITH_POSTGIS
	else if (type == type_oid(T_GEOMETRY))
		return DatumGetBool(call_function2(lwgeom_lt, l, r));
	else if (type == type_oid(T_GEOGRAPHY))
		return DatumGetBool(call_function2(geography_lt, l, r));
#endif
	
	/* All supported temporal types should have been considered before */
	List *lst = list_make1(makeString("<"));
	ereport(WARNING, (errcode(ERRCODE_WARNING), 
		errmsg("Using slow comparison for unknown data type")));
	RegProcedure oper = get_opcode(OpernameGetOprid(lst, type, type));
	pfree(lst);
	return DatumGetBool(OidFunctionCall2Coll(oper, DEFAULT_COLLATION_OID, l, r));
}

bool
datum_le(Datum l, Datum r, Oid type)
{
	return datum_eq(l, r, type) || datum_lt(l, r, type);
}

bool
datum_gt(Datum l, Datum r, Oid type)
{
	return datum_lt(r, l, type);
}

bool
datum_ge(Datum l, Datum r, Oid type)
{
	return datum_eq(l, r, type) || datum_lt(r, l, type);
}

/*****************************************************************************/

/*
 * Version of the functions where the types of both arguments may be different
 * but compatible, e.g., integer and float
 */

bool
datum_eq2(Datum l, Datum r, Oid typel, Oid typer)
{
	if (typel == 0 || typer == 0)
		ereport(ERROR, (errcode(ERRCODE_INTERNAL_ERROR), errmsg("Invalid Oid")));
	if ((typel == BOOLOID && typer == BOOLOID) ||
		(typel == INT4OID && typer == INT4OID) ||
		(typel == FLOAT8OID && typer == FLOAT8OID))
		return l == r;
	else if (typel == INT4OID && typer == FLOAT8OID)
		return DatumGetInt32(l) == DatumGetFloat8(r);
	else if (typel == FLOAT8OID && typer == INT4OID)
		return DatumGetFloat8(l) == DatumGetInt32(r);
	else if (typel == TEXTOID && typer == TEXTOID) 
		return text_cmp(DatumGetTextP(l), DatumGetTextP(r), DEFAULT_COLLATION_OID) == 0;
	/* This function is never called with doubleN */
#ifdef WITH_POSTGIS
	else if (typel == type_oid(T_GEOMETRY) && typer == type_oid(T_GEOMETRY))
	//	return DatumGetBool(call_function2(lwgeom_eq, l, r));	
		return datum_point_eq(l, r);
	else if (typel == type_oid(T_GEOGRAPHY) && typer == type_oid(T_GEOGRAPHY)) 
	//	return DatumGetBool(call_function2(geography_eq, l, r));
		return datum_point_eq(l, r);
#endif

	List *lst = list_make1(makeString("="));
	ereport(WARNING, (errcode(ERRCODE_WARNING), 
		errmsg("Using slow comparison for unknown data type")));
	RegProcedure oper = get_opcode(OpernameGetOprid(lst, typel, typer));
	pfree(lst);
	return DatumGetBool(OidFunctionCall2Coll(oper, DEFAULT_COLLATION_OID, l, r));
}

bool
datum_ne2(Datum l, Datum r, Oid typel, Oid typer)
{
	return !datum_eq2(l, r, typel, typer);
}

bool
datum_lt2(Datum l, Datum r, Oid typel, Oid typer)
{
	if (typel == BOOLOID && typer == BOOLOID)
		return DatumGetBool(l) < DatumGetBool(r);
	else if (typel == INT4OID && typer == INT4OID)
		return DatumGetInt32(l) < DatumGetInt32(r);
	else if (typel == INT4OID && typer == FLOAT8OID)
		return DatumGetInt32(l) < DatumGetFloat8(r);
	else if (typel == FLOAT8OID && typer == INT4OID)
		return DatumGetFloat8(l) < DatumGetInt32(r);
	else if (typel == FLOAT8OID && typer == FLOAT8OID)
		return DatumGetFloat8(l) < DatumGetFloat8(r);
	else if (typel == TEXTOID && typer == TEXTOID) 
		return text_cmp(DatumGetTextP(l), DatumGetTextP(r), DEFAULT_COLLATION_OID) < 0;
	/* This function is never called with doubleN, geometry, or geography */

	List *lst = list_make1(makeString("<")); 
	ereport(WARNING, (errcode(ERRCODE_WARNING), 
		errmsg("Using slow comparison for unknown data type")));
	RegProcedure oper = get_opcode(OpernameGetOprid(lst, typel, typer));
	pfree(lst);
	return DatumGetBool(OidFunctionCall2Coll(oper, DEFAULT_COLLATION_OID, l, r));
}

bool
datum_le2(Datum l, Datum r, Oid typel, Oid typer)
{	
	return datum_eq2(l, r, typel, typer) || datum_lt2(l, r, typel, typer);
}

bool
datum_gt2(Datum l, Datum r, Oid typel, Oid typer)
{
	return datum_lt2(r, l, typer, typel);
}

bool
datum_ge2(Datum l, Datum r, Oid typel, Oid typer)
{
	return datum_eq2(l, r, typel, typer) || datum_gt2(l, r, typel, typer);
}

/*****************************************************************************/

Datum
datum2_eq2(Datum l, Datum r, Oid typel, Oid typer)
{
	return BoolGetDatum(datum_eq2(l, r, typel, typer));
}

Datum
datum2_ne2(Datum l, Datum r, Oid typel, Oid typer)
{
	return BoolGetDatum(datum_ne2(l, r, typel, typer));
}

Datum
datum2_lt2(Datum l, Datum r, Oid typel, Oid typer)
{
	return BoolGetDatum(datum_lt2(l, r, typel, typer));
}

Datum
datum2_le2(Datum l, Datum r, Oid typel, Oid typer)
{
	return BoolGetDatum(datum_le2(l, r, typel, typer));
}

Datum
datum2_gt2(Datum l, Datum r, Oid typel, Oid typer)
{
	return BoolGetDatum(datum_gt2(l, r, typel, typer));
}

Datum
datum2_ge2(Datum l, Datum r, Oid typel, Oid typer)
{
	return BoolGetDatum(datum_ge2(l, r, typel, typer));
}

/*****************************************************************************
 * Oid functions
 *****************************************************************************/
/* 
 * Obtain the Oid of the range type or the temporal type from the Oid of 
 * the base type 
 */

Oid
range_oid_from_base(Oid valuetypid)
{
	Oid result = 0;
	temporal_number_is_valid(valuetypid);
	if (valuetypid == INT4OID)
		result = type_oid(T_INTRANGE);
	else if (valuetypid == FLOAT8OID)
		result = type_oid(T_FLOATRANGE);
	return result;
}

Oid
temporal_oid_from_base(Oid valuetypid)
{
	if (valuetypid == BOOLOID) return type_oid(T_TBOOL);
	if (valuetypid == INT4OID) return type_oid(T_TINT);
	if (valuetypid == FLOAT8OID) return type_oid(T_TFLOAT);
	if (valuetypid == TEXTOID) return type_oid(T_TTEXT);
	if (valuetypid == type_oid(T_DOUBLE2)) return type_oid(T_TDOUBLE2);
	if (valuetypid == type_oid(T_DOUBLE3)) return type_oid(T_TDOUBLE3);
	if (valuetypid == type_oid(T_DOUBLE4)) return type_oid(T_TDOUBLE4);
#ifdef WITH_POSTGIS
	if (valuetypid == type_oid(T_GEOMETRY)) return type_oid(T_TGEOMPOINT);
	if (valuetypid == type_oid(T_GEOGRAPHY)) return type_oid(T_TGEOGPOINT);
#endif			
	ereport(ERROR, (errcode(ERRCODE_INTERNAL_ERROR), errmsg("Invalid Oid")));
}

/*****************************************************************************/
/* 
 * Obtain the Oid of the base type from the Oid of the range type or the 
 * temporal type  
 */

Oid
base_oid_from_temporal(Oid temptypid)
{
	if (temptypid == type_oid(T_TBOOL)) return BOOLOID;
	if (temptypid == type_oid(T_TINT)) return INT4OID;
	if (temptypid == type_oid(T_TFLOAT)) return FLOAT8OID;
	if (temptypid == type_oid(T_TTEXT)) return TEXTOID;
#ifdef WITH_POSTGIS
	if (temptypid == type_oid(T_TGEOMPOINT)) return type_oid(T_GEOMETRY);
	if (temptypid == type_oid(T_TGEOGPOINT)) return type_oid(T_GEOGRAPHY);
#endif			
	ereport(ERROR, (errcode(ERRCODE_INTERNAL_ERROR), errmsg("Invalid Oid")));
}

/*****************************************************************************/
/* 
 * Is the Oid an external base type ?
 */

bool
base_type_oid(Oid valuetypid)
{
	if (valuetypid == BOOLOID || valuetypid == INT4OID || 
		valuetypid == FLOAT8OID || valuetypid == TEXTOID
#ifdef WITH_POSTGIS
		|| valuetypid == type_oid(T_GEOMETRY)
		|| valuetypid == type_oid(T_GEOGRAPHY)
#endif
		)
		return true;
	return false;
}

/* 
 * Is the Oid an external continuous base type ?
 */

bool
continuous_base_type_oid(Oid valuetypid)
{
	if (valuetypid == FLOAT8OID
#ifdef WITH_POSTGIS
		|| valuetypid == type_oid(T_GEOMETRY)
		|| valuetypid == type_oid(T_GEOGRAPHY)
#endif
		)
		return true;
	return false;
}

<<<<<<< HEAD
=======
bool
continuous_base_type_all_oid(Oid valuetypid)
{
	if (valuetypid == FLOAT8OID ||
		valuetypid ==  type_oid(T_DOUBLE2)
#ifdef WITH_POSTGIS
		|| valuetypid == type_oid(T_GEOMETRY)
		|| valuetypid == type_oid(T_GEOGRAPHY)
		|| valuetypid == type_oid(T_DOUBLE3)
		|| valuetypid == type_oid(T_DOUBLE4)
#endif
		)
		return true;
	return false;
}

>>>>>>> 97bf9980
/* 
 * Is the Oid a temporal type ?
 */

bool
temporal_type_oid(Oid temptypid)
{
	if (temptypid == type_oid(T_TBOOL) ||
		temptypid == type_oid(T_TINT) ||
		temptypid == type_oid(T_TFLOAT) ||
		temptypid == type_oid(T_TTEXT)
#ifdef WITH_POSTGIS
		|| temptypid == type_oid(T_TGEOMPOINT)
		|| temptypid == type_oid(T_TGEOGPOINT)
#endif
		)
		return true;
	return false;
}

/*****************************************************************************
 * Catalog functions
 *****************************************************************************/

/* Obtain the typinfo for the temporal type from the catalog */

void
temporal_typinfo(Oid temptypid, Oid* valuetypid) 
{
	Oid catalog = RelnameGetRelid("pg_temporal");
	Relation rel = heap_open(catalog, AccessShareLock);
	TupleDesc tupDesc = rel->rd_att;
	ScanKeyData scandata;
	ScanKeyInit(&scandata, 1, BTEqualStrategyNumber, F_OIDEQ, 
		ObjectIdGetDatum(temptypid));
	HeapScanDesc scan = heap_beginscan_catalog(rel, 1, &scandata);
	HeapTuple tuple = heap_getnext(scan, ForwardScanDirection);
	bool isnull = false;
	if (HeapTupleIsValid(tuple)) 
		*valuetypid = DatumGetObjectId(heap_getattr(tuple, 2, tupDesc, &isnull));
	heap_endscan(scan);
	heap_close(rel, AccessShareLock);
	if (! HeapTupleIsValid(tuple) || isnull) 
		elog(ERROR, "type %u is not a temporal type", temptypid);
}

/*****************************************************************************
 * Trajectory functions
 *****************************************************************************/

bool
type_has_precomputed_trajectory(Oid valuetypid) 
{
#ifdef WITH_POSTGIS
	if (valuetypid == type_oid(T_GEOMETRY) || 
		valuetypid == type_oid(T_GEOGRAPHY))
		return true;
#endif
	return false;
} 
 
/*****************************************************************************/
<|MERGE_RESOLUTION|>--- conflicted
+++ resolved
@@ -905,8 +905,6 @@
 	return false;
 }
 
-<<<<<<< HEAD
-=======
 bool
 continuous_base_type_all_oid(Oid valuetypid)
 {
@@ -923,7 +921,6 @@
 	return false;
 }
 
->>>>>>> 97bf9980
 /* 
  * Is the Oid a temporal type ?
  */
