--- conflicted
+++ resolved
@@ -75,17 +75,10 @@
 void
 temporals_bbox(void *box, TemporalS *ts) 
 {
-<<<<<<< HEAD
-    void *box1 = temporals_bbox_ptr(ts);
-	size_t bboxsize = temporal_bbox_size(ts->valuetypid);
-	memcpy(box, box1, bboxsize);
-    return;
-=======
 	void *box1 = temporals_bbox_ptr(ts);
 	size_t bboxsize = temporal_bbox_size(ts->valuetypid);
 	memcpy(box, box1, bboxsize);
 	return;
->>>>>>> 9e2e71cf
 }
 
 /* Construct a TemporalS from an array of TemporalSeq 
@@ -144,27 +137,19 @@
 	/* Compute the size of the TemporalS */
 	size_t pdata = double_pad(sizeof(TemporalS) + (newcount+1) * sizeof(size_t));
 	size_t memsize = 0;
-<<<<<<< HEAD
-	for (int i = 0; i < newcount; i++)
-		memsize += double_pad(VARSIZE(newsequences[i]));
-=======
 	int totalcount = 0;
 	for (int i = 0; i < newcount; i++)
 	{
 		totalcount += newsequences[i]->count;
 		memsize += double_pad(VARSIZE(newsequences[i]));
 	}
->>>>>>> 9e2e71cf
 	/* Get the bounding box size */
 	size_t bboxsize = temporal_bbox_size(valuetypid);
 	memsize += double_pad(bboxsize);
 	TemporalS *result = palloc0(pdata + memsize);
 	SET_VARSIZE(result, pdata + memsize);
 	result->count = newcount;
-<<<<<<< HEAD
-=======
 	result->totalcount = totalcount;
->>>>>>> 9e2e71cf
 	result->valuetypid = valuetypid;
 	result->type = TEMPORALS;
 	bool continuous = MOBDB_FLAGS_GET_CONTINUOUS(newsequences[0]->flags);
@@ -209,11 +194,7 @@
  * Otherwise, return a number encoding whether it is before, between two 
  * sequences or after. For example, given 3 sequences, the result of the 
  * function if the value is not found will be as follows: 
-<<<<<<< HEAD
- *			    0			1			2
-=======
  *				0			1			2
->>>>>>> 9e2e71cf
  *			|------|	|------|	|------|   
  * 1)	t^ 											=> result = 0
  * 2)				 t^ 							=> result = 1
@@ -680,32 +661,6 @@
 		return tintseq_as_tfloatseq(temporals_seq_n(ts, 0));
 
 	/* General case */
-<<<<<<< HEAD
-	TemporalSeq ***sequences = palloc(sizeof(TemporalSeq *) * ts->count);
-	int *countseqs = palloc0(sizeof(int) * ts->count);
-	int totalseqs = 0;
-	for (int i = 0; i < ts->count; i++)
-	{
-		TemporalSeq *seq = temporals_seq_n(ts, i);
-		sequences[i] = tintseq_as_tfloatseq1(seq, &countseqs[i]);
-		totalseqs += countseqs[i];
-	}
-	TemporalSeq **allseqs = palloc(sizeof(TemporalSeq *) * totalseqs);
-	int k = 0;
-	for (int i = 0; i < ts->count; i++)
-	{
-		for (int j = 0; j < countseqs[i]; j ++)
-			allseqs[k++] = sequences[i][j];
-		if (countseqs[i] != 0)
-			pfree(sequences[i]);
-	}
-	TemporalS *result = temporals_from_temporalseqarr(allseqs, 
-		totalseqs, true);	
-	pfree(sequences); pfree(countseqs);
-	for (int i = 0; i < totalseqs; i++)
-		pfree(allseqs[i]);
-	 pfree(allseqs); 
-=======
 	TemporalSeq **sequences = palloc(sizeof(TemporalSeq *) * ts->totalcount);
 	int k = 0, countstep;
 	for (int i = 0; i < ts->count; i++)
@@ -718,7 +673,6 @@
 	for (int i = 0; i < k; i++)
 		pfree(sequences[i]);
 	 pfree(sequences); 
->>>>>>> 9e2e71cf
 	return result;
 }
 
@@ -869,32 +823,13 @@
 	if (valuetypid == INT4OID)
 	{
 		BOX *box = temporals_bbox_ptr(ts);
-<<<<<<< HEAD
-		return Int32GetDatum(box->low.x);
-	}
-	else if (valuetypid == FLOAT8OID)
-=======
 		return Int32GetDatum((int)(box->low.x));
 	}
 	if (valuetypid == FLOAT8OID)
->>>>>>> 9e2e71cf
 	{
 		BOX *box = temporals_bbox_ptr(ts);
 		return Float8GetDatum(box->low.x);
 	}
-<<<<<<< HEAD
-	else
-	{
-		Datum result = temporalseq_min_value(temporals_seq_n(ts, 0));
-		for (int i = 1; i < ts->count; i++)
-		{
-			Datum value = temporalseq_min_value(temporals_seq_n(ts, i));
-			if (datum_lt(value, result, valuetypid))
-				result = value;
-		}
-		return result;
-	}
-=======
 	Datum result = temporalseq_min_value(temporals_seq_n(ts, 0));
 	for (int i = 1; i < ts->count; i++)
 	{
@@ -903,7 +838,6 @@
 			result = value;
 	}
 	return result;
->>>>>>> 9e2e71cf
 }
 
 /* Maximum value */
@@ -915,32 +849,13 @@
 	if (valuetypid == INT4OID)
 	{
 		BOX *box = temporals_bbox_ptr(ts);
-<<<<<<< HEAD
-		return Int32GetDatum(box->high.x);
-	}
-	else if (valuetypid == FLOAT8OID)
-=======
 		return Int32GetDatum((int)(box->high.x));
 	}
 	if (valuetypid == FLOAT8OID)
->>>>>>> 9e2e71cf
 	{
 		BOX *box = temporals_bbox_ptr(ts);
 		return Float8GetDatum(box->high.x);
 	}
-<<<<<<< HEAD
-	else
-	{
-		Datum result = temporalseq_max_value(temporals_seq_n(ts, 0));
-		for (int i = 1; i < ts->count; i++)
-		{
-			Datum value = temporalseq_max_value(temporals_seq_n(ts, i));
-			if (datum_gt(value, result, valuetypid))
-				result = value;
-		}
-		return result;
-	}
-=======
 	Datum result = temporalseq_max_value(temporals_seq_n(ts, 0));
 	for (int i = 1; i < ts->count; i++)
 	{
@@ -949,7 +864,6 @@
 			result = value;
 	}
 	return result;
->>>>>>> 9e2e71cf
 }
 
 /* Get time */
@@ -1364,39 +1278,6 @@
 		return temporalseq_at_value(temporals_seq_n(ts, 0), value);
 
 	/* General case */
-<<<<<<< HEAD
-	TemporalSeq ***sequences = palloc(sizeof(TemporalSeq *) * ts->count);
-	int *countseqs = palloc0(sizeof(int) * ts->count);
-	int totalseqs = 0;
-	for (int i = 0; i < ts->count; i++)
-	{
-		TemporalSeq *seq = temporals_seq_n(ts, i);
-		sequences[i] = temporalseq_at_value2(seq, value, 
-			&countseqs[i]);
-		totalseqs += countseqs[i];
-	}
-	if (totalseqs == 0)
-	{
-		pfree(sequences); pfree(countseqs);
-		return NULL;
-	}
-	
-	TemporalSeq **allseqs = palloc(sizeof(TemporalSeq *) * totalseqs);
-	int k = 0;
-	for (int i = 0; i < ts->count; i++)
-	{
-		for (int j = 0; j < countseqs[i]; j ++)
-			allseqs[k++] = sequences[i][j];
-		if (countseqs[i] != 0)
-			pfree(sequences[i]);
-	}
-	TemporalS *result = temporals_from_temporalseqarr(allseqs, 
-		totalseqs, true);	
-	pfree(sequences); pfree(countseqs);
-	for (int i = 0; i < totalseqs; i++)
-		pfree(allseqs[i]);
-	 pfree(allseqs); 
-=======
 	TemporalSeq **sequences = palloc(sizeof(TemporalSeq *) * ts->totalcount);
 	int k = 0, countstep;
 	for (int i = 0; i < ts->count; i++)
@@ -1415,7 +1296,6 @@
 	for (int i = 0; i < k; i++)
 		pfree(sequences[i]);
 	 pfree(sequences); 
->>>>>>> 9e2e71cf
 	return result;
 }
 
@@ -1440,39 +1320,6 @@
 		return temporalseq_minus_value(temporals_seq_n(ts, 0), value);
 
 	/* General case */
-<<<<<<< HEAD
-	TemporalSeq ***sequences = palloc(sizeof(TemporalSeq *) * ts->count);
-	int *countseqs = palloc0(sizeof(int) * ts->count);
-	int totalseqs = 0;
-	for (int i = 0; i < ts->count; i++)
-	{
-		TemporalSeq *seq = temporals_seq_n(ts, i);
-		sequences[i] = temporalseq_minus_value2(seq, value,
-			&countseqs[i]);
-		totalseqs += countseqs[i];
-	}
-	if (totalseqs == 0)
-	{
-		pfree(sequences); pfree(countseqs);
-		return NULL;
-	}
-
-	TemporalSeq **allseqs = palloc(sizeof(TemporalSeq *) * totalseqs);
-	int k = 0;
-	for (int i = 0; i < ts->count; i++)
-	{
-		for (int j = 0; j < countseqs[i]; j++)
-			allseqs[k++] = sequences[i][j];
-		if (countseqs[i] != 0)
-			pfree(sequences[i]);
-	}
-	TemporalS *result = temporals_from_temporalseqarr(allseqs,
-		totalseqs, true);
-	for (int i = 0; i < totalseqs; i++)
-		pfree(allseqs[i]);
-	pfree(sequences); pfree(countseqs);
-	pfree(allseqs);
-=======
 	int count;
 	if (! MOBDB_FLAGS_GET_CONTINUOUS(ts->flags))
 		count = ts->totalcount;
@@ -1496,7 +1343,6 @@
 	for (int i = 0; i < k; i++)
 		pfree(sequences[i]);
 	pfree(sequences);
->>>>>>> 9e2e71cf
 	return result;
 }
 
@@ -1512,39 +1358,6 @@
 		return temporalseq_at_values(temporals_seq_n(ts, 0), values, count);
 
 	/* General case */
-<<<<<<< HEAD
-	TemporalSeq ***sequences = palloc(sizeof(TemporalSeq *) * ts->count);
-	int *countseqs = palloc0(sizeof(int) * ts->count);
-	int totalseqs = 0;
-	for (int i = 0; i < ts->count; i++)
-	{
-		TemporalSeq *seq = temporals_seq_n(ts, i);
-		sequences[i] = temporalseq_at_values1(seq, values, count,
-			&countseqs[i]);
-		totalseqs += countseqs[i];
-	}
-	if (totalseqs == 0) 
-	{
-		pfree(sequences); pfree(countseqs);
-		return NULL;
-	}
-	
-	TemporalSeq **allseqs = palloc(sizeof(TemporalSeq *) * totalseqs);
-	int k = 0;
-	for (int i = 0; i < ts->count; i++)
-	{
-		for (int j = 0; j < countseqs[i]; j ++)
-			allseqs[k++] = sequences[i][j];
-		if (countseqs[i] != 0)
-			pfree(sequences[i]);
-	}
-	TemporalS *result = temporals_from_temporalseqarr(allseqs, 
-		totalseqs, true);
-	pfree(sequences); pfree(countseqs);
-	for (int i = 0; i < totalseqs; i++)
-		pfree(allseqs[i]);
-	 pfree(allseqs); 
-=======
 	TemporalSeq **sequences = palloc(sizeof(TemporalSeq *) * ts->totalcount * count);
 	int k = 0, countstep;
 	for (int i = 0; i < ts->count; i++)
@@ -1562,7 +1375,6 @@
 	for (int i = 0; i < k; i++)
 		pfree(sequences[i]);
 	 pfree(sequences); 
->>>>>>> 9e2e71cf
 	return result;
 }
 
@@ -1578,39 +1390,6 @@
 		return temporalseq_minus_values(temporals_seq_n(ts, 0), values, count);
 
 	/* General case */
-<<<<<<< HEAD
-	TemporalSeq ***sequences = palloc(sizeof(TemporalSeq *) * ts->count);
-	int *countseqs = palloc0(sizeof(int) * ts->count);
-	int totalseqs = 0;
-	for (int i = 0; i < ts->count; i++)
-	{
-		TemporalSeq *seq = temporals_seq_n(ts, i);
-		sequences[i] = temporalseq_minus_values1(seq, values, count,
-			&countseqs[i]);
-		totalseqs += countseqs[i];
-	}
-	if (totalseqs == 0)
-	{
-		pfree(sequences); pfree(countseqs);
-		return NULL;
-	}
-
-	TemporalSeq **allseqs = palloc(sizeof(TemporalSeq *) * totalseqs);
-	int k = 0;
-	for (int i = 0; i < ts->count; i++)
-	{
-		for (int j = 0; j < countseqs[i]; j ++)
-			allseqs[k++] = sequences[i][j];
-		if (countseqs[i] != 0)
-			pfree(sequences[i]);
-	}
-	TemporalS *result = temporals_from_temporalseqarr(allseqs,
-		totalseqs, true);
-	pfree(sequences); pfree(countseqs);
-	for (int i = 0; i < totalseqs; i++)
-		pfree(allseqs[i]);
-	 pfree(allseqs); 
-=======
 	int maxcount;
 	if (! MOBDB_FLAGS_GET_CONTINUOUS(ts->flags))
 		maxcount = ts->totalcount * count;
@@ -1634,7 +1413,6 @@
 	for (int i = 0; i < k; i++)
 		pfree(sequences[i]);
 	 pfree(sequences); 
->>>>>>> 9e2e71cf
 	return result;
 }
 
@@ -1656,39 +1434,6 @@
 		return tnumberseq_at_range(temporals_seq_n(ts, 0), range);
 
 	/* General case */
-<<<<<<< HEAD
-	TemporalSeq ***sequences = palloc(sizeof(TemporalSeq *) * ts->count);
-	int *countseqs = palloc0(sizeof(int) * ts->count);
-	int totalseqs = 0;
-	for (int i = 0; i < ts->count; i++)
-	{
-		TemporalSeq *seq = temporals_seq_n(ts, i);
-		sequences[i] = tnumberseq_at_range2(seq, range, 
-			&countseqs[i]);
-		totalseqs += countseqs[i];
-	}
-	if (totalseqs == 0)
-	{
-		pfree(sequences); pfree(countseqs);
-		return NULL;
-	}
-	
-	TemporalSeq **allseqs = palloc(sizeof(TemporalSeq *) * totalseqs);
-	int k = 0;
-	for (int i = 0; i < ts->count; i++)
-	{
-		for (int j = 0; j < countseqs[i]; j ++)
-			allseqs[k++] = sequences[i][j];
-		if (countseqs[i] != 0)
-			pfree(sequences[i]);
-	}
-	TemporalS *result = temporals_from_temporalseqarr(allseqs, 
-		totalseqs, true);
-	pfree(sequences); pfree(countseqs);
-	for (int i = 0; i < totalseqs; i++)
-		pfree(allseqs[i]);
-	 pfree(allseqs); 
-=======
 	TemporalSeq **sequences = palloc(sizeof(TemporalSeq *) * ts->totalcount);
 	int k = 0, countstep;
 	for (int i = 0; i < ts->count; i++)
@@ -1706,7 +1451,6 @@
 	for (int i = 0; i < k; i++)
 		pfree(sequences[i]);
 	 pfree(sequences	); 
->>>>>>> 9e2e71cf
 	return result;
 }
 
@@ -1728,38 +1472,6 @@
 		return tnumberseq_minus_range(temporals_seq_n(ts, 0), range);
 
 	/* General case */
-<<<<<<< HEAD
-	TemporalSeq ***sequences = palloc(sizeof(TemporalS *) * ts->count);
-	int *countseqs = palloc0(sizeof(int) * ts->count);
-	int totalseqs = 0;
-	for (int i = 0; i < ts->count; i++)
-	{
-		TemporalSeq *seq = temporals_seq_n(ts, i);
-		sequences[i] = tnumberseq_minus_range1(seq, range, 
-			&countseqs[i]);
-	}
-	if (totalseqs == 0)
-	{
-		pfree(sequences); pfree(countseqs);
-		return NULL;
-	}
-
-	TemporalSeq **allseqs = palloc(sizeof(TemporalSeq *) * totalseqs);
-	int k = 0;
-	for (int i = 0; i < ts->count; i++)
-	{
-		for (int j = 0; j < countseqs[i]; j ++)
-			allseqs[k++] = sequences[i][j];
-		if (countseqs[i] != 0)
-			pfree(sequences[i]);
-	}
-	TemporalS *result = temporals_from_temporalseqarr(allseqs,
-		totalseqs, true);
-	pfree(sequences); pfree(countseqs);
-	for (int i = 0; i < totalseqs; i++)
-		pfree(allseqs[i]);
-	pfree(allseqs); 
-=======
 	int maxcount;
 	if (! MOBDB_FLAGS_GET_CONTINUOUS(ts->flags))
 		maxcount = ts->totalcount;
@@ -1782,7 +1494,6 @@
 	for (int i = 0; i < k; i++)
 		pfree(sequences[i]);
 	pfree(sequences); 
->>>>>>> 9e2e71cf
 	return result;
 }
 
@@ -1798,39 +1509,6 @@
 		return tnumberseq_at_ranges(temporals_seq_n(ts, 0), ranges, count);
 
 	/* General case */
-<<<<<<< HEAD
-	TemporalSeq ***sequences = palloc(sizeof(TemporalSeq *) * ts->count * count);
-	int *countseqs = palloc0(sizeof(int) * ts->count);
-	int totalseqs = 0;
-	for (int i = 0; i < ts->count; i++)
-	{
-		TemporalSeq *seq = temporals_seq_n(ts, i);
-		sequences[i] = tnumberseq_at_ranges1(seq, ranges, count,
-			&countseqs[i]);
-		totalseqs += countseqs[i];
-	}
-	if (totalseqs == 0)
-	{
-		pfree(sequences); pfree(countseqs);
-		return NULL;
-	}
-
-	TemporalSeq **allseqs = palloc(sizeof(TemporalSeq *) * totalseqs);
-	int k = 0;
-	for (int i = 0; i < ts->count; i++)
-	{
-		for (int j = 0; j < countseqs[i]; j ++)
-			allseqs[k++] = sequences[i][j];
-		if (countseqs[i] != 0)
-			pfree(sequences[i]);
-	}
-	TemporalS *result = temporals_from_temporalseqarr(allseqs,
-		totalseqs, true);
-	pfree(sequences); pfree(countseqs);
-	for (int i = 0; i < totalseqs; i++)
-		pfree(allseqs[i]);
-	pfree(allseqs); 
-=======
 	TemporalSeq **sequences = palloc(sizeof(TemporalSeq *) * ts->totalcount * count);
 	int k = 0, countstep;
 	for (int i = 0; i < ts->count; i++)
@@ -1848,7 +1526,6 @@
 	for (int i = 0; i < k; i++)
 		pfree(sequences[i]);
 	pfree(sequences); 
->>>>>>> 9e2e71cf
 	return result;
 }
 
@@ -1864,44 +1541,6 @@
 		return tnumberseq_minus_ranges(temporals_seq_n(ts, 0), ranges, count);
 
 	/* General case */
-<<<<<<< HEAD
-	TemporalSeq ***sequences = palloc(sizeof(TemporalSeq *) * ts->count);
-	int *countseqs = palloc0(sizeof(int) * ts->count);
-	int totalseqs = 0;
-	for (int i = 0; i < ts->count; i++)
-	{
-		TemporalSeq *seq = temporals_seq_n(ts, i);
-		sequences[i] = tnumberseq_minus_ranges1(seq, ranges, count,
-			&countseqs[i]);
-		totalseqs += countseqs[i];
-	}
-	if (totalseqs == 0)
-	{
-		pfree(sequences); pfree(countseqs);
-		return NULL;
-	}
-
-	TemporalSeq **allseqs = palloc(sizeof(TemporalSeq *) * totalseqs);
-	int k = 0;
-	for (int i = 0; i < ts->count; i++)
-	{
-		for (int j = 0; j < countseqs[i]; j ++)
-			allseqs[k++] = sequences[i][j];
-		if (countseqs[i] != 0)
-			pfree(sequences[i]);
-	}
-	TemporalS *result = temporals_from_temporalseqarr(allseqs,
-		totalseqs, true);
-	pfree(sequences); pfree(countseqs);
-	for (int i = 0; i < totalseqs; i++)
-		pfree(allseqs[i]);
-	pfree(allseqs); 
-	return result;
-}
-
-/* Restriction to the minimum value */
-
-=======
 	int maxcount;
 	if (! MOBDB_FLAGS_GET_CONTINUOUS(ts->flags))
 		maxcount = ts->totalcount;
@@ -1970,17 +1609,12 @@
 	return result;
 }
 
->>>>>>> 9e2e71cf
 TemporalS *
 temporals_at_min(TemporalS *ts)
 {
 	/* General case */
 	Datum minvalue = temporals_min_value(ts);
-<<<<<<< HEAD
-	return temporals_at_value(ts, minvalue);
-=======
 	return temporals_at_minmax(ts, minvalue);
->>>>>>> 9e2e71cf
 }
 
 /* Restriction to the complement of the minimum value */
@@ -1998,11 +1632,7 @@
 temporals_at_max(TemporalS *ts)
 {
 	Datum maxvalue = temporals_max_value(ts);
-<<<<<<< HEAD
-	return temporals_at_value(ts, maxvalue);
-=======
 	return temporals_at_minmax(ts, maxvalue);
->>>>>>> 9e2e71cf
 }
 
 /* Restriction to the complement of the maximum value */
@@ -2356,17 +1986,10 @@
 		else
 		{
 			/* Find all periods in ps that overlap with seq
-<<<<<<< HEAD
-			                  i
-				|------------------------|  
-				     |-----|  |-----|      |---|
-					    j                    l
-=======
 							  i
 				|------------------------|  
 					 |-----|  |-----|	  |---|
 						j					l
->>>>>>> 9e2e71cf
 			*/
 			int l;
 			for (l = j; l < ps->count; l++)
