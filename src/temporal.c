/*****************************************************************************
 *
 * temporal.c
 *	Basic functionss of any duration.
 *
 * Portions Copyright (c) 2020, Esteban Zimanyi, Arthur Lesuisse,
 *		Universite Libre de Bruxelles
 * Portions Copyright (c) 1996-2020, PostgreSQL Global Development Group
 * Portions Copyright (c) 1994, Regents of the University of California
 *
 *****************************************************************************/

#include "temporal.h"

#include <assert.h>
#include <access/heapam.h>
#include <access/htup_details.h>
#include <access/tuptoaster.h>
#include <catalog/namespace.h>
#include <libpq/pqformat.h>
#include <utils/builtins.h>
#include <utils/fmgroids.h>
#include <utils/lsyscache.h>
#include <utils/rel.h>
#include <utils/timestamp.h>

#include "temporaltypes.h"
#include "oidcache.h"
#include "temporal_util.h"
#include "temporal_boxops.h"
#include "temporal_parser.h"
#include "rangetypes_ext.h"

/*****************************************************************************
 * Typmod 
 *****************************************************************************/

static char *temporalTypeName[] =
{
	"Unknown",
	"Instant",
	"InstantSet",
	"Sequence",
	"SequenceSet"
};

struct temporal_duration_struct temporal_duration_struct_array[] =
{
	{"UNKNOWN", TEMPORAL},
	{"INSTANT", TEMPORALINST},
	{"INSTANTSET", TEMPORALI},
	{"SEQUENCE", TEMPORALSEQ},
	{"SEQUENCESET", TEMPORALS},
};

const char *
temporal_duration_name(uint8_t type)
{
	if (type > 4)
		return "Invalid temporal type";
	return temporalTypeName[(int)type];
}

bool
temporal_duration_from_string(const char *str, uint8_t *type)
{
	char *tmpstr;
	size_t tmpstartpos, tmpendpos;
	size_t i;

	/* Initialize */
	*type = 0;
	/* Locate any leading/trailing spaces */
	tmpstartpos = 0;
	for (i = 0; i < strlen(str); i++)
	{
		if (str[i] != ' ')
		{
			tmpstartpos = i;
			break;
		}
	}
	tmpendpos = strlen(str) - 1;
	for (i = strlen(str) - 1; i != 0; i--)
	{
		if (str[i] != ' ')
		{
			tmpendpos = i;
			break;
		}
	}
	tmpstr = palloc(tmpendpos - tmpstartpos + 2);
	for (i = tmpstartpos; i <= tmpendpos; i++)
		tmpstr[i - tmpstartpos] = str[i];
	/* Add NULL to terminate */
	tmpstr[i - tmpstartpos] = '\0';
	size_t len = strlen(tmpstr);
	/* Now check for the type */
	for (i = 0; i < DURATION_STRUCT_ARRAY_LEN; i++)
	{
		if (len == strlen(temporal_duration_struct_array[i].typename) && 
			!strcasecmp(tmpstr, temporal_duration_struct_array[i].typename))
		{
			*type = temporal_duration_struct_array[i].type;
			pfree(tmpstr);
			return true;
		}
	}
	pfree(tmpstr);
	return false;
}

Temporal*
temporal_valid_typmod(Temporal *temp, int32_t typmod)
{
	/* No typmod (-1) */
	if (typmod < 0)
		return temp;
	int32 typmod_duration = TYPMOD_GET_DURATION(typmod);
	/* Typmod has a preference */
	if (typmod_duration > 0 && typmod_duration != temp->duration)
		ereport(ERROR, (errcode(ERRCODE_INVALID_PARAMETER_VALUE),
			errmsg("Temporal type (%s) does not match column type (%s)",
			temporal_duration_name(temp->duration), temporal_duration_name(typmod_duration))));
	return temp;
}

/*****************************************************************************
 * Internal functions
 *****************************************************************************/

/* Copy a Temporal */
Temporal *
temporal_copy(Temporal *temp)
{
	Temporal *result = (Temporal *)palloc0(VARSIZE(temp));
	memcpy(result, temp, VARSIZE(temp));
	return result;
}

/* 
 * intersection two temporal values
 * Returns false if the values do not overlap on time
 * intersection values are returned as last two arguments
 */

bool
intersection_temporal_temporal(Temporal *temp1, Temporal *temp2,
	Temporal **inter1, Temporal **inter2)
{
	bool result = false;
	if (temp1->duration == TEMPORALINST && temp2->duration == TEMPORALINST) 
		result = intersection_temporalinst_temporalinst(
			(TemporalInst *)temp1, (TemporalInst *)temp2,
			(TemporalInst **)inter1, (TemporalInst **)inter2);
	else if (temp1->duration == TEMPORALINST && temp2->duration == TEMPORALI) 
		result = intersection_temporalinst_temporali(
			(TemporalInst *)temp1, (TemporalI *)temp2, 
			(TemporalInst **)inter1, (TemporalInst **)inter2);
	else if (temp1->duration == TEMPORALINST && temp2->duration == TEMPORALSEQ) 
		result = intersection_temporalinst_temporalseq(
			(TemporalInst *)temp1, (TemporalSeq *)temp2, 
			(TemporalInst **)inter1, (TemporalInst **)inter2);
	else if (temp1->duration == TEMPORALINST && temp2->duration == TEMPORALS) 
		result = intersection_temporalinst_temporals(
			(TemporalInst *)temp1, (TemporalS *)temp2, 
			(TemporalInst **)inter1, (TemporalInst **)inter2);
	
	else if (temp1->duration == TEMPORALI && temp2->duration == TEMPORALINST) 
		result = intersection_temporali_temporalinst(
			(TemporalI *)temp1, (TemporalInst *)temp2,
			(TemporalInst **)inter1, (TemporalInst **)inter2);
	else if (temp1->duration == TEMPORALI && temp2->duration == TEMPORALI) 
		result = intersection_temporali_temporali(
			(TemporalI *)temp1, (TemporalI *)temp2,
			(TemporalI **)inter1, (TemporalI **)inter2);
	else if (temp1->duration == TEMPORALI && temp2->duration == TEMPORALSEQ) 
		result = intersection_temporali_temporalseq(
			(TemporalI *)temp1, (TemporalSeq *)temp2,
			(TemporalI **)inter1, (TemporalI **)inter2);
	else if (temp1->duration == TEMPORALI && temp2->duration == TEMPORALS) 
		result = intersection_temporali_temporals(
			(TemporalI *)temp1, (TemporalS *)temp2, 
			(TemporalI **)inter1, (TemporalI **)inter2);
	
	else if (temp1->duration == TEMPORALSEQ && temp2->duration == TEMPORALINST) 
		result = intersection_temporalseq_temporalinst(
			(TemporalSeq *)temp1, (TemporalInst *)temp2,
			(TemporalInst **)inter1, (TemporalInst **)inter2);
	else if (temp1->duration == TEMPORALSEQ && temp2->duration == TEMPORALI) 
		result = intersection_temporalseq_temporali(
			(TemporalSeq *)temp1, (TemporalI *)temp2,
			(TemporalI **)inter1, (TemporalI **)inter2);
	else if (temp1->duration == TEMPORALSEQ && temp2->duration == TEMPORALSEQ) 
		result = intersection_temporalseq_temporalseq(
			(TemporalSeq *)temp1, (TemporalSeq *)temp2,
			(TemporalSeq **)inter1, (TemporalSeq **)inter2);
	else if (temp1->duration == TEMPORALSEQ && temp2->duration == TEMPORALS) 
		result = intersection_temporalseq_temporals(
			(TemporalSeq *)temp1, (TemporalS *)temp2,
			(TemporalS **)inter1, (TemporalS **)inter2);
	
	else if (temp1->duration == TEMPORALS && temp2->duration == TEMPORALINST) 
		result = intersection_temporals_temporalinst(
			(TemporalS *)temp1, (TemporalInst *)temp2,
			(TemporalInst **)inter1, (TemporalInst **)inter2);
	else if (temp1->duration == TEMPORALS && temp2->duration == TEMPORALI) 
		result = intersection_temporals_temporali(
			(TemporalS *)temp1, (TemporalI *)temp2,
			(TemporalI **)inter1, (TemporalI **)inter2);
	else if (temp1->duration == TEMPORALS && temp2->duration == TEMPORALSEQ) 
		result = intersection_temporals_temporalseq(
			(TemporalS *)temp1, (TemporalSeq *)temp2,
			(TemporalS **)inter1, (TemporalS **)inter2);
	else if (temp1->duration == TEMPORALS && temp2->duration == TEMPORALS) 
		result = intersection_temporals_temporals(
			(TemporalS *)temp1, (TemporalS *)temp2,
			(TemporalS **)inter1, (TemporalS **)inter2);

	return result;
}

/* 
 * Synchronize two temporal values
 * Returns false if the values do not overlap on time
 * Synchronized values are returned as last two arguments
 */

bool
synchronize_temporal_temporal(Temporal *temp1, Temporal *temp2,
	Temporal **synctemp1, Temporal **synctemp2,  bool crossings)
{
	bool result = false;
	ensure_valid_duration(temp1->duration);
	ensure_valid_duration(temp2->duration);
	if (temp1->duration == TEMPORALINST && temp2->duration == TEMPORALINST) 
		result = intersection_temporalinst_temporalinst(
			(TemporalInst *)temp1, (TemporalInst *)temp2,
			(TemporalInst **)synctemp1, (TemporalInst **)synctemp2);
	else if (temp1->duration == TEMPORALINST && temp2->duration == TEMPORALI) 
		result = intersection_temporalinst_temporali(
			(TemporalInst *)temp1, (TemporalI *)temp2, 
			(TemporalInst **)synctemp1, (TemporalInst **)synctemp2);
	else if (temp1->duration == TEMPORALINST && temp2->duration == TEMPORALSEQ) 
		result = intersection_temporalinst_temporalseq(
			(TemporalInst *)temp1, (TemporalSeq *)temp2, 
			(TemporalInst **)synctemp1, (TemporalInst **)synctemp2);
	else if (temp1->duration == TEMPORALINST && temp2->duration == TEMPORALS) 
		result = intersection_temporalinst_temporals(
			(TemporalInst *)temp1, (TemporalS *)temp2, 
			(TemporalInst **)synctemp1, (TemporalInst **)synctemp2);
	
	else if (temp1->duration == TEMPORALI && temp2->duration == TEMPORALINST) 
		result = intersection_temporali_temporalinst(
			(TemporalI *)temp1, (TemporalInst *)temp2,
			(TemporalInst **)synctemp1, (TemporalInst **)synctemp2);
	else if (temp1->duration == TEMPORALI && temp2->duration == TEMPORALI) 
		result = intersection_temporali_temporali(
			(TemporalI *)temp1, (TemporalI *)temp2,
			(TemporalI **)synctemp1, (TemporalI **)synctemp2);
	else if (temp1->duration == TEMPORALI && temp2->duration == TEMPORALSEQ) 
		result = intersection_temporali_temporalseq(
			(TemporalI *)temp1, (TemporalSeq *)temp2,
			(TemporalI **)synctemp1, (TemporalI **)synctemp2);
	else if (temp1->duration == TEMPORALI && temp2->duration == TEMPORALS) 
		result = intersection_temporali_temporals(
			(TemporalI *)temp1, (TemporalS *)temp2, 
			(TemporalI **)synctemp1, (TemporalI **)synctemp2);
	
	else if (temp1->duration == TEMPORALSEQ && temp2->duration == TEMPORALINST) 
		result = intersection_temporalseq_temporalinst(
			(TemporalSeq *)temp1, (TemporalInst *)temp2,
			(TemporalInst **)synctemp1, (TemporalInst **)synctemp2);
	else if (temp1->duration == TEMPORALSEQ && temp2->duration == TEMPORALI) 
		result = intersection_temporalseq_temporali(
			(TemporalSeq *)temp1, (TemporalI *)temp2,
			(TemporalI **)synctemp1, (TemporalI **)synctemp2);
	else if (temp1->duration == TEMPORALSEQ && temp2->duration == TEMPORALSEQ) 
		result = synchronize_temporalseq_temporalseq(
			(TemporalSeq *)temp1, (TemporalSeq *)temp2,
			(TemporalSeq **)synctemp1, (TemporalSeq **)synctemp2, crossings);
	else if (temp1->duration == TEMPORALSEQ && temp2->duration == TEMPORALS) 
		result = synchronize_temporalseq_temporals(
			(TemporalSeq *)temp1, (TemporalS *)temp2,
			(TemporalS **)synctemp1, (TemporalS **)synctemp2, crossings);
	
	else if (temp1->duration == TEMPORALS && temp2->duration == TEMPORALINST) 
		result = intersection_temporals_temporalinst(
			(TemporalS *)temp1, (TemporalInst *)temp2,
			(TemporalInst **)synctemp1, (TemporalInst **)synctemp2);
	else if (temp1->duration == TEMPORALS && temp2->duration == TEMPORALI) 
		result = intersection_temporals_temporali(
			(TemporalS *)temp1, (TemporalI *)temp2,
			(TemporalI **)synctemp1, (TemporalI **)synctemp2);
	else if (temp1->duration == TEMPORALS && temp2->duration == TEMPORALSEQ) 
		result = synchronize_temporals_temporalseq(
			(TemporalS *)temp1, (TemporalSeq *)temp2,
			(TemporalS **)synctemp1, (TemporalS **)synctemp2, crossings);
	else if (temp1->duration == TEMPORALS && temp2->duration == TEMPORALS) 
		result = synchronize_temporals_temporals(
			(TemporalS *)temp1, (TemporalS *)temp2,
			(TemporalS **)synctemp1, (TemporalS **)synctemp2, crossings);

	return result;
}

/* Does the base type implies a linear interpolation? */

bool
linear_interpolation(Oid type)
{
	if (type == FLOAT8OID || type == type_oid(T_DOUBLE2) || 
		type == type_oid(T_DOUBLE3) || type == type_oid(T_DOUBLE4))
		return true;
#ifdef WITH_POSTGIS
	if (type == type_oid(T_GEOGRAPHY) || type == type_oid(T_GEOMETRY)) 
		return true;
#endif
	return false;
}

/*****************************************************************************
 * Catalog functions
 *****************************************************************************/

/* Obtain the typinfo for the temporal type from the catalog */

void
temporal_typinfo(Oid temptypid, Oid* valuetypid) 
{
	Oid catalog = RelnameGetRelid("pg_temporal");
	Relation rel = heap_open(catalog, AccessShareLock);
	TupleDesc tupDesc = rel->rd_att;
	ScanKeyData scandata;
	ScanKeyInit(&scandata, 1, BTEqualStrategyNumber, F_OIDEQ, 
		ObjectIdGetDatum(temptypid));
	HeapScanDesc scan = heap_beginscan_catalog(rel, 1, &scandata);
	HeapTuple tuple = heap_getnext(scan, ForwardScanDirection);
	bool isnull = false;
	if (HeapTupleIsValid(tuple)) 
		*valuetypid = DatumGetObjectId(heap_getattr(tuple, 2, tupDesc, &isnull));
	heap_endscan(scan);
	heap_close(rel, AccessShareLock);
	if (! HeapTupleIsValid(tuple) || isnull) 
		elog(ERROR, "type %u is not a temporal type", temptypid);
}

/*****************************************************************************
 * Oid functions
 *****************************************************************************/

/* 
 * Obtain the Oid of the range type from the Oid of the base type 
 */
Oid
range_oid_from_base(Oid valuetypid)
{
	Oid result = 0;
	ensure_numeric_base_type(valuetypid);
	if (valuetypid == INT4OID)
		result = type_oid(T_INTRANGE);
	else if (valuetypid == FLOAT8OID)
		result = type_oid(T_FLOATRANGE);
	return result;
}

Oid
temporal_oid_from_base(Oid valuetypid)
{
	Oid result = 0;
	ensure_temporal_base_type(valuetypid);
	if (valuetypid == BOOLOID) 
		result = type_oid(T_TBOOL);
	if (valuetypid == INT4OID) 
		result = type_oid(T_TINT);
	if (valuetypid == FLOAT8OID) 
		result = type_oid(T_TFLOAT);
	if (valuetypid == TEXTOID) 
		result = type_oid(T_TTEXT);
#ifdef WITH_POSTGIS
	if (valuetypid == type_oid(T_GEOMETRY)) 
		result = type_oid(T_TGEOMPOINT);
	if (valuetypid == type_oid(T_GEOGRAPHY)) 
		result = type_oid(T_TGEOGPOINT);
#endif			
	return result;
}

/* 
 * Is the Oid a temporal type ? 
 * Function used in particular in the indexes.
 */
bool
temporal_type_oid(Oid temptypid)
{
	if (temptypid == type_oid(T_TBOOL) ||
		temptypid == type_oid(T_TINT) ||
		temptypid == type_oid(T_TFLOAT) ||
		temptypid == type_oid(T_TTEXT)
#ifdef WITH_POSTGIS
		|| temptypid == type_oid(T_TGEOMPOINT)
		|| temptypid == type_oid(T_TGEOGPOINT)
#endif
		)
		return true;
	return false;
}

/* 
 * Obtain the Oid of the base type from the Oid of the temporal type  
 */
Oid
base_oid_from_temporal(Oid temptypid)
{
	assert(temporal_type_oid(temptypid));
	int result = 0;
	if (temptypid == type_oid(T_TBOOL)) 
		result = BOOLOID;
	else if (temptypid == type_oid(T_TINT)) 
		result = INT4OID;
	else if (temptypid == type_oid(T_TFLOAT)) 
		result = FLOAT8OID;
	else if (temptypid == type_oid(T_TTEXT)) 
		result = TEXTOID;
#ifdef WITH_POSTGIS
	else if (temptypid == type_oid(T_TGEOMPOINT)) 
		result = type_oid(T_GEOMETRY);
	else if (temptypid == type_oid(T_TGEOGPOINT)) 
		result = type_oid(T_GEOGRAPHY);
#endif
	return result;
}

/*****************************************************************************
 * Trajectory functions
 *****************************************************************************/

bool
type_has_precomputed_trajectory(Oid valuetypid) 
{
#ifdef WITH_POSTGIS
	if (valuetypid == type_oid(T_GEOMETRY) || 
		valuetypid == type_oid(T_GEOGRAPHY))
		return true;
#endif
	return false;
} 
 
/*****************************************************************************
 * Parameter tests
 *****************************************************************************/

/* Used for the dispatch functions */
void 
ensure_valid_duration(int16 duration)
{
	if (duration != TEMPORALINST && duration != TEMPORALI && 
		duration != TEMPORALSEQ && duration != TEMPORALS)
		elog(ERROR, "unknown duration for temporal type: %d", duration);
	return;
}

/* Used for the analyze and selectivity functions */
void 
ensure_valid_duration_all(int16 duration)
{
	if (duration != TEMPORAL && 
		duration != TEMPORALINST && duration != TEMPORALI && 
		duration != TEMPORALSEQ && duration != TEMPORALS)
		elog(ERROR, "unknown duration for temporal type: %d", duration);
	return;
}

void 
ensure_numrange_type(Oid typid)
{
	if (typid != type_oid(T_INTRANGE) && typid != type_oid(T_FLOATRANGE))
		elog(ERROR, "unknown numeric range type: %d", typid);
	return;
}

void
ensure_temporal_base_type(Oid valuetypid)
{
	if (valuetypid != BOOLOID && valuetypid != INT4OID && 
		valuetypid != FLOAT8OID && valuetypid != TEXTOID
#ifdef WITH_POSTGIS
		&& valuetypid != type_oid(T_GEOMETRY)
		&& valuetypid != type_oid(T_GEOGRAPHY)
#endif
		)
		elog(ERROR, "unknown base type: %d", valuetypid);
	return;
}

void
ensure_temporal_base_type_all(Oid valuetypid)
{
	if (valuetypid != BOOLOID && valuetypid != INT4OID && 
		valuetypid != FLOAT8OID && valuetypid != TEXTOID &&
		valuetypid != TIMESTAMPTZOID && valuetypid !=  type_oid(T_DOUBLE2)
#ifdef WITH_POSTGIS
		&& valuetypid != type_oid(T_GEOMETRY)
		&& valuetypid != type_oid(T_GEOGRAPHY)
		&& valuetypid != type_oid(T_DOUBLE3)
		&& valuetypid != type_oid(T_DOUBLE4)
#endif
		)
		elog(ERROR, "unknown base type: %d", valuetypid);
	return;
}

void
ensure_linear_interpolation(Oid valuetypid)
{
	if (valuetypid != FLOAT8OID
#ifdef WITH_POSTGIS
		&& valuetypid != type_oid(T_GEOMETRY)
		&& valuetypid != type_oid(T_GEOGRAPHY)
#endif
		)
		elog(ERROR, "unknown base type with linear interpolation: %d", valuetypid);
	return;
}

void
ensure_linear_interpolation_all(Oid valuetypid)
{
	if (valuetypid != FLOAT8OID &&
		valuetypid !=  type_oid(T_DOUBLE2)
#ifdef WITH_POSTGIS
		&& valuetypid != type_oid(T_GEOMETRY)
		&& valuetypid != type_oid(T_GEOGRAPHY)
		&& valuetypid != type_oid(T_DOUBLE3)
		&& valuetypid != type_oid(T_DOUBLE4)
#endif
		)
		elog(ERROR, "unknown base type with linear interpolation: %d", valuetypid);
	return;
}

void 
ensure_numeric_base_type(Oid valuetypid)
{
	if (valuetypid != INT4OID && valuetypid != FLOAT8OID)
		elog(ERROR, "unknown numeric base type: %d", valuetypid);
	return;
}

#ifdef WITH_POSTGIS
void 
ensure_point_base_type(Oid valuetypid)
{
	if (valuetypid != type_oid(T_GEOMETRY) && valuetypid != type_oid(T_GEOGRAPHY))
		elog(ERROR, "unknown point base type: %d", valuetypid);
	return;
}
#endif

/*****************************************************************************
 * Utility functions
 *****************************************************************************/

PG_FUNCTION_INFO_V1(mobdb_lib_version);

PGDLLEXPORT Datum
mobdb_lib_version(PG_FUNCTION_ARGS)
{
	char *ver = MOBDB_LIB_VERSION_STR;
	text *result = cstring_to_text(ver);
	PG_RETURN_TEXT_P(result);
}

PG_FUNCTION_INFO_V1(mobdb_full_version);

PGDLLEXPORT Datum
mobdb_full_version(PG_FUNCTION_ARGS)
{
	char ver[64];
	text *result;

	snprintf(ver, 64, "%s, %s, %s", MOBDB_LIB_VERSION_STR, 
		MOBDB_PGSQL_VERSION_STR, MOBDB_POSTGIS_VERSION_STR);
	ver[63] = '\0';

	result = cstring_to_text(ver);
	PG_RETURN_TEXT_P(result);
}

/*****************************************************************************
 * Input/output functions
 *****************************************************************************/

/* 
 * Input function. 
 * Examples of input:
 * - TemporalInst
 * 		false @ 2012-01-01 08:00:00 
 * 		1.5 @ 2012-01-01 08:00:00 
 */
 
PG_FUNCTION_INFO_V1(temporal_in);

PGDLLEXPORT Datum
temporal_in(PG_FUNCTION_ARGS)
{
	char *input = PG_GETARG_CSTRING(0);
	Oid temptypid = PG_GETARG_OID(1);
	int32 temp_typmod = -1;
	Oid valuetypid;
	temporal_typinfo(temptypid, &valuetypid);
	Temporal *result = temporal_parse(&input, valuetypid);
	if (PG_NARGS() > 2 && !PG_ARGISNULL(2)) 
		temp_typmod = PG_GETARG_INT32(2);
	if (temp_typmod >= 0)
		result = temporal_valid_typmod(result, temp_typmod);
	PG_RETURN_POINTER(result);
}

/* Output function */

char *
temporal_to_string(Temporal *temp, char *(*value_out)(Oid, Datum))
{
	char *result = NULL;
	ensure_valid_duration(temp->duration);
	if (temp->duration == TEMPORALINST) 
		result = temporalinst_to_string((TemporalInst *)temp, value_out);
	else if (temp->duration == TEMPORALI) 
		result = temporali_to_string((TemporalI *)temp, value_out);
	else if (temp->duration == TEMPORALSEQ) 
		result = temporalseq_to_string((TemporalSeq *)temp, false, value_out);
	else if (temp->duration == TEMPORALS) 
		result = temporals_to_string((TemporalS *)temp, value_out);
	return result;
}

PG_FUNCTION_INFO_V1(temporal_out);

PGDLLEXPORT Datum
temporal_out(PG_FUNCTION_ARGS)
{
	Temporal *temp = PG_GETARG_TEMPORAL(0);
	char *result = temporal_to_string(temp, &call_output);
	PG_FREE_IF_COPY(temp, 0);
	PG_RETURN_CSTRING(result);
}

/* Send function */

void temporal_write(Temporal *temp, StringInfo buf) 
{
#if MOBDB_PGSQL_VERSION < 110000
	pq_sendint(buf, temp->duration, 2);
<<<<<<< HEAD
#else
	pq_sendint16(buf, temp->duration);
#endif
	temporal_duration_is_valid(temp->duration);
=======
	ensure_valid_duration(temp->duration);
>>>>>>> 5e7c076a
	if (temp->duration == TEMPORALINST)
		temporalinst_write((TemporalInst *) temp, buf);
	else if (temp->duration == TEMPORALI)
		temporali_write((TemporalI *) temp, buf);
	else if (temp->duration == TEMPORALSEQ)
		temporalseq_write((TemporalSeq *) temp, buf);
	else if (temp->duration == TEMPORALS)
		temporals_write((TemporalS *) temp, buf);
	return;
}

PG_FUNCTION_INFO_V1(temporal_send);

PGDLLEXPORT Datum
temporal_send(PG_FUNCTION_ARGS)
{
	Temporal *temp = PG_GETARG_TEMPORAL(0);
	StringInfoData buf;
	pq_begintypsend(&buf);
	temporal_write(temp, &buf) ;
	PG_FREE_IF_COPY(temp, 0);
	PG_RETURN_BYTEA_P(pq_endtypsend(&buf));
}

/* Receive function */

Temporal *temporal_read(StringInfo buf, Oid valuetypid) 
{
	int type = (int) pq_getmsgint(buf, 2);
	Temporal *result = NULL;
	ensure_valid_duration(type);
	if (type == TEMPORALINST)
		result = (Temporal *) temporalinst_read(buf, valuetypid);
	else if (type == TEMPORALI)
		result = (Temporal *) temporali_read(buf, valuetypid);
	else if (type == TEMPORALSEQ)
		result = (Temporal *) temporalseq_read(buf, valuetypid);
	else if (type == TEMPORALS)
		result = (Temporal *) temporals_read(buf, valuetypid);
	return result;
}

PG_FUNCTION_INFO_V1(temporal_recv);

PGDLLEXPORT Datum
temporal_recv(PG_FUNCTION_ARGS)
{
	StringInfo buf = (StringInfo)PG_GETARG_POINTER(0);
	Oid temptypid = PG_GETARG_OID(1);
	Oid valuetypid;
	temporal_typinfo(temptypid, &valuetypid);
	Temporal *result = temporal_read(buf, valuetypid) ;
	PG_RETURN_POINTER(result);
}

PG_FUNCTION_INFO_V1(temporal_typmod_in);

PGDLLEXPORT Datum 
temporal_typmod_in(PG_FUNCTION_ARGS)
{
	ArrayType *array = PG_GETARG_ARRAYTYPE_P(0);
	Datum *elem_values;
	int n = 0;

	if (ARR_ELEMTYPE(array) != CSTRINGOID)
		ereport(ERROR, (errcode(ERRCODE_ARRAY_ELEMENT_ERROR),
				errmsg("typmod array must be type cstring[]")));
	if (ARR_NDIM(array) != 1)
		ereport(ERROR, (errcode(ERRCODE_ARRAY_SUBSCRIPT_ERROR),
				errmsg("typmod array must be one-dimensional")));
	if (ARR_HASNULL(array))
		ereport(ERROR, (errcode(ERRCODE_NULL_VALUE_NOT_ALLOWED),
				errmsg("typmod array must not contain nulls")));

	deconstruct_array(array, CSTRINGOID, -2, false, 'c', &elem_values, NULL, &n);
	if (n != 1)
		ereport(ERROR, (errcode(ERRCODE_INVALID_PARAMETER_VALUE),
				errmsg("Invalid temporal type modifier")));

	/* Temporal Type */
	char *s = DatumGetCString(elem_values[0]);
	uint8_t type = 0;
	if (!temporal_duration_from_string(s, &type))
		ereport(ERROR, (errcode(ERRCODE_INVALID_PARAMETER_VALUE),
				errmsg("Invalid temporal type modifier: %s", s)));

	pfree(elem_values);
	PG_RETURN_INT32((int32)type);
}

PG_FUNCTION_INFO_V1(temporal_typmod_out);

PGDLLEXPORT Datum 
temporal_typmod_out(PG_FUNCTION_ARGS)
{
	char *s = (char *) palloc(64);
	char *str = s;
	int32 typmod = PG_GETARG_INT32(0);
	int32 duration_type = TYPMOD_GET_DURATION(typmod);
	/* No type? Then no typmod at all. Return empty string.  */
	if (typmod < 0 || !duration_type)
	{
		*str = '\0';
		PG_RETURN_CSTRING(str);
	}
	str += sprintf(str, "(%s)", temporal_duration_name(duration_type));
	PG_RETURN_CSTRING(s);
}

PG_FUNCTION_INFO_V1(temporal_enforce_typmod);
PGDLLEXPORT Datum temporal_enforce_typmod(PG_FUNCTION_ARGS)
{
	Temporal *temp = PG_GETARG_TEMPORAL(0);
	int32 typmod = PG_GETARG_INT32(1);
	/* Check if temporal typmod is consistent with the supplied one */
	temp = temporal_valid_typmod(temp, typmod);
	PG_RETURN_POINTER(temp);
}

/*****************************************************************************
 * Constructor functions
 ****************************************************************************/

 /* Make temporal instant value from two arguments */

PG_FUNCTION_INFO_V1(temporalinst_constructor);

PGDLLEXPORT Datum
temporalinst_constructor(PG_FUNCTION_ARGS)
{
	Datum value = PG_GETARG_ANYDATUM(0);
	TimestampTz t = PG_GETARG_TIMESTAMPTZ(1);
	Oid	valuetypid = get_fn_expr_argtype(fcinfo->flinfo, 0);
	Temporal *result = (Temporal *)temporalinst_make(value, t, valuetypid);
	PG_RETURN_POINTER(result);
}

/* Make a TemporalI from an array of TemporalInst */

PG_FUNCTION_INFO_V1(temporali_constructor);

PGDLLEXPORT Datum
temporali_constructor(PG_FUNCTION_ARGS)
{
	ArrayType *array = PG_GETARG_ARRAYTYPE_P(0);
	int count = ArrayGetNItems(ARR_NDIM(array), ARR_DIMS(array));
	if (count == 0)
	{
		PG_FREE_IF_COPY(array, 0);
		ereport(ERROR, (errcode(ERRCODE_INVALID_PARAMETER_VALUE), 
			errmsg("A temporal instant set must have at least one temporal instant")));
	}
	
	TemporalInst **instants = (TemporalInst **)temporalarr_extract(array, &count);
	/* Ensure that all values are of type temporal instant */
	for (int i = 0; i < count; i++)
	{
		if (instants[i]->duration != TEMPORALINST)
		{
			PG_FREE_IF_COPY(array, 0);
			ereport(ERROR, (errcode(ERRCODE_INVALID_PARAMETER_VALUE), 
				errmsg("Input values must be of type temporal instant")));
		}
	}
	
	Temporal *result = (Temporal *)temporali_from_temporalinstarr(instants, count);
	pfree(instants);
	PG_FREE_IF_COPY(array, 0);
	PG_RETURN_POINTER(result);
}

/* Make a TemporalSeq from an array of TemporalInst */

PG_FUNCTION_INFO_V1(temporalseq_constructor);

PGDLLEXPORT Datum
temporalseq_constructor(PG_FUNCTION_ARGS)
{
	ArrayType *array = PG_GETARG_ARRAYTYPE_P(0);
	bool lower_inc = PG_GETARG_BOOL(1);
	bool upper_inc = PG_GETARG_BOOL(2);
	bool linear = PG_GETARG_BOOL(3);
	int count = ArrayGetNItems(ARR_NDIM(array), ARR_DIMS(array));
	if (count == 0)
	{
		PG_FREE_IF_COPY(array, 0);
		ereport(ERROR, (errcode(ERRCODE_INVALID_PARAMETER_VALUE), 
			errmsg("A temporal sequence must have at least one temporal instant")));
	}
	
	TemporalInst **instants = (TemporalInst **)temporalarr_extract(array, &count);
	/* Ensure that all values are of type temporal instant */
	for (int i = 0; i < count; i++)
	{
		if (instants[i]->duration != TEMPORALINST)
		{
			pfree(instants);
			PG_FREE_IF_COPY(array, 0);
			ereport(ERROR, (errcode(ERRCODE_INVALID_PARAMETER_VALUE), 
				errmsg("Input values must be temporal instants")));
		}
	}

	Temporal *result = (Temporal *)temporalseq_from_temporalinstarr(instants, 
		count, lower_inc, upper_inc, linear, true);
	pfree(instants);
	PG_FREE_IF_COPY(array, 0);
	PG_RETURN_POINTER(result);
}

/* Make a TemporalS from an array of TemporalSeq */

PG_FUNCTION_INFO_V1(temporals_constructor);

PGDLLEXPORT Datum
temporals_constructor(PG_FUNCTION_ARGS)
{
	ArrayType *array = PG_GETARG_ARRAYTYPE_P(0);
	int count = ArrayGetNItems(ARR_NDIM(array), ARR_DIMS(array));
	if (count == 0)
	{
		PG_FREE_IF_COPY(array, 0);
		ereport(ERROR, (errcode(ERRCODE_INVALID_PARAMETER_VALUE), 
			errmsg("A temporal sequence set value must at least one sequence")));
	}
	
	TemporalSeq **sequences = (TemporalSeq **)temporalarr_extract(array, &count);
	bool linear = MOBDB_FLAGS_GET_LINEAR(sequences[0]->flags);
	/* Ensure that all values are of sequence duration and of the same interpolation */
	for (int i = 0; i < count; i++)
	{
		if (sequences[i]->duration != TEMPORALSEQ)
		{
			PG_FREE_IF_COPY(array, 0);
			ereport(ERROR, (errcode(ERRCODE_INVALID_PARAMETER_VALUE), 
				errmsg("Input values must be temporal sequences")));
		}
		if (MOBDB_FLAGS_GET_LINEAR(sequences[i]->flags) != linear)
		{
			PG_FREE_IF_COPY(array, 0);
			ereport(ERROR, (errcode(ERRCODE_INVALID_PARAMETER_VALUE), 
				errmsg("Input sequences must have the same interpolation")));
		}
	}

	Temporal *result = (Temporal *)temporals_from_temporalseqarr(sequences, count,
		linear, true);
	
	pfree(sequences);
	PG_FREE_IF_COPY(array, 0);
	
	PG_RETURN_POINTER(result);
}

/*****************************************************************************
 * Append function
 ****************************************************************************/

 /* Append an instant to the end of a temporal */

PG_FUNCTION_INFO_V1(temporal_append_instant);

PGDLLEXPORT Datum
temporal_append_instant(PG_FUNCTION_ARGS)
{
	Temporal *temp = PG_GETARG_TEMPORAL(0);
	Temporal *inst = PG_GETARG_TEMPORAL(1);
	if (inst->duration != TEMPORALINST) 
		ereport(ERROR, (errcode(ERRCODE_INTERNAL_ERROR), 
			errmsg("The second argument must be of instant duration")));
	assert(temp->valuetypid == inst->valuetypid);

	Temporal *result = NULL;
	ensure_valid_duration(temp->duration);
	if (temp->duration == TEMPORALINST) 
		result = (Temporal *)temporalinst_append_instant((TemporalInst *)temp,
			(TemporalInst *)inst);
	else if (temp->duration == TEMPORALI) 
		result = (Temporal *)temporali_append_instant((TemporalI *)temp,
			(TemporalInst *)inst);
	else if (temp->duration == TEMPORALSEQ) 
		result = (Temporal *)temporalseq_append_instant((TemporalSeq *)temp,
			(TemporalInst *)inst);
	else if (temp->duration == TEMPORALS) 
		result = (Temporal *)temporals_append_instant((TemporalS *)temp,
			(TemporalInst *)inst);

	PG_FREE_IF_COPY(temp, 0);
	PG_FREE_IF_COPY(inst, 1);
	PG_RETURN_POINTER(result);
}

/*****************************************************************************
 * Cast functions
 *****************************************************************************/

/* Cast a temporal integer as a temporal float */

Temporal *
tint_to_tfloat_internal(Temporal *temp)
{
	Temporal *result = NULL;
	if (temp->duration == TEMPORALINST) 
		result = (Temporal *)tintinst_to_tfloatinst((TemporalInst *)temp);
	else if (temp->duration == TEMPORALI) 
		result = (Temporal *)tinti_to_tfloati((TemporalI *)temp);
	else if (temp->duration == TEMPORALSEQ) 
		result = (Temporal *)tintseq_to_tfloatseq((TemporalSeq *)temp);
	else if (temp->duration == TEMPORALS) 
		result = (Temporal *)tints_to_tfloats((TemporalS *)temp);
	return result;
}

PG_FUNCTION_INFO_V1(tint_to_tfloat);

PGDLLEXPORT Datum
tint_to_tfloat(PG_FUNCTION_ARGS)
{
	Temporal *temp = PG_GETARG_TEMPORAL(0);
	Temporal *result = tint_to_tfloat_internal(temp);
	PG_FREE_IF_COPY(temp, 0);
	PG_RETURN_POINTER(result);
}


/* Cast a temporal integer as a temporal float */

Temporal *
tfloat_to_tint_internal(Temporal *temp)
{
	Temporal *result = NULL;
	if (temp->duration == TEMPORALINST) 
		result = (Temporal *)tfloatinst_to_tintinst((TemporalInst *)temp);
	else if (temp->duration == TEMPORALI) 
		result = (Temporal *)tfloati_to_tinti((TemporalI *)temp);
	else if (temp->duration == TEMPORALSEQ) 
		result = (Temporal *)tfloatseq_to_tintseq((TemporalSeq *)temp);
	else if (temp->duration == TEMPORALS) 
		result = (Temporal *)tfloats_to_tints((TemporalS *)temp);
	return result;
}

PG_FUNCTION_INFO_V1(tfloat_to_tint);

PGDLLEXPORT Datum
tfloat_to_tint(PG_FUNCTION_ARGS)
{
	Temporal *temp = PG_GETARG_TEMPORAL(0);
	Temporal *result = tfloat_to_tint_internal(temp);
	PG_FREE_IF_COPY(temp, 0);
	PG_RETURN_POINTER(result);
}

/* Bounding period on which the temporal value is defined */

void
temporal_period(Period *p, Temporal *temp)
{
	ensure_valid_duration(temp->duration);
	if (temp->duration == TEMPORALINST) 
		temporalinst_period(p, (TemporalInst *)temp);
	else if (temp->duration == TEMPORALI) 
		temporali_period(p, (TemporalI *)temp);
	else if (temp->duration == TEMPORALSEQ) 
		temporalseq_period(p, (TemporalSeq *)temp);
	else if (temp->duration == TEMPORALS) 
		temporals_period(p, (TemporalS *)temp);
	return;
}

PG_FUNCTION_INFO_V1(temporal_to_period);

PGDLLEXPORT Datum
temporal_to_period(PG_FUNCTION_ARGS)
{
	Temporal *temp = PG_GETARG_TEMPORAL(0);
	Period *result = (Period *) palloc(sizeof(Period));
	temporal_period(result, temp);
	PG_FREE_IF_COPY(temp, 0);
	PG_RETURN_PERIOD(result);
}

/*****************************************************************************
 * Transformation functions
 *****************************************************************************/

/* Transform Temporal to TemporalInst */

PG_FUNCTION_INFO_V1(temporal_to_temporalinst);

PGDLLEXPORT Datum
temporal_to_temporalinst(PG_FUNCTION_ARGS)
{
	Temporal *temp = PG_GETARG_TEMPORAL(0);
	Temporal *result = NULL;
	ensure_valid_duration(temp->duration);
	if (temp->duration == TEMPORALINST)
		result = temporal_copy(temp);
	else if (temp->duration == TEMPORALI)
		result = (Temporal *)temporali_to_temporalinst((TemporalI *)temp);
	else if (temp->duration == TEMPORALSEQ)
		result = (Temporal *)temporalseq_to_temporalinst((TemporalSeq *)temp);
	else if (temp->duration == TEMPORALS)
		result = (Temporal *)temporals_to_temporalinst((TemporalS *)temp);
	PG_FREE_IF_COPY(temp, 0);
	PG_RETURN_POINTER(result);
}

/* Transform Temporal to TemporalI */

PG_FUNCTION_INFO_V1(temporal_to_temporali);

PGDLLEXPORT Datum
temporal_to_temporali(PG_FUNCTION_ARGS)
{
	Temporal *temp = PG_GETARG_TEMPORAL(0);
	Temporal *result = NULL;
	ensure_valid_duration(temp->duration);
	if (temp->duration == TEMPORALINST)
		result = (Temporal *)temporalinst_to_temporali((TemporalInst *)temp);
	else if (temp->duration == TEMPORALI)
		result = temporal_copy(temp);
	else if (temp->duration == TEMPORALSEQ)
		result = (Temporal *)temporalseq_to_temporali((TemporalSeq *)temp);
	else if (temp->duration == TEMPORALS)
		result = (Temporal *)temporals_to_temporali((TemporalS *)temp);
	PG_FREE_IF_COPY(temp, 0);
	PG_RETURN_POINTER(result);
}

/* Transform Temporal to TemporalSeq */

PG_FUNCTION_INFO_V1(temporal_to_temporalseq);

PGDLLEXPORT Datum
temporal_to_temporalseq(PG_FUNCTION_ARGS)
{
	Temporal *temp = PG_GETARG_TEMPORAL(0);
	Temporal *result = NULL;
	bool linear = MOBDB_FLAGS_GET_LINEAR(temp->flags);
	ensure_valid_duration(temp->duration);
	if (temp->duration == TEMPORALINST)
		result = (Temporal *)temporalinst_to_temporalseq((TemporalInst *)temp, linear);
	else if (temp->duration == TEMPORALI)
		result = (Temporal *)temporali_to_temporalseq((TemporalI *)temp, linear);
	else if (temp->duration == TEMPORALSEQ)
		result = temporal_copy(temp);
	else if (temp->duration == TEMPORALS)
		result = (Temporal *)temporals_to_temporalseq((TemporalS *)temp);
	PG_FREE_IF_COPY(temp, 0);
	PG_RETURN_POINTER(result); 
}

/* Transform Temporal as TemporalS */

PG_FUNCTION_INFO_V1(temporal_to_temporals);

PGDLLEXPORT Datum
temporal_to_temporals(PG_FUNCTION_ARGS)
{
	Temporal *temp = PG_GETARG_TEMPORAL(0);
	Temporal *result = NULL;
	bool linear = MOBDB_FLAGS_GET_LINEAR(temp->flags);
	ensure_valid_duration(temp->duration);
	if (temp->duration == TEMPORALINST)
		result = (Temporal *)temporalinst_to_temporals((TemporalInst *)temp, linear);
	else if (temp->duration == TEMPORALI)
		result = (Temporal *)temporali_to_temporals((TemporalI *)temp, linear);
	else if (temp->duration == TEMPORALSEQ)
		result = (Temporal *)temporalseq_to_temporals((TemporalSeq *)temp);
	else if (temp->duration == TEMPORALS)
		result = temporal_copy(temp);
	PG_FREE_IF_COPY(temp, 0);
	PG_RETURN_POINTER(result); 
}

/* Transform a temporal value with continuous base type from stepwise to linear interpolation */

PG_FUNCTION_INFO_V1(tstepw_to_linear);

PGDLLEXPORT Datum
tstepw_to_linear(PG_FUNCTION_ARGS)
{
	Temporal *temp = PG_GETARG_TEMPORAL(0);
	if (temp->duration != TEMPORALSEQ && temp->duration != TEMPORALS)
		ereport(ERROR, (errcode(ERRCODE_INVALID_PARAMETER_VALUE),
			errmsg("Input must be a temporal sequence (set)")));
	ensure_linear_interpolation(temp->valuetypid);

	if (MOBDB_FLAGS_GET_LINEAR(temp->flags))
			PG_RETURN_POINTER(temporal_copy(temp)); 

	Temporal *result = NULL;
	if (temp->duration == TEMPORALSEQ) 
		result = (Temporal *)tstepwseq_to_linear((TemporalSeq *)temp);
	else if (temp->duration == TEMPORALS) 
		result = (Temporal *)tstepws_to_linear((TemporalS *)temp);
	PG_FREE_IF_COPY(temp, 0);
	PG_RETURN_POINTER(result); 
}

/*****************************************************************************
 * Accessor functions
 *****************************************************************************/

/* Returns a string representation of the temporal duration */

PG_FUNCTION_INFO_V1(temporal_duration);

Datum temporal_duration(PG_FUNCTION_ARGS)
{
	Temporal *temp = PG_GETARG_TEMPORAL(0);
	char str[12];
	ensure_valid_duration(temp->duration);
	if (temp->duration == TEMPORALINST) 
		strcpy(str, "Instant");
	else if (temp->duration == TEMPORALI) 
		strcpy(str, "InstantSet");
	else if (temp->duration == TEMPORALSEQ) 
		strcpy(str, "Sequence");
	else if (temp->duration == TEMPORALS) 
		strcpy(str, "SequenceSet");
	text *result = cstring_to_text(str);
	PG_FREE_IF_COPY(temp, 0);
	PG_RETURN_TEXT_P(result);
}

/* Returns a string representation of the temporal interpolation */

PG_FUNCTION_INFO_V1(temporal_interpolation);

Datum temporal_interpolation(PG_FUNCTION_ARGS)
{
	Temporal *temp = PG_GETARG_TEMPORAL(0);
	char str[12];
	ensure_valid_duration(temp->duration);
	if (temp->duration == TEMPORALINST || temp->duration == TEMPORALI) 
		strcpy(str, "Discrete");
	else if (temp->duration == TEMPORALSEQ || temp->duration == TEMPORALS)
	{
		if (MOBDB_FLAGS_GET_LINEAR(temp->flags))
			strcpy(str, "Linear");
		else
			strcpy(str, "Stepwise");
	}
	text *result = cstring_to_text(str);
	PG_FREE_IF_COPY(temp, 0);
	PG_RETURN_TEXT_P(result);
}

/* Size in bytes of the temporal value */

PG_FUNCTION_INFO_V1(temporal_mem_size);

/*
PGDLLEXPORT Datum
temporal_mem_size(PG_FUNCTION_ARGS)
{
	Temporal *temp = PG_GETARG_TEMPORAL(0);
	size_t result = VARSIZE(temp);
	PG_FREE_IF_COPY(temp, 0);
	PG_RETURN_INT32(result);
}
*/

PGDLLEXPORT Datum
temporal_mem_size(PG_FUNCTION_ARGS)
{
	Datum result = toast_datum_size(PG_GETARG_DATUM(0));
	PG_RETURN_DATUM(result);
}

/* Values of a temporal type */ 

Datum
temporal_values(Temporal *temp)
{
	ArrayType *result = NULL;	/* make the compiler quiet */
	ensure_valid_duration(temp->duration);
	if (temp->duration == TEMPORALINST)
		result = temporalinst_values((TemporalInst *)temp);
	else if (temp->duration == TEMPORALI)
		result = temporali_values((TemporalI *)temp);
	else if (temp->duration == TEMPORALSEQ)
		result = temporalseq_values((TemporalSeq *)temp);
	else if (temp->duration == TEMPORALS)
		result = temporals_values((TemporalS *)temp);
	return PointerGetDatum(result);
}

PG_FUNCTION_INFO_V1(temporal_get_values);

PGDLLEXPORT Datum
temporal_get_values(PG_FUNCTION_ARGS)
{
	Temporal *temp = PG_GETARG_TEMPORAL(0);
	Datum result = temporal_values(temp);
	PG_FREE_IF_COPY(temp, 0);
	PG_RETURN_POINTER(result);
}

/* Ranges of a temporal float with either stepwise/linear interpolation */

Datum
tfloat_ranges(Temporal *temp)
{
	ArrayType *result = NULL;
	ensure_valid_duration(temp->duration);
	if (temp->duration == TEMPORALINST) 
		result = tfloatinst_ranges((TemporalInst *)temp);
	else if (temp->duration == TEMPORALI) 
		result = tfloati_ranges((TemporalI *)temp);
	else if (temp->duration == TEMPORALSEQ) 
		result = tfloatseq_ranges((TemporalSeq *)temp);
	else if (temp->duration == TEMPORALS) 
		result = tfloats_ranges((TemporalS *)temp);
	return PointerGetDatum(result);
}


PG_FUNCTION_INFO_V1(tfloat_get_ranges);

PGDLLEXPORT Datum
tfloat_get_ranges(PG_FUNCTION_ARGS)
{
	Temporal *temp = PG_GETARG_TEMPORAL(0);
	Datum result = tfloat_ranges(temp);
	PG_FREE_IF_COPY(temp, 0);
	PG_RETURN_POINTER(result);
}

/* Value of a temporal instant */

PG_FUNCTION_INFO_V1(temporalinst_get_value);

PGDLLEXPORT Datum
temporalinst_get_value(PG_FUNCTION_ARGS)
{
	Temporal *temp = PG_GETARG_TEMPORAL(0);
	if (temp->duration != TEMPORALINST)
		ereport(ERROR, (errcode(ERRCODE_INVALID_PARAMETER_VALUE),
			errmsg("Input must be a temporal instant")));
		
	TemporalInst *inst = (TemporalInst *)temp;
	Datum result = temporalinst_value_copy(inst);
	PG_FREE_IF_COPY(temp, 0);
	PG_RETURN_DATUM(result);
}

/* Returns the time of the temporal type */

PeriodSet *
temporal_get_time_internal(Temporal *temp)
{
	PeriodSet *result = NULL;
	ensure_valid_duration(temp->duration);
	if (temp->duration == TEMPORALINST) 
		result = temporalinst_get_time((TemporalInst *)temp);
	else if (temp->duration == TEMPORALI) 
		result = temporali_get_time((TemporalI *)temp);
	else if (temp->duration == TEMPORALSEQ) 
		result = temporalseq_get_time((TemporalSeq *)temp);
	else if (temp->duration == TEMPORALS) 
		result = temporals_get_time((TemporalS *)temp);
	return result;
}

PG_FUNCTION_INFO_V1(temporal_get_time);

PGDLLEXPORT Datum
temporal_get_time(PG_FUNCTION_ARGS)
{
	Temporal *temp = PG_GETARG_TEMPORAL(0);
	PeriodSet *result = temporal_get_time_internal(temp);
	PG_FREE_IF_COPY(temp, 0);
	PG_RETURN_POINTER(result);
}

/* TimestampTz of a temporal instant */

PG_FUNCTION_INFO_V1(temporalinst_timestamp);

PGDLLEXPORT Datum
temporalinst_timestamp(PG_FUNCTION_ARGS)
{
	Temporal *temp = PG_GETARG_TEMPORAL(0);
	if (temp->duration != TEMPORALINST)
		ereport(ERROR, (errcode(ERRCODE_INVALID_PARAMETER_VALUE),
			errmsg("Input must be a temporal instant")));

	TimestampTz result = ((TemporalInst *)temp)->t;
	PG_FREE_IF_COPY(temp, 0);
	PG_RETURN_TIMESTAMPTZ(result);
}

/* Get the precomputed bounding box of a Temporal (if any) 
   Notice that TemporalInst do not have precomputed bonding box */

TBOX * 
temporal_bbox_ptr(const Temporal *temp)
{
	TBOX *result = NULL;
	if (temp->duration == TEMPORALINST) 
		ereport(ERROR, (errcode(ERRCODE_INTERNAL_ERROR),
			errmsg("Temporal instants do not have bounding box")));
	else if (temp->duration == TEMPORALI) 
		result = temporali_bbox_ptr((TemporalI *)temp);
	else if (temp->duration == TEMPORALSEQ) 
		result = temporalseq_bbox_ptr((TemporalSeq *)temp);
	else if (temp->duration == TEMPORALS) 
		result = temporals_bbox_ptr((TemporalS *)temp);
	return result;
}

void 
temporal_bbox(void *box, const Temporal *temp)
{
	ensure_valid_duration(temp->duration);
	if (temp->duration == TEMPORALINST) 
		temporalinst_bbox(box, (TemporalInst *)temp);
	else if (temp->duration == TEMPORALI) 
		temporali_bbox(box, (TemporalI *)temp);
	else if (temp->duration == TEMPORALSEQ) 
		temporalseq_bbox(box, (TemporalSeq *)temp);
	else if (temp->duration == TEMPORALS) 
		temporals_bbox(box, (TemporalS *)temp);
	return;
}

PG_FUNCTION_INFO_V1(tnumber_to_tbox);

PGDLLEXPORT Datum
tnumber_to_tbox(PG_FUNCTION_ARGS)
{
	Temporal *temp = PG_GETARG_TEMPORAL(0);
	TBOX *result = palloc0(sizeof(TBOX));
	temporal_bbox(result, temp);
	PG_FREE_IF_COPY(temp, 0);
	PG_RETURN_POINTER(result);
}

/* Value range of a temporal integer */

RangeType *
tnumber_value_range_internal(Temporal *temp)
{
	RangeType *result = NULL;
	ensure_valid_duration(temp->duration);
	if (temp->duration == TEMPORALINST)
	{
		Datum value = temporalinst_value((TemporalInst *)temp);
		result = range_make(value, value, true, true, temp->valuetypid);		
	}
	else 
	{
		TBOX *box = temporal_bbox_ptr(temp);
		Datum min = 0, max = 0;
		ensure_numeric_base_type(temp->valuetypid);
		if (temp->valuetypid == INT4OID)
		{
			min = Int32GetDatum((int)(box->xmin));
			max = Int32GetDatum((int)(box->xmax));
		}
		else if (temp->valuetypid == FLOAT8OID)
		{
			min = Float8GetDatum(box->xmin);
			max = Float8GetDatum(box->xmax);
		}
		result = range_make(min, max, true, true, temp->valuetypid);
	}	
	return result;
}

PG_FUNCTION_INFO_V1(tnumber_value_range);

PGDLLEXPORT Datum
tnumber_value_range(PG_FUNCTION_ARGS)
{
	Temporal *temp = PG_GETARG_TEMPORAL(0);
	RangeType *result = tnumber_value_range_internal(temp);
	PG_FREE_IF_COPY(temp, 0);
#if MOBDB_PGSQL_VERSION < 110000
	PG_RETURN_RANGE(result);
#else
	PG_RETURN_RANGE_P(result);
#endif
}

/* Start value */

PG_FUNCTION_INFO_V1(temporal_start_value);

PGDLLEXPORT Datum
temporal_start_value(PG_FUNCTION_ARGS)
{
	Temporal *temp = PG_GETARG_TEMPORAL(0);
	Datum result = 0;
	ensure_valid_duration(temp->duration);
	if (temp->duration == TEMPORALINST) 
		result = temporalinst_value_copy((TemporalInst *)temp);
	else if (temp->duration == TEMPORALI) 
		result = temporalinst_value_copy(temporali_inst_n((TemporalI *)temp, 0));
	else if (temp->duration == TEMPORALSEQ) 
		result = temporalinst_value_copy(temporalseq_inst_n((TemporalSeq *)temp, 0));
	else if (temp->duration == TEMPORALS) 
	{
		TemporalSeq *seq = temporals_seq_n((TemporalS *)temp, 0);
		result = temporalinst_value_copy(temporalseq_inst_n(seq, 0));
	}
	PG_FREE_IF_COPY(temp, 0);	
	PG_RETURN_DATUM(result);
}

/* End value */

PG_FUNCTION_INFO_V1(temporal_end_value);

PGDLLEXPORT Datum
temporal_end_value(PG_FUNCTION_ARGS)
{
	Temporal *temp = PG_GETARG_TEMPORAL(0);
	Datum result = 0;
	ensure_valid_duration(temp->duration);
	if (temp->duration == TEMPORALINST) 
		result = temporalinst_value_copy((TemporalInst *)temp);
	else if (temp->duration == TEMPORALI) 
		result = temporalinst_value_copy(temporali_inst_n((TemporalI *)temp, 
			((TemporalI *)temp)->count - 1));
	else if (temp->duration == TEMPORALSEQ) 
		result = temporalinst_value_copy(temporalseq_inst_n((TemporalSeq *)temp, 
			((TemporalSeq *)temp)->count - 1));
	else if (temp->duration == TEMPORALS) 
	{
		TemporalSeq *seq = temporals_seq_n((TemporalS *)temp, ((TemporalS *)temp)->count - 1);
		result = temporalinst_value_copy(temporalseq_inst_n(seq, seq->count - 1));
	}
	PG_FREE_IF_COPY(temp, 0);
	PG_RETURN_DATUM(result);
}

/* Minimum value */

Datum
temporal_min_value_internal(Temporal *temp)
{
	Datum result = 0;
	ensure_valid_duration(temp->duration);
	if (temp->duration == TEMPORALINST) 
		result = temporalinst_value_copy((TemporalInst *)temp);
	else if (temp->duration == TEMPORALI) 
		result = datum_copy(temporali_min_value((TemporalI *)temp),
			temp->valuetypid);
	else if (temp->duration == TEMPORALSEQ) 
		result = datum_copy(temporalseq_min_value((TemporalSeq *)temp),
			temp->valuetypid);
	else if (temp->duration == TEMPORALS) 
		result = datum_copy(temporals_min_value((TemporalS *)temp),
			temp->valuetypid);
	return result;
}

PG_FUNCTION_INFO_V1(temporal_min_value);

PGDLLEXPORT Datum
temporal_min_value(PG_FUNCTION_ARGS)
{
	Temporal *temp = PG_GETARG_TEMPORAL(0);
	Datum result = temporal_min_value_internal(temp);
	PG_FREE_IF_COPY(temp, 0);
	PG_RETURN_DATUM(result);
}

/* Maximum value */

PG_FUNCTION_INFO_V1(temporal_max_value);

Datum
temporal_max_value(PG_FUNCTION_ARGS)
{
	Temporal *temp = PG_GETARG_TEMPORAL(0);
	Datum result = 0;
	ensure_valid_duration(temp->duration);
	if (temp->duration == TEMPORALINST) 
		result = temporalinst_value_copy((TemporalInst *)temp);
	else if (temp->duration == TEMPORALI) 
		result = datum_copy(temporali_max_value((TemporalI *)temp),
			temp->valuetypid);
	else if (temp->duration == TEMPORALSEQ) 
		result = datum_copy(temporalseq_max_value((TemporalSeq *)temp),
			temp->valuetypid);
	else if (temp->duration == TEMPORALS) 
		result = datum_copy(temporals_max_value((TemporalS *)temp),
			temp->valuetypid);
	PG_FREE_IF_COPY(temp, 0);
	PG_RETURN_DATUM(result);
}

/* Timespan */

PG_FUNCTION_INFO_V1(temporal_timespan);

PGDLLEXPORT Datum
temporal_timespan(PG_FUNCTION_ARGS)
{
	Temporal *temp = PG_GETARG_TEMPORAL(0);
	Datum result = 0;
	ensure_valid_duration(temp->duration);
	if (temp->duration == TEMPORALINST || temp->duration == TEMPORALI) 
	{
		Interval *interval = (Interval *) palloc(sizeof(Interval));
		interval->month = interval->day = interval->time = 0;
		result = PointerGetDatum(interval);
	}
	else if (temp->duration == TEMPORALSEQ) 
		result = temporalseq_timespan((TemporalSeq *)temp);
	else if (temp->duration == TEMPORALS) 
		result = temporals_timespan((TemporalS *)temp);
	PG_FREE_IF_COPY(temp, 0);
	PG_RETURN_DATUM(result);
}

/* Number of sequences */

PG_FUNCTION_INFO_V1(temporal_num_sequences);

PGDLLEXPORT Datum
temporal_num_sequences(PG_FUNCTION_ARGS)
{
	Temporal *temp = PG_GETARG_TEMPORAL(0);
	if (temp->duration != TEMPORALSEQ && temp->duration != TEMPORALS)
		ereport(ERROR, (errcode(ERRCODE_INVALID_PARAMETER_VALUE),
			errmsg("Input must be a temporal sequence (set)")));

	int result = 1;
	if (temp->duration == TEMPORALS)
		result = ((TemporalS *)temp)->count;
	PG_FREE_IF_COPY(temp, 0);
	PG_RETURN_INT32(result);
}

/* Initial sequence */

PG_FUNCTION_INFO_V1(temporal_start_sequence);

PGDLLEXPORT Datum
temporal_start_sequence(PG_FUNCTION_ARGS)
{
	Temporal *temp = PG_GETARG_TEMPORAL(0);
	if (temp->duration != TEMPORALSEQ && temp->duration != TEMPORALS)
		ereport(ERROR, (errcode(ERRCODE_INVALID_PARAMETER_VALUE),
			errmsg("Input must be a temporal sequence (set)")));

	TemporalSeq *result;
	if (temp->duration == TEMPORALSEQ)
		result = temporalseq_copy((TemporalSeq *)temp);
	else
		result = temporalseq_copy(temporals_seq_n((TemporalS *)temp, 0));
	PG_FREE_IF_COPY(temp, 0);
	PG_RETURN_POINTER(result);
}

/* End sequence */

PG_FUNCTION_INFO_V1(temporal_end_sequence);

PGDLLEXPORT Datum
temporal_end_sequence(PG_FUNCTION_ARGS)
{
	Temporal *temp = PG_GETARG_TEMPORAL(0);
	if (temp->duration != TEMPORALSEQ && temp->duration != TEMPORALS)
		ereport(ERROR, (errcode(ERRCODE_INVALID_PARAMETER_VALUE),
			errmsg("Input must be a temporal sequence (set)")));

	TemporalSeq *result;
	if (temp->duration == TEMPORALSEQ)
		result = temporalseq_copy((TemporalSeq *)temp);
	else
	{
		TemporalS *ts = (TemporalS *)temp;
		result = temporalseq_copy(temporals_seq_n(ts, ts->count - 1));
	}
	PG_FREE_IF_COPY(temp, 0);
	PG_RETURN_POINTER(result);
}

/* N-th sequence */

PG_FUNCTION_INFO_V1(temporal_sequence_n);

PGDLLEXPORT Datum
temporal_sequence_n(PG_FUNCTION_ARGS)
{
	Temporal *temp = PG_GETARG_TEMPORAL(0);
	if (temp->duration != TEMPORALSEQ && temp->duration != TEMPORALS)
		ereport(ERROR, (errcode(ERRCODE_INVALID_PARAMETER_VALUE),
			errmsg("Input must be a temporal sequence (set)")));

	int i = PG_GETARG_INT32(1); /* Assume 1-based */
	TemporalSeq *result = NULL;
	if (temp->duration == TEMPORALSEQ)
	{
		if (i == 1)
			result = temporalseq_copy((TemporalSeq *)temp);
	}
	else
	{
		TemporalS *ts = (TemporalS *)temp;
		if (i >= 1 && i <= ts->count)
			result = temporalseq_copy(temporals_seq_n(ts, i - 1));
	}
	PG_FREE_IF_COPY(temp, 0);
	if (result == NULL)
		PG_RETURN_NULL();
	PG_RETURN_POINTER(result);
}

/* Sequences */

PG_FUNCTION_INFO_V1(temporal_sequences);

PGDLLEXPORT Datum
temporal_sequences(PG_FUNCTION_ARGS)
{
	Temporal *temp = PG_GETARG_TEMPORAL(0);
	if (temp->duration != TEMPORALSEQ && temp->duration != TEMPORALS)
		ereport(ERROR, (errcode(ERRCODE_INVALID_PARAMETER_VALUE),
			errmsg("Input must be a temporal sequence (set)")));
				
	ArrayType *result;
	if (temp->duration == TEMPORALSEQ)
		result = temporalarr_to_array(&temp, 1);
	else
		result = temporals_sequences_array((TemporalS *)temp);
	PG_FREE_IF_COPY(temp, 0);
	PG_RETURN_ARRAYTYPE_P(result);
}

/* Number of distinct instants */

PG_FUNCTION_INFO_V1(temporal_num_instants);

PGDLLEXPORT Datum
temporal_num_instants(PG_FUNCTION_ARGS)
{
	Temporal *temp = PG_GETARG_TEMPORAL(0);
	int result = 0;
	ensure_valid_duration(temp->duration);
	if (temp->duration == TEMPORALINST) 
		result = 1;
	else if (temp->duration == TEMPORALI) 
		result = ((TemporalI *)temp)->count;
	else if (temp->duration == TEMPORALSEQ) 
		result = ((TemporalSeq *)temp)->count;
	else if (temp->duration == TEMPORALS) 
		result = temporals_num_instants((TemporalS *)temp);
	PG_FREE_IF_COPY(temp, 0);
	PG_RETURN_INT32(result);
}

PG_FUNCTION_INFO_V1(temporal_start_instant);

PGDLLEXPORT Datum
temporal_start_instant(PG_FUNCTION_ARGS)
{
	Temporal *temp = PG_GETARG_TEMPORAL(0);
	Temporal *result = NULL;
	ensure_valid_duration(temp->duration);
	if (temp->duration == TEMPORALINST) 
		result = (Temporal *)temporalinst_copy((TemporalInst *)temp);
	else if (temp->duration == TEMPORALI) 
		result = (Temporal *)temporalinst_copy(temporali_inst_n((TemporalI *)temp, 0));
	else if (temp->duration == TEMPORALSEQ) 
		result = (Temporal *)temporalinst_copy(temporalseq_inst_n((TemporalSeq *)temp, 0));
	else if (temp->duration == TEMPORALS) 
	{
		TemporalSeq *seq = temporals_seq_n((TemporalS *)temp, 0);
		result = (Temporal *)temporalinst_copy(temporalseq_inst_n(seq, 0));
	}
	PG_FREE_IF_COPY(temp, 0);	
	PG_RETURN_POINTER(result);
}

/* End value */

PG_FUNCTION_INFO_V1(temporal_end_instant);

PGDLLEXPORT Datum
temporal_end_instant(PG_FUNCTION_ARGS)
{
	Temporal *temp = PG_GETARG_TEMPORAL(0);
	Temporal *result = NULL;
	ensure_valid_duration(temp->duration);
	if (temp->duration == TEMPORALINST) 
		result = (Temporal *)temporalinst_copy((TemporalInst *)temp);
	else if (temp->duration == TEMPORALI) 
		result = (Temporal *)temporalinst_copy(temporali_inst_n((TemporalI *)temp, 
			((TemporalI *)temp)->count - 1));
	else if (temp->duration == TEMPORALSEQ) 
		result = (Temporal *)temporalinst_copy(temporalseq_inst_n((TemporalSeq *)temp, 
			((TemporalSeq *)temp)->count - 1));
	else if (temp->duration == TEMPORALS) 
	{
		TemporalSeq *seq = temporals_seq_n((TemporalS *)temp, 
			((TemporalS *)temp)->count - 1);
		result = (Temporal *)temporalinst_copy(temporalseq_inst_n(seq, seq->count - 1));
	}	
	PG_FREE_IF_COPY(temp, 0);
	PG_RETURN_POINTER(result);
}

/* N-th instant */

PG_FUNCTION_INFO_V1(temporal_instant_n);

PGDLLEXPORT Datum
temporal_instant_n(PG_FUNCTION_ARGS)
{
	Temporal *temp = PG_GETARG_TEMPORAL(0);
	int n = PG_GETARG_INT32(1); /* Assume 1-based */
	Temporal *result = NULL;
	ensure_valid_duration(temp->duration);
	if (temp->duration == TEMPORALINST)
	{
		if (n == 1)
			result = (Temporal *)temporalinst_copy((TemporalInst *)temp);
	}
	else if (temp->duration == TEMPORALI) 
	{
		if (n >= 1 && n <= ((TemporalI *)temp)->count)
			result = (Temporal *)temporalinst_copy(
				temporali_inst_n((TemporalI *)temp, n - 1));
	}
	else if (temp->duration == TEMPORALSEQ) 
	{
		if (n >= 1 && n <= ((TemporalSeq *)temp)->count)
			result = (Temporal *)temporalinst_copy(
				temporalseq_inst_n((TemporalSeq *)temp, n - 1));
	}
	else if (temp->duration == TEMPORALS)
	{
		if (n >= 1 && n <= ((TemporalS *)temp)->totalcount)
		{
			TemporalInst *inst = temporals_instant_n((TemporalS *)temp, n);
			if (inst != NULL)
				result = (Temporal *)temporalinst_copy(inst);
		}
	}
	PG_FREE_IF_COPY(temp, 0);
	if (result == NULL) 
		PG_RETURN_NULL();
	PG_RETURN_POINTER(result);
}

/* Distinct instants */

PG_FUNCTION_INFO_V1(temporal_instants);

PGDLLEXPORT Datum
temporal_instants(PG_FUNCTION_ARGS)
{
	Temporal *temp = PG_GETARG_TEMPORAL(0);
	ArrayType *result = NULL;
	ensure_valid_duration(temp->duration);
	if (temp->duration == TEMPORALINST) 
		result = temporalinst_instants_array((TemporalInst *)temp);
	else if (temp->duration == TEMPORALI) 
		result = temporali_instants_array((TemporalI *)temp);
	else if (temp->duration == TEMPORALSEQ) 
		result = temporalseq_instants_array((TemporalSeq *)temp);
	else if (temp->duration == TEMPORALS) 
		result = temporals_instants_array((TemporalS *)temp);
	PG_FREE_IF_COPY(temp, 0);
	PG_RETURN_ARRAYTYPE_P(result);
}

TimestampTz
temporal_start_timestamp_internal(Temporal *temp)
{
	TimestampTz result = 0;
	ensure_valid_duration(temp->duration);
	if (temp->duration == TEMPORALINST) 
		result = ((TemporalInst *)temp)->t;
	else if (temp->duration == TEMPORALI) 
		result = temporali_inst_n((TemporalI *)temp, 0)->t;
	else if (temp->duration == TEMPORALSEQ) 
		result = temporalseq_start_timestamp((TemporalSeq *)temp);
	else if (temp->duration == TEMPORALS) 
		result = temporals_start_timestamp((TemporalS *)temp);
	return result;
}

PG_FUNCTION_INFO_V1(temporal_start_timestamp);

PGDLLEXPORT Datum
temporal_start_timestamp(PG_FUNCTION_ARGS)
{
	Temporal *temp = PG_GETARG_TEMPORAL(0);
	TimestampTz result = temporal_start_timestamp_internal(temp);
	PG_FREE_IF_COPY(temp, 0);	
	PG_RETURN_TIMESTAMPTZ(result);
}

/* End value */

PG_FUNCTION_INFO_V1(temporal_end_timestamp);

PGDLLEXPORT Datum
temporal_end_timestamp(PG_FUNCTION_ARGS)
{
	Temporal *temp = PG_GETARG_TEMPORAL(0);
	TimestampTz result = 0;
	ensure_valid_duration(temp->duration);
	if (temp->duration == TEMPORALINST) 
		result = ((TemporalInst *)temp)->t;
	else if (temp->duration == TEMPORALI) 
		result = temporali_inst_n((TemporalI *)temp, ((TemporalI *)temp)->count - 1)->t;
	else if (temp->duration == TEMPORALSEQ) 
		result = temporalseq_end_timestamp((TemporalSeq *)temp);
	else if (temp->duration == TEMPORALS) 
		result = temporals_end_timestamp((TemporalS *)temp);
	PG_FREE_IF_COPY(temp, 0);
	PG_RETURN_TIMESTAMPTZ(result);
}

/* Number of distinct timestamps */

PG_FUNCTION_INFO_V1(temporal_num_timestamps);

PGDLLEXPORT Datum
temporal_num_timestamps(PG_FUNCTION_ARGS)
{
	Temporal *temp = PG_GETARG_TEMPORAL(0);
	int result = 0;
	ensure_valid_duration(temp->duration);
	if (temp->duration == TEMPORALINST) 
		result = 1;
	else if (temp->duration == TEMPORALI) 
		result = ((TemporalI *)temp)->count;
	else if (temp->duration == TEMPORALSEQ) 
		result = ((TemporalSeq *)temp)->count;
	else if (temp->duration == TEMPORALS) 
		result = temporals_num_timestamps((TemporalS *)temp);
	PG_FREE_IF_COPY(temp, 0);
	PG_RETURN_POINTER(result);
}

/* N-th distinct timestamp */

PG_FUNCTION_INFO_V1(temporal_timestamp_n);

PGDLLEXPORT Datum
temporal_timestamp_n(PG_FUNCTION_ARGS)
{
	Temporal *temp = PG_GETARG_TEMPORAL(0);
	int n = PG_GETARG_INT32(1); /* Assume 1-based */
	TimestampTz result;
	bool found = false;
	ensure_valid_duration(temp->duration);
	if (temp->duration == TEMPORALINST) 
	{
		if (n == 1)
		{
			found = true;
			result = ((TemporalInst *)temp)->t;
		}
	}
	else if (temp->duration == TEMPORALI) 
	{
		if (n >= 1 && n <= ((TemporalI *)temp)->count)
		{
			found = true;
			result = (temporali_inst_n((TemporalI *)temp, n - 1))->t;
		}
	}
	else if (temp->duration == TEMPORALSEQ) 
	{
		if (n >= 1 && n <= ((TemporalSeq *)temp)->count)
		{
			found = true;
			result = (temporalseq_inst_n((TemporalSeq *)temp, n - 1))->t;
		}
	}
	else if (temp->duration == TEMPORALS) 
		found = temporals_timestamp_n((TemporalS *)temp, n, &result);
	PG_FREE_IF_COPY(temp, 0);
	if (!found) 
		PG_RETURN_NULL();
	PG_RETURN_TIMESTAMPTZ(result);
}

/* Distinct timestamps */

PG_FUNCTION_INFO_V1(temporal_timestamps);

PGDLLEXPORT Datum
temporal_timestamps(PG_FUNCTION_ARGS)
{
	Temporal *temp = PG_GETARG_TEMPORAL(0);
	ArrayType *result = NULL;
	ensure_valid_duration(temp->duration);
	if (temp->duration == TEMPORALINST) 
		result = temporalinst_timestamps((TemporalInst *)temp);
	else if (temp->duration == TEMPORALI) 
		result = temporali_timestamps((TemporalI *)temp);
	else if (temp->duration == TEMPORALSEQ) 
		result = temporalseq_timestamps((TemporalSeq *)temp);
	else if (temp->duration == TEMPORALS) 
		result = temporals_timestamps((TemporalS *)temp);
	PG_FREE_IF_COPY(temp, 0);
	PG_RETURN_ARRAYTYPE_P(result);
}

/* Shift the time span of a temporal value by an interval */

PG_FUNCTION_INFO_V1(temporal_shift);

PGDLLEXPORT Datum
temporal_shift(PG_FUNCTION_ARGS)
{
	Temporal *temp = PG_GETARG_TEMPORAL(0);
	Interval *interval = PG_GETARG_INTERVAL_P(1);
	Temporal *result = false;
	ensure_valid_duration(temp->duration);
	if (temp->duration == TEMPORALINST) 
		result = (Temporal *)temporalinst_shift((TemporalInst *)temp, interval);
	else if (temp->duration == TEMPORALI) 
		result = (Temporal *)temporali_shift((TemporalI *)temp, interval);
	else if (temp->duration == TEMPORALSEQ) 
		result = (Temporal *)temporalseq_shift((TemporalSeq *)temp, interval);
	else if (temp->duration == TEMPORALS) 
		result = (Temporal *)temporals_shift((TemporalS *)temp, interval);
	PG_FREE_IF_COPY(temp, 0);
	PG_RETURN_POINTER(result);
}

/*****************************************************************************
 * Ever/Always Comparison Functions 
 *****************************************************************************/

/* Is the temporal value ever equal to the value? */

bool
temporal_ever_eq_internal(Temporal *temp, Datum value)
{
	bool result = false;
	ensure_valid_duration(temp->duration);
	if (temp->duration == TEMPORALINST) 
		result = temporalinst_ever_eq((TemporalInst *)temp, value);
	else if (temp->duration == TEMPORALI) 
		result = temporali_ever_eq((TemporalI *)temp, value);
	else if (temp->duration == TEMPORALSEQ) 
		result = temporalseq_ever_eq((TemporalSeq *)temp, value);
	else if (temp->duration == TEMPORALS) 
		result = temporals_ever_eq((TemporalS *)temp, value);
	return result;
}

PG_FUNCTION_INFO_V1(temporal_ever_eq);

PGDLLEXPORT Datum
temporal_ever_eq(PG_FUNCTION_ARGS)
{
	Temporal *temp = PG_GETARG_TEMPORAL(0);
	Datum value = PG_GETARG_ANYDATUM(1);
	bool result = temporal_ever_eq_internal(temp, value);
	PG_FREE_IF_COPY(temp, 0);
	FREE_DATUM(value, temp->valuetypid);
	PG_RETURN_BOOL(result);
}

/* Is the temporal value always equal to the value? */

PG_FUNCTION_INFO_V1(temporal_always_eq);

PGDLLEXPORT Datum
temporal_always_eq(PG_FUNCTION_ARGS)
{
	Temporal *temp = PG_GETARG_TEMPORAL(0);
	Datum value = PG_GETARG_ANYDATUM(1);
	bool result = false;
	ensure_valid_duration(temp->duration);
	if (temp->duration == TEMPORALINST) 
		result = temporalinst_always_eq((TemporalInst *)temp, value);
	else if (temp->duration == TEMPORALI) 
		result = temporali_always_eq((TemporalI *)temp, value);
	else if (temp->duration == TEMPORALSEQ) 
		result = temporalseq_always_eq((TemporalSeq *)temp, value);
	else if (temp->duration == TEMPORALS) 
		result = temporals_always_eq((TemporalS *)temp, value);
	PG_FREE_IF_COPY(temp, 0);
	FREE_DATUM(value, temp->valuetypid);
	PG_RETURN_BOOL(result);
}

/* Is the temporal value ever not equal to the value? */

PG_FUNCTION_INFO_V1(temporal_ever_ne);

PGDLLEXPORT Datum
temporal_ever_ne(PG_FUNCTION_ARGS)
{
	return ! temporal_always_eq(fcinfo);
}

/* Is the temporal value always not equal to the value? */

PG_FUNCTION_INFO_V1(temporal_always_ne);

PGDLLEXPORT Datum
temporal_always_ne(PG_FUNCTION_ARGS)
{
	return ! temporal_ever_eq(fcinfo);
}

/*****************************************************************************/

/* Is the temporal value ever less than the value? */

PG_FUNCTION_INFO_V1(temporal_ever_lt);

PGDLLEXPORT Datum
temporal_ever_lt(PG_FUNCTION_ARGS)
{
	Temporal *temp = PG_GETARG_TEMPORAL(0);
	Datum value = PG_GETARG_ANYDATUM(1);
	bool result = false;
	ensure_valid_duration(temp->duration);
	if (temp->duration == TEMPORALINST) 
		result = temporalinst_ever_lt((TemporalInst *)temp, value);
	else if (temp->duration == TEMPORALI) 
		result = temporali_ever_lt((TemporalI *)temp, value);
	else if (temp->duration == TEMPORALSEQ) 
		result = temporalseq_ever_lt((TemporalSeq *)temp, value);
	else if (temp->duration == TEMPORALS) 
		result = temporals_ever_lt((TemporalS *)temp, value);
	PG_FREE_IF_COPY(temp, 0);
	FREE_DATUM(value, temp->valuetypid);
	PG_RETURN_BOOL(result);
}

/* Is the temporal value always less than the value? */

PG_FUNCTION_INFO_V1(temporal_always_lt);

PGDLLEXPORT Datum
temporal_always_lt(PG_FUNCTION_ARGS)
{
	Temporal *temp = PG_GETARG_TEMPORAL(0);
	Datum value = PG_GETARG_ANYDATUM(1);
	bool result = false;
	ensure_valid_duration(temp->duration);
	if (temp->duration == TEMPORALINST) 
		result = temporalinst_always_lt((TemporalInst *)temp, value);
	else if (temp->duration == TEMPORALI) 
		result = temporali_always_lt((TemporalI *)temp, value);
	else if (temp->duration == TEMPORALSEQ) 
		result = temporalseq_always_lt((TemporalSeq *)temp, value);
	else if (temp->duration == TEMPORALS) 
		result = temporals_always_lt((TemporalS *)temp, value);
	PG_FREE_IF_COPY(temp, 0);
	FREE_DATUM(value, temp->valuetypid);
	PG_RETURN_BOOL(result);
}

/* Is the temporal value ever less than or equal to the value? */

PG_FUNCTION_INFO_V1(temporal_ever_le);

PGDLLEXPORT Datum
temporal_ever_le(PG_FUNCTION_ARGS)
{
	Temporal *temp = PG_GETARG_TEMPORAL(0);
	Datum value = PG_GETARG_ANYDATUM(1);
	bool result = false;
	ensure_valid_duration(temp->duration);
	if (temp->duration == TEMPORALINST) 
		result = temporalinst_ever_le((TemporalInst *)temp, value);
	else if (temp->duration == TEMPORALI) 
		result = temporali_ever_le((TemporalI *)temp, value);
	else if (temp->duration == TEMPORALSEQ) 
		result = temporalseq_ever_le((TemporalSeq *)temp, value);
	else if (temp->duration == TEMPORALS) 
		result = temporals_ever_le((TemporalS *)temp, value);
	PG_FREE_IF_COPY(temp, 0);
	FREE_DATUM(value, temp->valuetypid);
	PG_RETURN_BOOL(result);
}

/* Is the temporal value always less than or equal to the value? */

PG_FUNCTION_INFO_V1(temporal_always_le);

PGDLLEXPORT Datum
temporal_always_le(PG_FUNCTION_ARGS)
{
	Temporal *temp = PG_GETARG_TEMPORAL(0);
	Datum value = PG_GETARG_ANYDATUM(1);
	bool result = false;
	ensure_valid_duration(temp->duration);
	if (temp->duration == TEMPORALINST) 
		result = temporalinst_always_le((TemporalInst *)temp, value);
	else if (temp->duration == TEMPORALI) 
		result = temporali_always_le((TemporalI *)temp, value);
	else if (temp->duration == TEMPORALSEQ) 
		result = temporalseq_always_le((TemporalSeq *)temp, value);
	else if (temp->duration == TEMPORALS) 
		result = temporals_always_le((TemporalS *)temp, value);
	PG_FREE_IF_COPY(temp, 0);
	FREE_DATUM(value, temp->valuetypid);
	PG_RETURN_BOOL(result);
}

/* Is the temporal value ever greater than the value? */

PG_FUNCTION_INFO_V1(temporal_ever_gt);

PGDLLEXPORT Datum
temporal_ever_gt(PG_FUNCTION_ARGS)
{
	return ! temporal_always_le(fcinfo);
}

/* Is the temporal value always greater than the value? */

PG_FUNCTION_INFO_V1(temporal_always_gt);

PGDLLEXPORT Datum
temporal_always_gt(PG_FUNCTION_ARGS)
{
	return ! temporal_ever_le(fcinfo);
}

/* Is the temporal value ever greater than the value? */

PG_FUNCTION_INFO_V1(temporal_ever_ge);

PGDLLEXPORT Datum
temporal_ever_ge(PG_FUNCTION_ARGS)
{
	return ! temporal_always_lt(fcinfo);
}

/* Is the temporal value always greater than the value? */

PG_FUNCTION_INFO_V1(temporal_always_ge);

PGDLLEXPORT Datum
temporal_always_ge(PG_FUNCTION_ARGS)
{
	return ! temporal_ever_lt(fcinfo);
}

/*****************************************************************************
 * Restriction Functions 
 *****************************************************************************/

/* Restriction to a value */

PG_FUNCTION_INFO_V1(temporal_at_value);

PGDLLEXPORT Datum
temporal_at_value(PG_FUNCTION_ARGS)
{
	Temporal *temp = PG_GETARG_TEMPORAL(0);
	Datum value = PG_GETARG_ANYDATUM(1);
	Oid valuetypid = get_fn_expr_argtype(fcinfo->flinfo, 1);
	Temporal *result = NULL;
	ensure_valid_duration(temp->duration);
	if (temp->duration == TEMPORALINST) 
		result = (Temporal *)temporalinst_at_value(
			(TemporalInst *)temp, value);
	else if (temp->duration == TEMPORALI) 
		result = (Temporal *)temporali_at_value(
			(TemporalI *)temp, value);
	else if (temp->duration == TEMPORALSEQ) 
		result = (Temporal *)temporalseq_at_value(
			(TemporalSeq *)temp, value);
	else if (temp->duration == TEMPORALS) 
		result = (Temporal *)temporals_at_value(
			(TemporalS *)temp, value);
	PG_FREE_IF_COPY(temp, 0);
	FREE_DATUM(value, valuetypid);
	if (result == NULL)
		PG_RETURN_NULL();
	PG_RETURN_POINTER(result);
}

/* Restriction to the complement of a value */

PG_FUNCTION_INFO_V1(temporal_minus_value);

PGDLLEXPORT Datum
temporal_minus_value(PG_FUNCTION_ARGS)
{
	Temporal *temp = PG_GETARG_TEMPORAL(0);
	Datum value = PG_GETARG_ANYDATUM(1);
	Oid valuetypid = get_fn_expr_argtype(fcinfo->flinfo, 1);
	Temporal *result = NULL;
	ensure_valid_duration(temp->duration);
	if (temp->duration == TEMPORALINST) 
		result = (Temporal *)temporalinst_minus_value(
			(TemporalInst *)temp, value);
	else if (temp->duration == TEMPORALI) 
		result = (Temporal *)temporali_minus_value(
			(TemporalI *)temp, value);
	else if (temp->duration == TEMPORALSEQ) 
		result = (Temporal *)temporalseq_minus_value(
			(TemporalSeq *)temp, value);
	else if (temp->duration == TEMPORALS) 
		result = (Temporal *)temporals_minus_value(
			(TemporalS *)temp, value);
	PG_FREE_IF_COPY(temp, 0);
	FREE_DATUM(value, valuetypid);
	if (result == NULL)
		PG_RETURN_NULL();
	PG_RETURN_POINTER(result);
}

/* Restriction to an array of values */

PG_FUNCTION_INFO_V1(temporal_at_values);

PGDLLEXPORT Datum
temporal_at_values(PG_FUNCTION_ARGS)
{
	Temporal *temp = PG_GETARG_TEMPORAL(0);
	ArrayType *array = PG_GETARG_ARRAYTYPE_P(1);
	Oid valuetypid = temp->valuetypid;
	int count;
	Datum *values = datumarr_extract(array, &count);
	if (count == 0)
	{
		PG_FREE_IF_COPY(temp, 0);
		PG_FREE_IF_COPY(array, 1);
		PG_RETURN_NULL();	
	}

	datum_sort(values, count, valuetypid);
	int count1 = datum_remove_duplicates(values, count, valuetypid);
	Temporal *result = NULL;
	ensure_valid_duration(temp->duration);
	if (temp->duration == TEMPORALINST) 
		result = (Temporal *)temporalinst_at_values(
			(TemporalInst *)temp, values, count1);
	else if (temp->duration == TEMPORALI) 
		result = (Temporal *)temporali_at_values(
			(TemporalI *)temp, values, count1);
	else if (temp->duration == TEMPORALSEQ) 
		result = (Temporal *)temporalseq_at_values(
			(TemporalSeq *)temp, values, count1);
	else if (temp->duration == TEMPORALS) 
		result = (Temporal *)temporals_at_values(
			(TemporalS *)temp, values, count1);
	PG_FREE_IF_COPY(temp, 0);
	PG_FREE_IF_COPY(array, 1);
	if (result == NULL) 
		PG_RETURN_NULL();
	PG_RETURN_POINTER(result);
}

/* Restriction to the complement of an array of values */

PG_FUNCTION_INFO_V1(temporal_minus_values);

PGDLLEXPORT Datum
temporal_minus_values(PG_FUNCTION_ARGS)
{
	Temporal *temp = PG_GETARG_TEMPORAL(0);
	ArrayType *array = PG_GETARG_ARRAYTYPE_P(1);
	int count;
	Datum *values = datumarr_extract(array, &count);
	if (count == 0)
	{
		Temporal *result = temporal_copy(temp);
		PG_FREE_IF_COPY(temp, 0);
		PG_FREE_IF_COPY(array, 1);
		PG_RETURN_POINTER(result);
	}

	Oid valuetypid = temp->valuetypid;
	datum_sort(values, count, valuetypid);
	int count1 = datum_remove_duplicates(values, count, valuetypid);
	Temporal *result = NULL;
	ensure_valid_duration(temp->duration);
	if (temp->duration == TEMPORALINST) 
		result = (Temporal *)temporalinst_minus_values(
			(TemporalInst *)temp, values, count1);
	else if (temp->duration == TEMPORALI) 
		result = (Temporal *)temporali_minus_values(
			(TemporalI *)temp, values, count1);
	else if (temp->duration == TEMPORALSEQ) 
		result = (Temporal *)temporalseq_minus_values(
			(TemporalSeq *)temp, values, count1);
	else if (temp->duration == TEMPORALS) 
		result = (Temporal *)temporals_minus_values(
			(TemporalS *)temp, values, count1);
	PG_FREE_IF_COPY(temp, 0);
	PG_FREE_IF_COPY(array, 1);
	if (result == NULL)
		PG_RETURN_NULL();
	PG_RETURN_POINTER(result);
}

/* Restriction to a range */

PG_FUNCTION_INFO_V1(tnumber_at_range);

PGDLLEXPORT Datum
tnumber_at_range(PG_FUNCTION_ARGS)
{
	Temporal *temp = PG_GETARG_TEMPORAL(0);
#if MOBDB_PGSQL_VERSION < 110000
	RangeType  *range = PG_GETARG_RANGE(1);
#else
	RangeType  *range = PG_GETARG_RANGE_P(1);
#endif
	Temporal *result = NULL;
	ensure_valid_duration(temp->duration);
	if (temp->duration == TEMPORALINST) 
		result = (Temporal *)tnumberinst_at_range(
			(TemporalInst *)temp, range);
	else if (temp->duration == TEMPORALI) 
		result = (Temporal *)tnumberi_at_range(
			(TemporalI *)temp, range);
	else if (temp->duration == TEMPORALSEQ) 
		result = (Temporal *)tnumberseq_at_range(
			(TemporalSeq *)temp, range);
	else if (temp->duration == TEMPORALS) 
		result = (Temporal *)tnumbers_at_range(
			(TemporalS *)temp, range);
	PG_FREE_IF_COPY(temp, 0);
	PG_FREE_IF_COPY(range, 1);
	if (result == NULL)
		PG_RETURN_NULL();
	PG_RETURN_POINTER(result);
}

/* Restriction to minus range */

PG_FUNCTION_INFO_V1(tnumber_minus_range);

PGDLLEXPORT Datum
tnumber_minus_range(PG_FUNCTION_ARGS)
{
	Temporal *temp = PG_GETARG_TEMPORAL(0);
#if MOBDB_PGSQL_VERSION < 110000
	RangeType  *range = PG_GETARG_RANGE(1);
#else
	RangeType  *range = PG_GETARG_RANGE_P(1);
#endif
	Temporal *result = NULL;
	ensure_valid_duration(temp->duration);
	if (temp->duration == TEMPORALINST) 
		result = (Temporal *)tnumberinst_minus_range(
			(TemporalInst *)temp, range);
	else if (temp->duration == TEMPORALI) 
		result = (Temporal *)tnumberi_minus_range(
			(TemporalI *)temp, range);
	else if (temp->duration == TEMPORALSEQ) 
		result = (Temporal *)tnumberseq_minus_range(
			(TemporalSeq *)temp, range);
	else if (temp->duration == TEMPORALS) 
		result = (Temporal *)tnumbers_minus_range(
			(TemporalS *)temp, range);
	PG_FREE_IF_COPY(temp, 0);
	PG_FREE_IF_COPY(range, 1);
	if (result == NULL)
		PG_RETURN_NULL();
	PG_RETURN_POINTER(result);
}

/* Restriction to an array of ranges */

PG_FUNCTION_INFO_V1(tnumber_at_ranges);

PGDLLEXPORT Datum
tnumber_at_ranges(PG_FUNCTION_ARGS)
{
	Temporal *temp = PG_GETARG_TEMPORAL(0);
	ArrayType *array = PG_GETARG_ARRAYTYPE_P(1);
	int count;
	RangeType **ranges = rangearr_extract(array, &count);
	if (count == 0)
	{
		PG_FREE_IF_COPY(temp, 0);
		PG_FREE_IF_COPY(array, 1);
		PG_RETURN_NULL();	
	}

	RangeType **normranges = ranges;
	int newcount = count;
	if (count > 1)
		normranges = rangearr_normalize(ranges, &newcount);
	Temporal *result = NULL;
	ensure_valid_duration(temp->duration);
	if (temp->duration == TEMPORALINST) 
		result = (Temporal *)tnumberinst_at_ranges(
			(TemporalInst *)temp, normranges, newcount);
	else if (temp->duration == TEMPORALI) 
		result = (Temporal *)tnumberi_at_ranges(
			(TemporalI *)temp, normranges, newcount);
	else if (temp->duration == TEMPORALSEQ) 
		result = (Temporal *)tnumberseq_at_ranges(
			(TemporalSeq *)temp, normranges, newcount);
	else if (temp->duration == TEMPORALS) 
		result = (Temporal *)tnumbers_at_ranges(
			(TemporalS *)temp, normranges, newcount);

	pfree(ranges);
	if (count > 1)
	{
		for (int i = 0; i < newcount; i++)
			pfree(normranges[i]);
		pfree(normranges);
	}
	PG_FREE_IF_COPY(temp, 0);
	PG_FREE_IF_COPY(array, 1);
	if (result == NULL) 
		PG_RETURN_NULL();
	PG_RETURN_POINTER(result);
}

/* Restriction to the complement of an array of ranges. */

PG_FUNCTION_INFO_V1(tnumber_minus_ranges);

PGDLLEXPORT Datum
tnumber_minus_ranges(PG_FUNCTION_ARGS)
{
	Temporal *temp = PG_GETARG_TEMPORAL(0);
	ArrayType *array = PG_GETARG_ARRAYTYPE_P(1);
	int count;
	RangeType **ranges = rangearr_extract(array, &count);
	if (count == 0)
	{
		Temporal *result = temporal_copy(temp);
		PG_FREE_IF_COPY(temp, 0);
		PG_FREE_IF_COPY(array, 1);
		PG_RETURN_POINTER(result);
	}

	RangeType **normranges = ranges;
	int newcount = count;
	if (count > 1)
		normranges = rangearr_normalize(ranges, &newcount);
	Temporal *result = NULL;
	ensure_valid_duration(temp->duration);
	if (temp->duration == TEMPORALINST) 
		result = (Temporal *)tnumberinst_minus_ranges((TemporalInst *)temp,
			normranges, newcount);
	else if (temp->duration == TEMPORALI) 
		result = (Temporal *)tnumberi_minus_ranges((TemporalI *)temp,
			normranges, newcount);
	else if (temp->duration == TEMPORALSEQ) 
		result = (Temporal *)tnumberseq_minus_ranges((TemporalSeq *)temp,
			normranges, newcount);
	else if (temp->duration == TEMPORALS) 
		result = (Temporal *)tnumbers_minus_ranges((TemporalS *)temp,
			normranges, newcount);

	pfree(ranges);
	if (count > 1)
	{
		for (int i = 0; i < newcount; i++)
			pfree(normranges[i]);
		pfree(normranges);
	}
	PG_FREE_IF_COPY(temp, 0);
	PG_FREE_IF_COPY(array, 1);
	if (result == NULL)
		PG_RETURN_NULL();
	PG_RETURN_POINTER(result);
}

/* Restriction to the minimum value */

Temporal *
temporal_at_min_internal(Temporal *temp)
{
	Temporal *result = NULL;
	if (temp->duration == TEMPORALINST) 
		result = (Temporal *)temporalinst_copy((TemporalInst *)temp);
	else if (temp->duration == TEMPORALI) 
		result = (Temporal *)temporali_at_min((TemporalI *)temp);
	else if (temp->duration == TEMPORALSEQ) 
		result = (Temporal *)temporalseq_at_min((TemporalSeq *)temp);
	else if (temp->duration == TEMPORALS) 
		result = (Temporal *)temporals_at_min((TemporalS *)temp);
	return result;
}

PG_FUNCTION_INFO_V1(temporal_at_min);

PGDLLEXPORT Datum
temporal_at_min(PG_FUNCTION_ARGS)
{
	Temporal *temp = PG_GETARG_TEMPORAL(0);
	Temporal *result = temporal_at_min_internal(temp);
	PG_FREE_IF_COPY(temp, 0);
	/* Never returns null event if min is at an exclusive bound */
	PG_RETURN_POINTER(result);
}

/* Restriction to the complement of the minimum value */

PG_FUNCTION_INFO_V1(temporal_minus_min);

PGDLLEXPORT Datum
temporal_minus_min(PG_FUNCTION_ARGS)
{
	Temporal *temp = PG_GETARG_TEMPORAL(0);
	Temporal *result = NULL;
	ensure_valid_duration(temp->duration);
	if (temp->duration == TEMPORALINST) 
		;
	else if (temp->duration == TEMPORALI) 
		result = (Temporal *)temporali_minus_min((TemporalI *)temp);
	else if (temp->duration == TEMPORALSEQ) 
		result = (Temporal *)temporalseq_minus_min((TemporalSeq *)temp);
	else if (temp->duration == TEMPORALS) 
		result = (Temporal *)temporals_minus_min((TemporalS *)temp);
	PG_FREE_IF_COPY(temp, 0);
	if (result == NULL)
		PG_RETURN_NULL();
	PG_RETURN_POINTER(result);
}
 
/* Restriction to the maximum value */
 
PG_FUNCTION_INFO_V1(temporal_at_max);

PGDLLEXPORT Datum
temporal_at_max(PG_FUNCTION_ARGS)
{
	Temporal *temp = PG_GETARG_TEMPORAL(0);
	Temporal *result = NULL;
	ensure_valid_duration(temp->duration);
	if (temp->duration == TEMPORALINST) 
		result = (Temporal *)temporalinst_copy((TemporalInst *)temp);
	else if (temp->duration == TEMPORALI) 
		result = (Temporal *)temporali_at_max((TemporalI *)temp);
	else if (temp->duration == TEMPORALSEQ) 
		result = (Temporal *)temporalseq_at_max((TemporalSeq *)temp);
	else if (temp->duration == TEMPORALS) 
		result = (Temporal *)temporals_at_max((TemporalS *)temp);
	PG_FREE_IF_COPY(temp, 0);
	/* Never returns null event if max is at an exclusive bound */
	PG_RETURN_POINTER(result);
}

/* Restriction to the complement of the maximum value */

PG_FUNCTION_INFO_V1(temporal_minus_max);

PGDLLEXPORT Datum
temporal_minus_max(PG_FUNCTION_ARGS)
{
	Temporal *temp = PG_GETARG_TEMPORAL(0);
	Temporal *result = NULL;
	ensure_valid_duration(temp->duration);
	if (temp->duration == TEMPORALINST) 
		result = NULL;
	else if (temp->duration == TEMPORALI) 
		result = (Temporal *)temporali_minus_max((TemporalI *)temp);
	else if (temp->duration == TEMPORALSEQ) 
		result = (Temporal *)temporalseq_minus_max((TemporalSeq *)temp);
	else if (temp->duration == TEMPORALS) 
		result = (Temporal *)temporals_minus_max((TemporalS *)temp);
	PG_FREE_IF_COPY(temp, 0);
	if (result == NULL)
		PG_RETURN_NULL();
	PG_RETURN_POINTER(result);
}

/* Restriction to a timestamp */

TemporalInst *
temporal_at_timestamp_internal(Temporal *temp, TimestampTz t)
{
	TemporalInst *result = NULL;
	ensure_valid_duration(temp->duration);
	if (temp->duration == TEMPORALINST) 
		result = temporalinst_at_timestamp((TemporalInst *)temp, t);
	else if (temp->duration == TEMPORALI) 
		result = temporali_at_timestamp((TemporalI *)temp, t);
	else if (temp->duration == TEMPORALSEQ) 
		result = temporalseq_at_timestamp((TemporalSeq *)temp, t);
	else if (temp->duration == TEMPORALS) 
		result = temporals_at_timestamp((TemporalS *)temp, t);
	return result;
}

PG_FUNCTION_INFO_V1(temporal_at_timestamp);

PGDLLEXPORT Datum
temporal_at_timestamp(PG_FUNCTION_ARGS)
{
	Temporal *temp = PG_GETARG_TEMPORAL(0);
	TimestampTz t = PG_GETARG_TIMESTAMPTZ(1);
	TemporalInst *result = temporal_at_timestamp_internal(temp, t);
	PG_FREE_IF_COPY(temp, 0);
	if (result == NULL)
		PG_RETURN_NULL();	
	PG_RETURN_POINTER(result);
}

/* Restriction to the complement of a timestamp */

PG_FUNCTION_INFO_V1(temporal_minus_timestamp);

PGDLLEXPORT Datum
temporal_minus_timestamp(PG_FUNCTION_ARGS)
{
	Temporal *temp = PG_GETARG_TEMPORAL(0);
	TimestampTz t = PG_GETARG_TIMESTAMPTZ(1);
	Temporal *result = NULL;
	ensure_valid_duration(temp->duration);
	if (temp->duration == TEMPORALINST) 
		result = (Temporal *)temporalinst_minus_timestamp((TemporalInst *)temp, t);
	else if (temp->duration == TEMPORALI) 
		result = (Temporal *)temporali_minus_timestamp((TemporalI *)temp, t);
	else if (temp->duration == TEMPORALSEQ) 
		result = (Temporal *)temporalseq_minus_timestamp((TemporalSeq *)temp, t);
	else if (temp->duration == TEMPORALS) 
		result = (Temporal *)temporals_minus_timestamp((TemporalS *)temp, t);
	PG_FREE_IF_COPY(temp, 0);
	if (result == NULL)
		PG_RETURN_NULL();
	PG_RETURN_POINTER(result);
}

/* Value at a timestamp */

PG_FUNCTION_INFO_V1(temporal_value_at_timestamp);

PGDLLEXPORT Datum
temporal_value_at_timestamp(PG_FUNCTION_ARGS)
{
	Temporal *temp = PG_GETARG_TEMPORAL(0);
	TimestampTz t = PG_GETARG_TIMESTAMPTZ(1);
	bool found = false;
	Datum result = 0;
	ensure_valid_duration(temp->duration);
	if (temp->duration == TEMPORALINST) 
		found = temporalinst_value_at_timestamp((TemporalInst *)temp, t, &result);
	else if (temp->duration == TEMPORALI) 
		found = temporali_value_at_timestamp((TemporalI *)temp, t, &result);
	else if (temp->duration == TEMPORALSEQ) 
		found = temporalseq_value_at_timestamp((TemporalSeq *)temp, t, &result);
	else if (temp->duration == TEMPORALS) 
		found = temporals_value_at_timestamp((TemporalS *)temp, t, &result);
	PG_FREE_IF_COPY(temp, 0);
	if (!found)
		PG_RETURN_NULL();
	PG_RETURN_DATUM(result);
}

/* Restriction to a timestampset */

PG_FUNCTION_INFO_V1(temporal_at_timestampset);

PGDLLEXPORT Datum
temporal_at_timestampset(PG_FUNCTION_ARGS)
{
	Temporal *temp = PG_GETARG_TEMPORAL(0);
	TimestampSet *ts = PG_GETARG_TIMESTAMPSET(1);
	Temporal *result = 0;
	ensure_valid_duration(temp->duration);
	if (temp->duration == TEMPORALINST) 
		result = (Temporal *)temporalinst_at_timestampset(
			(TemporalInst *)temp, ts);
	else if (temp->duration == TEMPORALI) 
		result = (Temporal *)temporali_at_timestampset(
			(TemporalI *)temp, ts);
	else if (temp->duration == TEMPORALSEQ) 
		result = (Temporal *)temporalseq_at_timestampset(
			(TemporalSeq *)temp, ts);
	else if (temp->duration == TEMPORALS) 
		result = (Temporal *)temporals_at_timestampset(
			(TemporalS *)temp, ts);
	PG_FREE_IF_COPY(temp, 0);
	PG_FREE_IF_COPY(ts, 1);
	if (result == NULL)
		PG_RETURN_NULL();
	PG_RETURN_POINTER(result);
}

/* Restriction to the complement of a timestampset */

PG_FUNCTION_INFO_V1(temporal_minus_timestampset);

PGDLLEXPORT Datum
temporal_minus_timestampset(PG_FUNCTION_ARGS)
{
	Temporal *temp = PG_GETARG_TEMPORAL(0);
	TimestampSet *ts = PG_GETARG_TIMESTAMPSET(1);
	Temporal *result = 0;
	ensure_valid_duration(temp->duration);
	if (temp->duration == TEMPORALINST) 
		result = (Temporal *)temporalinst_minus_timestampset(
			(TemporalInst *)temp, ts);
	else if (temp->duration == TEMPORALI) 
		result = (Temporal *)temporali_minus_timestampset(
			(TemporalI *)temp, ts);
	else if (temp->duration == TEMPORALSEQ) 
		result = (Temporal *)temporalseq_minus_timestampset(
			(TemporalSeq *)temp, ts);
	else if (temp->duration == TEMPORALS) 
		result = (Temporal *)temporals_minus_timestampset(
			(TemporalS *)temp, ts);
	PG_FREE_IF_COPY(temp, 0);
	PG_FREE_IF_COPY(ts, 1);
	if (result == NULL)
		PG_RETURN_NULL();	
	PG_RETURN_POINTER(result);
}

/* Restriction to a period */

PG_FUNCTION_INFO_V1(temporal_at_period);

PGDLLEXPORT Datum
temporal_at_period(PG_FUNCTION_ARGS)
{
	Temporal *temp = PG_GETARG_TEMPORAL(0);
	Period *p = PG_GETARG_PERIOD(1);
	Temporal *result = NULL;
	ensure_valid_duration(temp->duration);
	if (temp->duration == TEMPORALINST) 
		result = (Temporal *)temporalinst_at_period(
			(TemporalInst *)temp, p);
	else if (temp->duration == TEMPORALI) 
		result = (Temporal *)temporali_at_period(
			(TemporalI *)temp, p);
	else if (temp->duration == TEMPORALSEQ) 
		result = (Temporal *)temporalseq_at_period(
			(TemporalSeq *)temp, p);
	else if (temp->duration == TEMPORALS) 
		result = (Temporal *)temporals_at_period(
			(TemporalS *)temp, p);
	PG_FREE_IF_COPY(temp, 0);
	if (result == NULL)
		PG_RETURN_NULL();	
	PG_RETURN_POINTER(result);
}

/* Restriction to the complement of a period */

PG_FUNCTION_INFO_V1(temporal_minus_period);

PGDLLEXPORT Datum
temporal_minus_period(PG_FUNCTION_ARGS)
{
	Temporal *temp = PG_GETARG_TEMPORAL(0);
	Period *p = PG_GETARG_PERIOD(1);
	Temporal *result = NULL;
	ensure_valid_duration(temp->duration);
	if (temp->duration == TEMPORALINST) 
		result = (Temporal *)temporalinst_minus_period(
			(TemporalInst *)temp, p);
	else if (temp->duration == TEMPORALI) 
		result = (Temporal *)temporali_minus_period(
			(TemporalI *)temp, p);
	else if (temp->duration == TEMPORALSEQ) 
		result = (Temporal *)temporalseq_minus_period(
			(TemporalSeq *)temp, p);
	else if (temp->duration == TEMPORALS) 
		result = (Temporal *)temporals_minus_period(
			(TemporalS *)temp, p);
	PG_FREE_IF_COPY(temp, 0);
	if (result == NULL)
		PG_RETURN_NULL();
	PG_RETURN_POINTER(result);
}

/* Restriction to a periodset */

Temporal *
temporal_at_periodset_internal(Temporal *temp, PeriodSet *ps)
{
	Temporal *result = NULL;
	ensure_valid_duration(temp->duration);
	if (temp->duration == TEMPORALINST) 
		result = (Temporal *)temporalinst_at_periodset(
			(TemporalInst *)temp, ps);
	else if (temp->duration == TEMPORALI) 
		result = (Temporal *)temporali_at_periodset(
			(TemporalI *)temp, ps);
	else if (temp->duration == TEMPORALSEQ) 
		result = (Temporal *)temporalseq_at_periodset(
			(TemporalSeq *)temp, ps);
	else if (temp->duration == TEMPORALS) 
		result = (Temporal *)temporals_at_periodset(
			(TemporalS *)temp, ps);
	return result;
}

PG_FUNCTION_INFO_V1(temporal_at_periodset);

PGDLLEXPORT Datum
temporal_at_periodset(PG_FUNCTION_ARGS)
{
	Temporal *temp = PG_GETARG_TEMPORAL(0);
	PeriodSet *ps = PG_GETARG_PERIODSET(1);
	Temporal *result = NULL;
	ensure_valid_duration(temp->duration);
	if (temp->duration == TEMPORALINST) 
		result = (Temporal *)temporalinst_at_periodset(
			(TemporalInst *)temp, ps);
	else if (temp->duration == TEMPORALI) 
		result = (Temporal *)temporali_at_periodset(
			(TemporalI *)temp, ps);
	else if (temp->duration == TEMPORALSEQ) 
		result = (Temporal *)temporalseq_at_periodset(
			(TemporalSeq *)temp, ps);
	else if (temp->duration == TEMPORALS) 
		result = (Temporal *)temporals_at_periodset(
			(TemporalS *)temp, ps);
	PG_FREE_IF_COPY(temp, 0);
	PG_FREE_IF_COPY(ps, 1);
	if (result == NULL)
		PG_RETURN_NULL();
	PG_RETURN_POINTER(result);
}

/* Restriction to the complement of a periodset */

PG_FUNCTION_INFO_V1(temporal_minus_periodset);

PGDLLEXPORT Datum
temporal_minus_periodset(PG_FUNCTION_ARGS)
{
	Temporal *temp = PG_GETARG_TEMPORAL(0);
	PeriodSet *ps = PG_GETARG_PERIODSET(1);
	Temporal *result = NULL;
	ensure_valid_duration(temp->duration);
	if (temp->duration == TEMPORALINST) 
		result = (Temporal *)temporalinst_minus_periodset(
			(TemporalInst *)temp, ps);
	else if (temp->duration == TEMPORALI) 
		result = (Temporal *)temporali_minus_periodset(
			(TemporalI *)temp, ps);
	else if (temp->duration == TEMPORALSEQ) 
		result = (Temporal *)temporalseq_minus_periodset(
			(TemporalSeq *)temp, ps);
	else if (temp->duration == TEMPORALS) 
		result = (Temporal *)temporals_minus_periodset(
			(TemporalS *)temp, ps);
	PG_FREE_IF_COPY(temp, 0);
	PG_FREE_IF_COPY(ps, 1);
	if (result == NULL)
		PG_RETURN_NULL();
	PG_RETURN_POINTER(result);
}

/* Does the temporal value intersects the timestamp? */

PG_FUNCTION_INFO_V1(temporal_intersects_timestamp);

PGDLLEXPORT Datum
temporal_intersects_timestamp(PG_FUNCTION_ARGS)
{
	Temporal *temp = PG_GETARG_TEMPORAL(0);
	TimestampTz t = PG_GETARG_TIMESTAMPTZ(1);
	bool result = false;
	ensure_valid_duration(temp->duration);
	if (temp->duration == TEMPORALINST) 
		result = temporalinst_intersects_timestamp((TemporalInst *)temp, t);
	else if (temp->duration == TEMPORALI) 
		result = temporali_intersects_timestamp((TemporalI *)temp, t);
	else if (temp->duration == TEMPORALSEQ) 
		result = temporalseq_intersects_timestamp((TemporalSeq *)temp, t);
	else if (temp->duration == TEMPORALS) 
		result = temporals_intersects_timestamp((TemporalS *)temp, t);
	PG_FREE_IF_COPY(temp, 0);
	PG_RETURN_BOOL(result);
}

/* Does the temporal value intersects the timestamp set? */

PG_FUNCTION_INFO_V1(temporal_intersects_timestampset);

PGDLLEXPORT Datum
temporal_intersects_timestampset(PG_FUNCTION_ARGS)
{
	Temporal *temp = PG_GETARG_TEMPORAL(0);
	TimestampSet *ts = PG_GETARG_TIMESTAMPSET(1);
	bool result = false;
	ensure_valid_duration(temp->duration);
	if (temp->duration == TEMPORALINST) 
		result = temporalinst_intersects_timestampset((TemporalInst *)temp, ts);
	else if (temp->duration == TEMPORALI) 
		result = temporali_intersects_timestampset((TemporalI *)temp, ts);
	else if (temp->duration == TEMPORALSEQ) 
		result = temporalseq_intersects_timestampset((TemporalSeq *)temp, ts);
	else if (temp->duration == TEMPORALS) 
		result = temporals_intersects_timestampset((TemporalS *)temp, ts);
	PG_FREE_IF_COPY(temp, 0);
	PG_FREE_IF_COPY(ts, 1);
	PG_RETURN_BOOL(result);
}

/* Does the temporal value intersects the period? */

PG_FUNCTION_INFO_V1(temporal_intersects_period);

PGDLLEXPORT Datum
temporal_intersects_period(PG_FUNCTION_ARGS)
{
	Temporal *temp = PG_GETARG_TEMPORAL(0);
	Period *p = PG_GETARG_PERIOD(1);
	bool result = false;
	ensure_valid_duration(temp->duration);
	if (temp->duration == TEMPORALINST) 
		result = temporalinst_intersects_period((TemporalInst *)temp, p);
	else if (temp->duration == TEMPORALI) 
		result = temporali_intersects_period((TemporalI *)temp, p);
	else if (temp->duration == TEMPORALSEQ) 
		result = temporalseq_intersects_period((TemporalSeq *)temp, p);
	else if (temp->duration == TEMPORALS) 
		result = temporals_intersects_period((TemporalS *)temp, p);
	PG_FREE_IF_COPY(temp, 0);
	PG_RETURN_BOOL(result);
}

/* Does the temporal value intersects the period set? */

PG_FUNCTION_INFO_V1(temporal_intersects_periodset);

PGDLLEXPORT Datum
temporal_intersects_periodset(PG_FUNCTION_ARGS)
{
	Temporal *temp = PG_GETARG_TEMPORAL(0);
	PeriodSet *ps = PG_GETARG_PERIODSET(1);
	bool result = false;
	ensure_valid_duration(temp->duration);
	if (temp->duration == TEMPORALINST) 
		result = temporalinst_intersects_periodset((TemporalInst *)temp, ps);
	else if (temp->duration == TEMPORALI) 
		result = temporali_intersects_periodset((TemporalI *)temp, ps);
	else if (temp->duration == TEMPORALSEQ) 
		result = temporalseq_intersects_periodset((TemporalSeq *)temp, ps);
	else if (temp->duration == TEMPORALS) 
		result = temporals_intersects_periodset((TemporalS *)temp, ps);
	PG_FREE_IF_COPY(temp, 0);
	PG_FREE_IF_COPY(ps, 1);
	PG_RETURN_BOOL(result);
}

/*****************************************************************************
 * Local aggregate functions 
 *****************************************************************************/

/* Integral of temporal numbers */

PG_FUNCTION_INFO_V1(tnumber_integral);

PGDLLEXPORT Datum
tnumber_integral(PG_FUNCTION_ARGS)
{
	Temporal *temp = PG_GETARG_TEMPORAL(0);
	double result = 0.0; 
	ensure_valid_duration(temp->duration);
	if (temp->duration == TEMPORALINST || temp->duration == TEMPORALI)
		;
	else if (temp->duration == TEMPORALSEQ)
		result = tnumberseq_integral((TemporalSeq *)temp);
	else if (temp->duration == TEMPORALS)
		result = tnumbers_integral((TemporalS *)temp);
	PG_FREE_IF_COPY(temp, 0);
	PG_RETURN_FLOAT8(result);
}

/* Time-weighted average of temporal numbers */

PG_FUNCTION_INFO_V1(tnumber_twavg);

PGDLLEXPORT Datum
tnumber_twavg(PG_FUNCTION_ARGS)
{
	Temporal *temp = PG_GETARG_TEMPORAL(0);
	double result = 0.0;
	ensure_valid_duration(temp->duration);
	if (temp->duration == TEMPORALINST)
		result = datum_double(temporalinst_value((TemporalInst *)temp), 
			temp->valuetypid);
	else if (temp->duration == TEMPORALI)
		result = tnumberi_twavg((TemporalI *)temp);
	else if (temp->duration == TEMPORALSEQ)
		result = tnumberseq_twavg((TemporalSeq *)temp);
	else if (temp->duration == TEMPORALS)
		result = tnumbers_twavg((TemporalS *)temp);
	PG_FREE_IF_COPY(temp, 0);
	PG_RETURN_FLOAT8(result);
}

/*****************************************************************************
 * Functions for defining B-tree index
 *****************************************************************************/

/* B-tree comparator */

int
temporal_cmp_internal(const Temporal *t1, const Temporal *t2)
{
	assert(t1->valuetypid == t2->valuetypid);

	/* Compare bounding box */
	union bboxunion box1, box2;
	memset(&box1, 0, sizeof(bboxunion));
	memset(&box2, 0, sizeof(bboxunion));
	temporal_bbox(&box1, t1);
	temporal_bbox(&box2, t2);
	int result = temporal_bbox_cmp(t1->valuetypid, &box1, &box2);
	if (result)
		return result;

	/* If both are of the same duration use the specific comparison */
	if (t1->duration == t2->duration)
	{
		ensure_valid_duration(t1->duration);
		if (t1->duration == TEMPORALINST) 
			return temporalinst_cmp((TemporalInst *)t1, (TemporalInst *)t2);
		else if (t1->duration == TEMPORALI) 
			return temporali_cmp((TemporalI *)t1, (TemporalI *)t2);
		else if (t1->duration == TEMPORALSEQ) 
			return temporalseq_cmp((TemporalSeq *)t1, (TemporalSeq *)t2);
		else if (t1->duration == TEMPORALS) 
			return temporals_cmp((TemporalS *)t1, (TemporalS *)t2);
	}
	
	/* Use the hash comparison */
	uint32 hash1 = temporal_hash_internal(t1);
	uint32 hash2 = temporal_hash_internal(t2);
	if (hash1 < hash2)
		return -1;
	else if (hash2 > hash1)
		return 1;
	
	/* Compare memory size */
	size_t size1 = VARSIZE(DatumGetPointer(t1));
	size_t size2 = VARSIZE(DatumGetPointer(t2));
	if (size1 < size2)
		return -1;
	else if (size1 > size2)
		return 1;
	else
		return 0;
	
	/* Finally compare temporal type */
	if (t1->duration < t2->duration)
		return -1;
	else if (t1->duration > t2->duration)
		return 1;
	else
		return 0;
}

PG_FUNCTION_INFO_V1(temporal_cmp);

PGDLLEXPORT Datum
temporal_cmp(PG_FUNCTION_ARGS)
{
	Temporal *t1 = PG_GETARG_TEMPORAL(0);
	Temporal *t2 = PG_GETARG_TEMPORAL(1);
	int result = temporal_cmp_internal(t1, t2);
	PG_FREE_IF_COPY(t1, 0);
	PG_FREE_IF_COPY(t2, 1);
	PG_RETURN_INT32(result);
}

/* 
 * Equality operator
 * The internal B-tree comparator is not used to increase efficiency 
 */
bool
temporal_eq_internal(Temporal *t1, Temporal *t2)
{
	assert(t1->valuetypid == t2->valuetypid);
	ensure_valid_duration(t1->duration);
	ensure_valid_duration(t2->duration);

	/* If both are of the same duration use the specific equality */
	if (t1->duration == t2->duration)
	{
		if (t1->duration == TEMPORALINST) 
			return temporalinst_eq((TemporalInst *)t1, (TemporalInst *)t2);
		else if (t1->duration == TEMPORALI) 
			return temporali_eq((TemporalI *)t1, (TemporalI *)t2);
		else if (t1->duration == TEMPORALSEQ) 
			return temporalseq_eq((TemporalSeq *)t1, (TemporalSeq *)t2);
		else if (t1->duration == TEMPORALS) 
			return temporals_eq((TemporalS *)t1, (TemporalS *)t2);
	}	
	
	/* Different duration */
	if (t1->duration > t2->duration)
	{
		Temporal *temp = t1;
		t1 = t2;
		t2 = temp;
	}
	if (t1->duration == TEMPORALINST && t2->duration == TEMPORALI)
	{
		TemporalInst *inst = (TemporalInst *)t1;
		TemporalI *ti = (TemporalI *)t2;
		if (ti->count != 1) 
			return false;
		TemporalInst *inst1 = temporali_inst_n(ti, 0);
		return temporalinst_eq(inst, inst1);	
	}
	else if (t1->duration == TEMPORALINST && t2->duration == TEMPORALSEQ)
	{
		TemporalInst *inst = (TemporalInst *)t1;
		TemporalSeq *seq = (TemporalSeq *)t2; 
		if (seq->count != 1) 
			return false;
		TemporalInst *inst1 = temporalseq_inst_n(seq, 0);
		return temporalinst_eq(inst, inst1);	
	}
	else if (t1->duration == TEMPORALINST && t2->duration == TEMPORALS)
	{
		TemporalInst *inst = (TemporalInst *)t1;
		TemporalS *ts = (TemporalS *)t2; 
		if (ts->count != 1) 
			return false;
		TemporalSeq *seq = temporals_seq_n(ts, 0);
		if (seq->count != 1) 
			return false;
		TemporalInst *inst1 = temporalseq_inst_n(seq, 0);
		return temporalinst_eq(inst, inst1);	
	}
	else if (t1->duration == TEMPORALI && t2->duration == TEMPORALSEQ)
	{
		TemporalI *ti = (TemporalI *)t1; 
		TemporalSeq *seq = (TemporalSeq *)t2; 
		if (ti->count != 1 || seq->count != 1) 
			return false;
		TemporalInst *inst1 = temporali_inst_n(ti, 0);
		TemporalInst *inst2 = temporalseq_inst_n(seq, 0);
		return temporalinst_eq(inst1, inst2);	
	}
	else if (t1->duration == TEMPORALI && t2->duration == TEMPORALS)
	{
		TemporalI *ti = (TemporalI *)t1; 
		TemporalS *ts = (TemporalS *)t2; 
		for (int i = 0; i < ti->count; i ++)
		{
			TemporalSeq *seq = temporals_seq_n(ts, i);
			if (seq->count != 1) 
				return false;
			TemporalInst *inst1 = temporali_inst_n(ti, i);
			TemporalInst *inst2 = temporalseq_inst_n(seq, 0);
			if (!temporalinst_eq(inst1, inst2))
				return false;	
		}
		return true;
	}
	else if (t1->duration == TEMPORALSEQ && t2->duration == TEMPORALS)
	{
		TemporalSeq *seq = (TemporalSeq *)t1; 
		TemporalS *ts = (TemporalS *)t2; 
		if (ts->count != 1) 
			return false;
		TemporalSeq *seq1 = temporals_seq_n(ts, 0);
		return temporalseq_eq(seq, seq1);	
	}
	return false; /* make compiler quiet */
}

PG_FUNCTION_INFO_V1(temporal_eq);

PGDLLEXPORT Datum
temporal_eq(PG_FUNCTION_ARGS)
{
	Temporal *t1 = PG_GETARG_TEMPORAL(0);
	Temporal *t2 = PG_GETARG_TEMPORAL(1);
	bool result = temporal_eq_internal(t1, t2);
	PG_FREE_IF_COPY(t1, 0);
	PG_FREE_IF_COPY(t2, 1);
	PG_RETURN_BOOL(result);
}

/* 
 * Inequality operator
 * The internal B-tree comparator is not used to increase efficiency 
 */
bool
temporal_ne_internal(Temporal *t1, Temporal *t2)
{
	return !temporal_eq_internal(t1, t2);
}

PG_FUNCTION_INFO_V1(temporal_ne);

PGDLLEXPORT Datum
temporal_ne(PG_FUNCTION_ARGS)
{
	Temporal *t1 = PG_GETARG_TEMPORAL(0);
	Temporal *t2 = PG_GETARG_TEMPORAL(1);
	bool result = temporal_ne_internal(t1, t2);
	PG_FREE_IF_COPY(t1, 0);
	PG_FREE_IF_COPY(t2, 1);
	PG_RETURN_BOOL(result);
}

/* Comparison operators using the internal B-tree comparator */

PG_FUNCTION_INFO_V1(temporal_lt);

PGDLLEXPORT Datum
temporal_lt(PG_FUNCTION_ARGS)
{
	Temporal *t1 = PG_GETARG_TEMPORAL(0);
	Temporal *t2 = PG_GETARG_TEMPORAL(1);
	int cmp = temporal_cmp_internal(t1, t2);
	PG_FREE_IF_COPY(t1, 0);
	PG_FREE_IF_COPY(t2, 1);
	if (cmp < 0)
		PG_RETURN_BOOL(true);
	else
		PG_RETURN_BOOL(false);
}

PG_FUNCTION_INFO_V1(temporal_le);

PGDLLEXPORT Datum
temporal_le(PG_FUNCTION_ARGS)
{
	Temporal *t1 = PG_GETARG_TEMPORAL(0);
	Temporal *t2 = PG_GETARG_TEMPORAL(1);
	int cmp = temporal_cmp_internal(t1, t2);
	PG_FREE_IF_COPY(t1, 0);
	PG_FREE_IF_COPY(t2, 1);
	if (cmp == 0)
		PG_RETURN_BOOL(true);
	else
		PG_RETURN_BOOL(false);
}

PG_FUNCTION_INFO_V1(temporal_ge);

PGDLLEXPORT Datum
temporal_ge(PG_FUNCTION_ARGS)
{
	Temporal *t1 = PG_GETARG_TEMPORAL(0);
	Temporal *t2 = PG_GETARG_TEMPORAL(1);
	int cmp = temporal_cmp_internal(t1, t2);
	PG_FREE_IF_COPY(t1, 0);
	PG_FREE_IF_COPY(t2, 1);
	if (cmp >= 0)
		PG_RETURN_BOOL(true);
	else
		PG_RETURN_BOOL(false);
}

PG_FUNCTION_INFO_V1(temporal_gt);

PGDLLEXPORT Datum 
temporal_gt(PG_FUNCTION_ARGS)
{
	Temporal *t1 = PG_GETARG_TEMPORAL(0);
	Temporal *t2 = PG_GETARG_TEMPORAL(1);
	int cmp = temporal_cmp_internal(t1, t2);
	PG_FREE_IF_COPY(t1, 0);
	PG_FREE_IF_COPY(t2, 1);
	if (cmp > 0)
		PG_RETURN_BOOL(true);
	else
		PG_RETURN_BOOL(false);
}

/*****************************************************************************
 * Functions for defining hash index
 *****************************************************************************/

uint32 
temporal_hash_internal(const Temporal *temp)
{
	uint32 result = 0;
	ensure_valid_duration(temp->duration);
	if (temp->duration == TEMPORALINST)
		result = temporalinst_hash((TemporalInst *)temp);
	else if (temp->duration == TEMPORALI)
		result = temporali_hash((TemporalI *)temp);
	else if (temp->duration == TEMPORALSEQ)
		result = temporalseq_hash((TemporalSeq *)temp);
	else if (temp->duration == TEMPORALS)
		result = temporals_hash((TemporalS *)temp);
	return result;
}

PG_FUNCTION_INFO_V1(temporal_hash);

PGDLLEXPORT Datum 
temporal_hash(PG_FUNCTION_ARGS)
{
	Temporal *temp = PG_GETARG_TEMPORAL(0);
	uint32 result = temporal_hash_internal(temp);
	PG_FREE_IF_COPY(temp, 0);
	PG_RETURN_UINT32(result);
}

/*****************************************************************************/<|MERGE_RESOLUTION|>--- conflicted
+++ resolved
@@ -1,7 +1,7 @@
 /*****************************************************************************
  *
  * temporal.c
- *	Basic functionss of any duration.
+ *	Basic functions for temporal types of any duration.
  *
  * Portions Copyright (c) 2020, Esteban Zimanyi, Arthur Lesuisse,
  *		Universite Libre de Bruxelles
@@ -652,14 +652,10 @@
 {
 #if MOBDB_PGSQL_VERSION < 110000
 	pq_sendint(buf, temp->duration, 2);
-<<<<<<< HEAD
 #else
 	pq_sendint16(buf, temp->duration);
 #endif
-	temporal_duration_is_valid(temp->duration);
-=======
-	ensure_valid_duration(temp->duration);
->>>>>>> 5e7c076a
+	ensure_valid_duration(temp->duration);
 	if (temp->duration == TEMPORALINST)
 		temporalinst_write((TemporalInst *) temp, buf);
 	else if (temp->duration == TEMPORALI)
