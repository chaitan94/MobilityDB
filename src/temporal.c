/*****************************************************************************
 *
 * temporal.c
 *	Basic functionss of any duration.
 *
 * Portions Copyright (c) 2020, Esteban Zimanyi, Arthur Lesuisse,
 *		Universite Libre de Bruxelles
 * Portions Copyright (c) 1996-2020, PostgreSQL Global Development Group
 * Portions Copyright (c) 1994, Regents of the University of California
 *
 *****************************************************************************/

#include "temporal.h"

#include <assert.h>
#include <access/heapam.h>
#include <access/htup_details.h>
#include <access/tuptoaster.h>
#include <catalog/namespace.h>
#include <libpq/pqformat.h>
#include <utils/builtins.h>
#include <utils/fmgroids.h>
#include <utils/lsyscache.h>
#include <utils/rel.h>
#include <utils/timestamp.h>

#include "temporaltypes.h"
#include "oidcache.h"
#include "temporal_util.h"
#include "temporal_boxops.h"
#include "temporal_parser.h"
#include "rangetypes_ext.h"

/*****************************************************************************
 * Typmod 
 *****************************************************************************/

static char *temporalDurationName[] =
{
	"Unknown",
	"Instant",
	"InstantSet",
	"Sequence",
	"SequenceSet"
};

struct temporal_duration_struct temporal_duration_struct_array[] =
{
	{"UNKNOWN", TEMPORAL},
	{"INSTANT", TEMPORALINST},
	{"INSTANTSET", TEMPORALI},
	{"SEQUENCE", TEMPORALSEQ},
	{"SEQUENCESET", TEMPORALS},
};

const char *
temporal_duration_name(int16 duration)
{
	if (duration < 0 || duration > 4)
		return "Invalid duration for temporal type";
	return temporalDurationName[duration];
}

bool
temporal_duration_from_string(const char *str, int16 *duration)
{
	char *tmpstr;
	size_t tmpstartpos, tmpendpos;
	size_t i;

	/* Initialize */
	*duration = 0;
	/* Locate any leading/trailing spaces */
	tmpstartpos = 0;
	for (i = 0; i < strlen(str); i++)
	{
		if (str[i] != ' ')
		{
			tmpstartpos = i;
			break;
		}
	}
	tmpendpos = strlen(str) - 1;
	for (i = strlen(str) - 1; i != 0; i--)
	{
		if (str[i] != ' ')
		{
			tmpendpos = i;
			break;
		}
	}
	tmpstr = palloc(tmpendpos - tmpstartpos + 2);
	for (i = tmpstartpos; i <= tmpendpos; i++)
		tmpstr[i - tmpstartpos] = str[i];
	/* Add NULL to terminate */
	tmpstr[i - tmpstartpos] = '\0';
	size_t len = strlen(tmpstr);
	/* Now check for the type */
	for (i = 0; i < DURATION_STRUCT_ARRAY_LEN; i++)
	{
		if (len == strlen(temporal_duration_struct_array[i].durationName) &&
			!strcasecmp(tmpstr, temporal_duration_struct_array[i].durationName))
		{
			*duration = temporal_duration_struct_array[i].duration;
			pfree(tmpstr);
			return true;
		}
	}
	pfree(tmpstr);
	return false;
}

Temporal*
temporal_valid_typmod(Temporal *temp, int32_t typmod)
{
	/* No typmod (-1) */
	if (typmod < 0)
		return temp;
	int32 typmod_duration = TYPMOD_GET_DURATION(typmod);
	/* Typmod has a preference */
	if (typmod_duration > 0 && typmod_duration != temp->duration)
		ereport(ERROR, (errcode(ERRCODE_INVALID_PARAMETER_VALUE),
			errmsg("Temporal type (%s) does not match column type (%s)",
			temporal_duration_name(temp->duration), temporal_duration_name(typmod_duration))));
	return temp;
}

/*****************************************************************************
 * Internal functions
 *****************************************************************************/

/* Copy a Temporal */
Temporal *
temporal_copy(Temporal *temp)
{
	Temporal *result = (Temporal *)palloc0(VARSIZE(temp));
	memcpy(result, temp, VARSIZE(temp));
	return result;
}

/* 
 * intersection two temporal values
 * Returns false if the values do not overlap on time
 * intersection values are returned as last two arguments
 */

bool
intersection_temporal_temporal(Temporal *temp1, Temporal *temp2,
	Temporal **inter1, Temporal **inter2)
{
	bool result = false;
	if (temp1->duration == TEMPORALINST && temp2->duration == TEMPORALINST) 
		result = intersection_temporalinst_temporalinst(
			(TemporalInst *)temp1, (TemporalInst *)temp2,
			(TemporalInst **)inter1, (TemporalInst **)inter2);
	else if (temp1->duration == TEMPORALINST && temp2->duration == TEMPORALI) 
		result = intersection_temporalinst_temporali(
			(TemporalInst *)temp1, (TemporalI *)temp2, 
			(TemporalInst **)inter1, (TemporalInst **)inter2);
	else if (temp1->duration == TEMPORALINST && temp2->duration == TEMPORALSEQ) 
		result = intersection_temporalinst_temporalseq(
			(TemporalInst *)temp1, (TemporalSeq *)temp2, 
			(TemporalInst **)inter1, (TemporalInst **)inter2);
	else if (temp1->duration == TEMPORALINST && temp2->duration == TEMPORALS) 
		result = intersection_temporalinst_temporals(
			(TemporalInst *)temp1, (TemporalS *)temp2, 
			(TemporalInst **)inter1, (TemporalInst **)inter2);
	
	else if (temp1->duration == TEMPORALI && temp2->duration == TEMPORALINST) 
		result = intersection_temporali_temporalinst(
			(TemporalI *)temp1, (TemporalInst *)temp2,
			(TemporalInst **)inter1, (TemporalInst **)inter2);
	else if (temp1->duration == TEMPORALI && temp2->duration == TEMPORALI) 
		result = intersection_temporali_temporali(
			(TemporalI *)temp1, (TemporalI *)temp2,
			(TemporalI **)inter1, (TemporalI **)inter2);
	else if (temp1->duration == TEMPORALI && temp2->duration == TEMPORALSEQ) 
		result = intersection_temporali_temporalseq(
			(TemporalI *)temp1, (TemporalSeq *)temp2,
			(TemporalI **)inter1, (TemporalI **)inter2);
	else if (temp1->duration == TEMPORALI && temp2->duration == TEMPORALS) 
		result = intersection_temporali_temporals(
			(TemporalI *)temp1, (TemporalS *)temp2, 
			(TemporalI **)inter1, (TemporalI **)inter2);
	
	else if (temp1->duration == TEMPORALSEQ && temp2->duration == TEMPORALINST) 
		result = intersection_temporalseq_temporalinst(
			(TemporalSeq *)temp1, (TemporalInst *)temp2,
			(TemporalInst **)inter1, (TemporalInst **)inter2);
	else if (temp1->duration == TEMPORALSEQ && temp2->duration == TEMPORALI) 
		result = intersection_temporalseq_temporali(
			(TemporalSeq *)temp1, (TemporalI *)temp2,
			(TemporalI **)inter1, (TemporalI **)inter2);
	else if (temp1->duration == TEMPORALSEQ && temp2->duration == TEMPORALSEQ) 
		result = intersection_temporalseq_temporalseq(
			(TemporalSeq *)temp1, (TemporalSeq *)temp2,
			(TemporalSeq **)inter1, (TemporalSeq **)inter2);
	else if (temp1->duration == TEMPORALSEQ && temp2->duration == TEMPORALS) 
		result = intersection_temporalseq_temporals(
			(TemporalSeq *)temp1, (TemporalS *)temp2,
			(TemporalS **)inter1, (TemporalS **)inter2);
	
	else if (temp1->duration == TEMPORALS && temp2->duration == TEMPORALINST) 
		result = intersection_temporals_temporalinst(
			(TemporalS *)temp1, (TemporalInst *)temp2,
			(TemporalInst **)inter1, (TemporalInst **)inter2);
	else if (temp1->duration == TEMPORALS && temp2->duration == TEMPORALI) 
		result = intersection_temporals_temporali(
			(TemporalS *)temp1, (TemporalI *)temp2,
			(TemporalI **)inter1, (TemporalI **)inter2);
	else if (temp1->duration == TEMPORALS && temp2->duration == TEMPORALSEQ) 
		result = intersection_temporals_temporalseq(
			(TemporalS *)temp1, (TemporalSeq *)temp2,
			(TemporalS **)inter1, (TemporalS **)inter2);
	else if (temp1->duration == TEMPORALS && temp2->duration == TEMPORALS) 
		result = intersection_temporals_temporals(
			(TemporalS *)temp1, (TemporalS *)temp2,
			(TemporalS **)inter1, (TemporalS **)inter2);

	return result;
}

/* 
 * Synchronize two temporal values
 * Returns false if the values do not overlap on time
 * Synchronized values are returned as last two arguments
 */

bool
synchronize_temporal_temporal(Temporal *temp1, Temporal *temp2,
	Temporal **sync1, Temporal **sync2,  bool crossings)
{
	bool result = false;
	ensure_valid_duration(temp1->duration);
	ensure_valid_duration(temp2->duration);
	if (temp1->duration == TEMPORALINST && temp2->duration == TEMPORALINST) 
		result = intersection_temporalinst_temporalinst(
			(TemporalInst *)temp1, (TemporalInst *)temp2,
			(TemporalInst **)sync1, (TemporalInst **)sync2);
	else if (temp1->duration == TEMPORALINST && temp2->duration == TEMPORALI) 
		result = intersection_temporalinst_temporali(
			(TemporalInst *)temp1, (TemporalI *)temp2, 
			(TemporalInst **)sync1, (TemporalInst **)sync2);
	else if (temp1->duration == TEMPORALINST && temp2->duration == TEMPORALSEQ) 
		result = intersection_temporalinst_temporalseq(
			(TemporalInst *)temp1, (TemporalSeq *)temp2, 
			(TemporalInst **)sync1, (TemporalInst **)sync2);
	else if (temp1->duration == TEMPORALINST && temp2->duration == TEMPORALS) 
		result = intersection_temporalinst_temporals(
			(TemporalInst *)temp1, (TemporalS *)temp2, 
			(TemporalInst **)sync1, (TemporalInst **)sync2);
	
	else if (temp1->duration == TEMPORALI && temp2->duration == TEMPORALINST) 
		result = intersection_temporali_temporalinst(
			(TemporalI *)temp1, (TemporalInst *)temp2,
			(TemporalInst **)sync1, (TemporalInst **)sync2);
	else if (temp1->duration == TEMPORALI && temp2->duration == TEMPORALI) 
		result = intersection_temporali_temporali(
			(TemporalI *)temp1, (TemporalI *)temp2,
			(TemporalI **)sync1, (TemporalI **)sync2);
	else if (temp1->duration == TEMPORALI && temp2->duration == TEMPORALSEQ) 
		result = intersection_temporali_temporalseq(
			(TemporalI *)temp1, (TemporalSeq *)temp2,
			(TemporalI **)sync1, (TemporalI **)sync2);
	else if (temp1->duration == TEMPORALI && temp2->duration == TEMPORALS) 
		result = intersection_temporali_temporals(
			(TemporalI *)temp1, (TemporalS *)temp2, 
			(TemporalI **)sync1, (TemporalI **)sync2);
	
	else if (temp1->duration == TEMPORALSEQ && temp2->duration == TEMPORALINST) 
		result = intersection_temporalseq_temporalinst(
			(TemporalSeq *)temp1, (TemporalInst *)temp2,
			(TemporalInst **)sync1, (TemporalInst **)sync2);
	else if (temp1->duration == TEMPORALSEQ && temp2->duration == TEMPORALI) 
		result = intersection_temporalseq_temporali(
			(TemporalSeq *)temp1, (TemporalI *)temp2,
			(TemporalI **)sync1, (TemporalI **)sync2);
	else if (temp1->duration == TEMPORALSEQ && temp2->duration == TEMPORALSEQ) 
		result = synchronize_temporalseq_temporalseq(
			(TemporalSeq *)temp1, (TemporalSeq *)temp2,
			(TemporalSeq **)sync1, (TemporalSeq **)sync2, crossings);
	else if (temp1->duration == TEMPORALSEQ && temp2->duration == TEMPORALS) 
		result = synchronize_temporalseq_temporals(
			(TemporalSeq *)temp1, (TemporalS *)temp2,
			(TemporalS **)sync1, (TemporalS **)sync2, crossings);
	
	else if (temp1->duration == TEMPORALS && temp2->duration == TEMPORALINST) 
		result = intersection_temporals_temporalinst(
			(TemporalS *)temp1, (TemporalInst *)temp2,
			(TemporalInst **)sync1, (TemporalInst **)sync2);
	else if (temp1->duration == TEMPORALS && temp2->duration == TEMPORALI) 
		result = intersection_temporals_temporali(
			(TemporalS *)temp1, (TemporalI *)temp2,
			(TemporalI **)sync1, (TemporalI **)sync2);
	else if (temp1->duration == TEMPORALS && temp2->duration == TEMPORALSEQ) 
		result = synchronize_temporals_temporalseq(
			(TemporalS *)temp1, (TemporalSeq *)temp2,
			(TemporalS **)sync1, (TemporalS **)sync2, crossings);
	else if (temp1->duration == TEMPORALS && temp2->duration == TEMPORALS) 
		result = synchronize_temporals_temporals(
			(TemporalS *)temp1, (TemporalS *)temp2,
			(TemporalS **)sync1, (TemporalS **)sync2, crossings);

	return result;
}

/* Does the base type implies a linear interpolation? */

bool
linear_interpolation(Oid type)
{
	if (type == FLOAT8OID || type == type_oid(T_DOUBLE2) || 
		type == type_oid(T_DOUBLE3) || type == type_oid(T_DOUBLE4) ||
		type == type_oid(T_GEOGRAPHY) || type == type_oid(T_GEOMETRY))
		return true;
<<<<<<< HEAD
#ifdef WITH_POSTGIS
	if (type == type_oid(T_GEOGRAPHY) || type == type_oid(T_GEOMETRY) || 
		type == type_oid(T_NPOINT))
		return true;
#endif
=======
>>>>>>> 7a8939ce
	return false;
}

/*****************************************************************************
 * Catalog functions
 *****************************************************************************/

/* Obtain the typinfo for the temporal type from the catalog */

void
temporal_typinfo(Oid temptypid, Oid* valuetypid) 
{
	Oid catalog = RelnameGetRelid("pg_temporal");
	Relation rel = heap_open(catalog, AccessShareLock);
	TupleDesc tupDesc = rel->rd_att;
	ScanKeyData scandata;
	ScanKeyInit(&scandata, 1, BTEqualStrategyNumber, F_OIDEQ, 
		ObjectIdGetDatum(temptypid));
	HeapScanDesc scan = heap_beginscan_catalog(rel, 1, &scandata);
	HeapTuple tuple = heap_getnext(scan, ForwardScanDirection);
	bool isnull = false;
	if (HeapTupleIsValid(tuple)) 
		*valuetypid = DatumGetObjectId(heap_getattr(tuple, 2, tupDesc, &isnull));
	heap_endscan(scan);
	heap_close(rel, AccessShareLock);
	if (! HeapTupleIsValid(tuple) || isnull) 
		elog(ERROR, "type %u is not a temporal type", temptypid);
}

/*****************************************************************************
 * Oid functions
 *****************************************************************************/

/* 
 * Obtain the Oid of the range type from the Oid of the base type 
 */
Oid
range_oid_from_base(Oid valuetypid)
{
	Oid result = 0;
	ensure_numeric_base_type(valuetypid);
	if (valuetypid == INT4OID)
		result = type_oid(T_INTRANGE);
	else if (valuetypid == FLOAT8OID)
		result = type_oid(T_FLOATRANGE);
	return result;
}

Oid
temporal_oid_from_base(Oid valuetypid)
{
	Oid result = 0;
	ensure_temporal_base_type(valuetypid);
	if (valuetypid == BOOLOID) 
		result = type_oid(T_TBOOL);
	if (valuetypid == INT4OID) 
		result = type_oid(T_TINT);
	if (valuetypid == FLOAT8OID) 
		result = type_oid(T_TFLOAT);
	if (valuetypid == TEXTOID) 
		result = type_oid(T_TTEXT);
	if (valuetypid == type_oid(T_GEOMETRY))
		result = type_oid(T_TGEOMPOINT);
	if (valuetypid == type_oid(T_GEOGRAPHY)) 
		result = type_oid(T_TGEOGPOINT);
<<<<<<< HEAD
	if (valuetypid == type_oid(T_NPOINT)) 
		result = type_oid(T_TNPOINT);
#endif			
=======
>>>>>>> 7a8939ce
	return result;
}

/* 
 * Is the Oid a temporal type ? 
 * Function used in particular in the indexes.
 */
bool
temporal_type_oid(Oid temptypid)
{
<<<<<<< HEAD
	if (temptypid == type_oid(T_TBOOL) ||
		temptypid == type_oid(T_TINT) ||
		temptypid == type_oid(T_TFLOAT) ||
		temptypid == type_oid(T_TTEXT)
#ifdef WITH_POSTGIS
		|| temptypid == type_oid(T_TGEOMPOINT)
		|| temptypid == type_oid(T_TGEOGPOINT)
		|| temptypid == type_oid(T_TNPOINT)
#endif
=======
	if (temptypid == type_oid(T_TBOOL) || temptypid == type_oid(T_TINT) ||
		temptypid == type_oid(T_TFLOAT) || temptypid == type_oid(T_TTEXT) ||
		temptypid == type_oid(T_TGEOMPOINT) ||
		temptypid == type_oid(T_TGEOGPOINT)
>>>>>>> 7a8939ce
		)
		return true;
	return false;
}

/*
 * Is the Oid a temporal number type ?
 * Function used in particular in the indexes.
 */
bool
tnumber_type_oid(Oid temptypid)
{
	if (temptypid == type_oid(T_TINT) || temptypid == type_oid(T_TFLOAT))
		return true;
	return false;
}

/*
 * Is the Oid a temporal point type ?
 * Function used in particular in the indexes.
 */
bool
tpoint_type_oid(Oid temptypid)
{
	if (temptypid == type_oid(T_TGEOMPOINT) ||
		temptypid == type_oid(T_TGEOGPOINT))
		return true;
	return false;
}

/*
 * Obtain the Oid of the base type from the Oid of the temporal type  
 */
Oid
base_oid_from_temporal(Oid temptypid)
{
	assert(temporal_type_oid(temptypid));
	Oid result = 0;
	if (temptypid == type_oid(T_TBOOL)) 
		result = BOOLOID;
	else if (temptypid == type_oid(T_TINT)) 
		result = INT4OID;
	else if (temptypid == type_oid(T_TFLOAT)) 
		result = FLOAT8OID;
	else if (temptypid == type_oid(T_TTEXT)) 
		result = TEXTOID;
	else if (temptypid == type_oid(T_TGEOMPOINT))
		result = type_oid(T_GEOMETRY);
	else if (temptypid == type_oid(T_TGEOGPOINT)) 
		result = type_oid(T_GEOGRAPHY);
<<<<<<< HEAD
	else if (temptypid == type_oid(T_TNPOINT)) 
		result = type_oid(T_NPOINT);
#endif
=======
>>>>>>> 7a8939ce
	return result;
}

/*****************************************************************************
 * Trajectory functions
 *****************************************************************************/

bool
type_has_precomputed_trajectory(Oid valuetypid) 
{
	if (valuetypid == type_oid(T_GEOMETRY) ||
		valuetypid == type_oid(T_GEOGRAPHY))
		return true;
	return false;
} 
 
/*****************************************************************************
 * Parameter tests
 *****************************************************************************/

/* Used for the dispatch functions */
void 
ensure_valid_duration(int16 duration)
{
	if (duration != TEMPORALINST && duration != TEMPORALI && 
		duration != TEMPORALSEQ && duration != TEMPORALS)
		elog(ERROR, "unknown duration for temporal type: %d", duration);
}

/* Used for the analyze and selectivity functions */
void 
ensure_valid_duration_all(int16 duration)
{
	if (duration != TEMPORAL && 
		duration != TEMPORALINST && duration != TEMPORALI && 
		duration != TEMPORALSEQ && duration != TEMPORALS)
		elog(ERROR, "unknown duration for temporal type: %d", duration);
}

void 
ensure_numrange_type(Oid typid)
{
	if (typid != type_oid(T_INTRANGE) && typid != type_oid(T_FLOATRANGE))
		elog(ERROR, "unknown numeric range type: %d", typid);
}

void
ensure_temporal_base_type(Oid valuetypid)
{
	if (valuetypid != BOOLOID && valuetypid != INT4OID && 
<<<<<<< HEAD
		valuetypid != FLOAT8OID && valuetypid != TEXTOID
#ifdef WITH_POSTGIS
		&& valuetypid != type_oid(T_GEOMETRY)
		&& valuetypid != type_oid(T_GEOGRAPHY)
		&& valuetypid != type_oid(T_NPOINT)
#endif
		)
=======
		valuetypid != FLOAT8OID && valuetypid != TEXTOID &&
		valuetypid != type_oid(T_GEOMETRY) &&
		valuetypid != type_oid(T_GEOGRAPHY))
>>>>>>> 7a8939ce
		elog(ERROR, "unknown base type: %d", valuetypid);
}

void
ensure_temporal_base_type_all(Oid valuetypid)
{
	if (valuetypid != BOOLOID && valuetypid != INT4OID && 
		valuetypid != FLOAT8OID && valuetypid != TEXTOID &&
<<<<<<< HEAD
		valuetypid != TIMESTAMPTZOID && valuetypid !=  type_oid(T_DOUBLE2)
#ifdef WITH_POSTGIS
		&& valuetypid != type_oid(T_GEOMETRY)
		&& valuetypid != type_oid(T_GEOGRAPHY)
		&& valuetypid != type_oid(T_DOUBLE3)
		&& valuetypid != type_oid(T_DOUBLE4)
		&& valuetypid != type_oid(T_NPOINT)
#endif
		)
=======
		valuetypid != TIMESTAMPTZOID && valuetypid != type_oid(T_DOUBLE2) &&
		valuetypid != type_oid(T_GEOMETRY) &&
		valuetypid != type_oid(T_GEOGRAPHY) &&
		valuetypid != type_oid(T_DOUBLE3) &&
		valuetypid != type_oid(T_DOUBLE4))
>>>>>>> 7a8939ce
		elog(ERROR, "unknown base type: %d", valuetypid);
}

void
ensure_linear_interpolation(Oid valuetypid)
{
<<<<<<< HEAD
	if (valuetypid != FLOAT8OID
#ifdef WITH_POSTGIS
		&& valuetypid != type_oid(T_GEOMETRY)
		&& valuetypid != type_oid(T_GEOGRAPHY)
		&& valuetypid != type_oid(T_NPOINT)
#endif
		)
=======
	if (valuetypid != FLOAT8OID &&
		valuetypid != type_oid(T_GEOMETRY) &&
		valuetypid != type_oid(T_GEOGRAPHY))
>>>>>>> 7a8939ce
		elog(ERROR, "unknown base type with linear interpolation: %d", valuetypid);
}

void
ensure_linear_interpolation_all(Oid valuetypid)
{
	if (valuetypid != FLOAT8OID &&
<<<<<<< HEAD
		valuetypid !=  type_oid(T_DOUBLE2)
#ifdef WITH_POSTGIS
		&& valuetypid != type_oid(T_GEOMETRY)
		&& valuetypid != type_oid(T_GEOGRAPHY)
		&& valuetypid != type_oid(T_DOUBLE3)
		&& valuetypid != type_oid(T_DOUBLE4)
		&& valuetypid != type_oid(T_NPOINT)
#endif
		)
=======
		valuetypid !=  type_oid(T_DOUBLE2) &&
		valuetypid != type_oid(T_GEOMETRY) &&
		valuetypid != type_oid(T_GEOGRAPHY) &&
		valuetypid != type_oid(T_DOUBLE3) &&
		valuetypid != type_oid(T_DOUBLE4))
>>>>>>> 7a8939ce
		elog(ERROR, "unknown base type with linear interpolation: %d", valuetypid);
}

void 
ensure_numeric_base_type(Oid valuetypid)
{
	if (valuetypid != INT4OID && valuetypid != FLOAT8OID)
		elog(ERROR, "unknown numeric base type: %d", valuetypid);
}

void
ensure_point_base_type(Oid valuetypid)
{
	if (valuetypid != type_oid(T_GEOMETRY) && 
		valuetypid != type_oid(T_GEOGRAPHY) && 
		valuetypid != type_oid(T_NPOINT))
		elog(ERROR, "unknown point base type: %d", valuetypid);
}

/*****************************************************************************
 * Utility functions
 *****************************************************************************/

PG_FUNCTION_INFO_V1(mobdb_lib_version);

PGDLLEXPORT Datum
mobdb_lib_version(PG_FUNCTION_ARGS)
{
	char *ver = MOBDB_LIB_VERSION_STR;
	text *result = cstring_to_text(ver);
	PG_RETURN_TEXT_P(result);
}

PG_FUNCTION_INFO_V1(mobdb_full_version);

PGDLLEXPORT Datum
mobdb_full_version(PG_FUNCTION_ARGS)
{
	char ver[64];
	text *result;

	snprintf(ver, 64, "%s, %s, %s", MOBDB_LIB_VERSION_STR, 
		MOBDB_PGSQL_VERSION_STR, MOBDB_POSTGIS_VERSION_STR);
	ver[63] = '\0';

	result = cstring_to_text(ver);
	PG_RETURN_TEXT_P(result);
}

/*****************************************************************************
 * Input/output functions
 *****************************************************************************/

/* 
 * Input function. 
 * Examples of input:
 * - TemporalInst
 * 		false @ 2012-01-01 08:00:00 
 * 		1.5 @ 2012-01-01 08:00:00 
 */
 
PG_FUNCTION_INFO_V1(temporal_in);

PGDLLEXPORT Datum
temporal_in(PG_FUNCTION_ARGS)
{
	char *input = PG_GETARG_CSTRING(0);
	Oid temptypid = PG_GETARG_OID(1);
	int32 temp_typmod = -1;
	Oid valuetypid;
	temporal_typinfo(temptypid, &valuetypid);
	Temporal *result = temporal_parse(&input, valuetypid);
	if (PG_NARGS() > 2 && !PG_ARGISNULL(2)) 
		temp_typmod = PG_GETARG_INT32(2);
	if (temp_typmod >= 0)
		result = temporal_valid_typmod(result, temp_typmod);
	PG_RETURN_POINTER(result);
}

/* Output function */

char *
temporal_to_string(Temporal *temp, char *(*value_out)(Oid, Datum))
{
	char *result = NULL;
	ensure_valid_duration(temp->duration);
	if (temp->duration == TEMPORALINST) 
		result = temporalinst_to_string((TemporalInst *)temp, value_out);
	else if (temp->duration == TEMPORALI) 
		result = temporali_to_string((TemporalI *)temp, value_out);
	else if (temp->duration == TEMPORALSEQ) 
		result = temporalseq_to_string((TemporalSeq *)temp, false, value_out);
	else if (temp->duration == TEMPORALS) 
		result = temporals_to_string((TemporalS *)temp, value_out);
	return result;
}

PG_FUNCTION_INFO_V1(temporal_out);

PGDLLEXPORT Datum
temporal_out(PG_FUNCTION_ARGS)
{
	Temporal *temp = PG_GETARG_TEMPORAL(0);
	char *result = temporal_to_string(temp, &call_output);
	PG_FREE_IF_COPY(temp, 0);
	PG_RETURN_CSTRING(result);
}

/* Send function */

void
temporal_write(Temporal *temp, StringInfo buf)
{
	pq_sendbyte(buf, (uint8) temp->duration);
	ensure_valid_duration(temp->duration);
	if (temp->duration == TEMPORALINST)
		temporalinst_write((TemporalInst *) temp, buf);
	else if (temp->duration == TEMPORALI)
		temporali_write((TemporalI *) temp, buf);
	else if (temp->duration == TEMPORALSEQ)
		temporalseq_write((TemporalSeq *) temp, buf);
	else if (temp->duration == TEMPORALS)
		temporals_write((TemporalS *) temp, buf);
}

PG_FUNCTION_INFO_V1(temporal_send);

PGDLLEXPORT Datum
temporal_send(PG_FUNCTION_ARGS)
{
	Temporal *temp = PG_GETARG_TEMPORAL(0);
	StringInfoData buf;
	pq_begintypsend(&buf);
	temporal_write(temp, &buf) ;
	PG_FREE_IF_COPY(temp, 0);
	PG_RETURN_BYTEA_P(pq_endtypsend(&buf));
}

/* Receive function */

Temporal *
temporal_read(StringInfo buf, Oid valuetypid)
{
	int16 type = (int16) pq_getmsgbyte(buf);
	Temporal *result = NULL;
	ensure_valid_duration(type);
	if (type == TEMPORALINST)
		result = (Temporal *) temporalinst_read(buf, valuetypid);
	else if (type == TEMPORALI)
		result = (Temporal *) temporali_read(buf, valuetypid);
	else if (type == TEMPORALSEQ)
		result = (Temporal *) temporalseq_read(buf, valuetypid);
	else if (type == TEMPORALS)
		result = (Temporal *) temporals_read(buf, valuetypid);
	return result;
}

PG_FUNCTION_INFO_V1(temporal_recv);

PGDLLEXPORT Datum
temporal_recv(PG_FUNCTION_ARGS)
{
	StringInfo buf = (StringInfo)PG_GETARG_POINTER(0);
	Oid temptypid = PG_GETARG_OID(1);
	Oid valuetypid;
	temporal_typinfo(temptypid, &valuetypid);
	Temporal *result = temporal_read(buf, valuetypid) ;
	PG_RETURN_POINTER(result);
}

PG_FUNCTION_INFO_V1(temporal_typmod_in);

PGDLLEXPORT Datum 
temporal_typmod_in(PG_FUNCTION_ARGS)
{
	ArrayType *array = PG_GETARG_ARRAYTYPE_P(0);
	Datum *elem_values;
	int n = 0;

	if (ARR_ELEMTYPE(array) != CSTRINGOID)
		ereport(ERROR, (errcode(ERRCODE_ARRAY_ELEMENT_ERROR),
				errmsg("typmod array must be type cstring[]")));
	if (ARR_NDIM(array) != 1)
		ereport(ERROR, (errcode(ERRCODE_ARRAY_SUBSCRIPT_ERROR),
				errmsg("typmod array must be one-dimensional")));
	if (ARR_HASNULL(array))
		ereport(ERROR, (errcode(ERRCODE_NULL_VALUE_NOT_ALLOWED),
				errmsg("typmod array must not contain nulls")));

	deconstruct_array(array, CSTRINGOID, -2, false, 'c', &elem_values, NULL, &n);
	if (n != 1)
		ereport(ERROR, (errcode(ERRCODE_INVALID_PARAMETER_VALUE),
				errmsg("Invalid temporal type modifier")));

	/* Temporal Type */
	char *s = DatumGetCString(elem_values[0]);
	int16 duration = 0;
	if (!temporal_duration_from_string(s, &duration))
		ereport(ERROR, (errcode(ERRCODE_INVALID_PARAMETER_VALUE),
				errmsg("Invalid temporal type modifier: %s", s)));

	pfree(elem_values);
	PG_RETURN_INT32((int32)duration);
}

PG_FUNCTION_INFO_V1(temporal_typmod_out);

PGDLLEXPORT Datum 
temporal_typmod_out(PG_FUNCTION_ARGS)
{
	char *s = (char *) palloc(64);
	char *str = s;
	int32 typmod = PG_GETARG_INT32(0);
	int16 duration = TYPMOD_GET_DURATION(typmod);
	/* No type? Then no typmod at all. Return empty string.  */
	if (typmod < 0 || !duration)
	{
		*str = '\0';
		PG_RETURN_CSTRING(str);
	}
	sprintf(str, "(%s)", temporal_duration_name(duration));
	PG_RETURN_CSTRING(s);
}

PG_FUNCTION_INFO_V1(temporal_enforce_typmod);
PGDLLEXPORT Datum temporal_enforce_typmod(PG_FUNCTION_ARGS)
{
	Temporal *temp = PG_GETARG_TEMPORAL(0);
	int32 typmod = PG_GETARG_INT32(1);
	/* Check if temporal typmod is consistent with the supplied one */
	temp = temporal_valid_typmod(temp, typmod);
	PG_RETURN_POINTER(temp);
}

/*****************************************************************************
 * Constructor functions
 ****************************************************************************/

 /* Make temporal instant value from two arguments */

PG_FUNCTION_INFO_V1(temporalinst_constructor);

PGDLLEXPORT Datum
temporalinst_constructor(PG_FUNCTION_ARGS)
{
	Datum value = PG_GETARG_ANYDATUM(0);
	TimestampTz t = PG_GETARG_TIMESTAMPTZ(1);
	Oid	valuetypid = get_fn_expr_argtype(fcinfo->flinfo, 0);
	Temporal *result = (Temporal *)temporalinst_make(value, t, valuetypid);
	PG_RETURN_POINTER(result);
}

/* Make a TemporalI from an array of TemporalInst */

PG_FUNCTION_INFO_V1(temporali_constructor);

PGDLLEXPORT Datum
temporali_constructor(PG_FUNCTION_ARGS)
{
	ArrayType *array = PG_GETARG_ARRAYTYPE_P(0);
	int count = ArrayGetNItems(ARR_NDIM(array), ARR_DIMS(array));
	if (count == 0)
	{
		PG_FREE_IF_COPY(array, 0);
		ereport(ERROR, (errcode(ERRCODE_INVALID_PARAMETER_VALUE), 
			errmsg("A temporal instant set must have at least one temporal instant")));
	}
	
	TemporalInst **instants = (TemporalInst **)temporalarr_extract(array, &count);
	/* Ensure that all values are of type temporal instant */
	for (int i = 0; i < count; i++)
	{
		if (instants[i]->duration != TEMPORALINST)
		{
			PG_FREE_IF_COPY(array, 0);
			ereport(ERROR, (errcode(ERRCODE_INVALID_PARAMETER_VALUE), 
				errmsg("Input values must be of type temporal instant")));
		}
	}
	
	Temporal *result = (Temporal *)temporali_make(instants, count);
	pfree(instants);
	PG_FREE_IF_COPY(array, 0);
	PG_RETURN_POINTER(result);
}

/* Make a TemporalSeq from an array of TemporalInst */

PG_FUNCTION_INFO_V1(tlinearseq_constructor);

PGDLLEXPORT Datum
tlinearseq_constructor(PG_FUNCTION_ARGS)
{
	ArrayType *array = PG_GETARG_ARRAYTYPE_P(0);
	bool lower_inc = PG_GETARG_BOOL(1);
	bool upper_inc = PG_GETARG_BOOL(2);
	int count = ArrayGetNItems(ARR_NDIM(array), ARR_DIMS(array));
	if (count == 0)
	{
		PG_FREE_IF_COPY(array, 0);
		ereport(ERROR, (errcode(ERRCODE_INVALID_PARAMETER_VALUE),
			errmsg("A temporal sequence must have at least one temporal instant")));
	}

	TemporalInst **instants = (TemporalInst **)temporalarr_extract(array, &count);
	/* Ensure that all values are of type temporal instant */
	for (int i = 0; i < count; i++)
	{
		if (instants[i]->duration != TEMPORALINST)
		{
			pfree(instants);
			PG_FREE_IF_COPY(array, 0);
			ereport(ERROR, (errcode(ERRCODE_INVALID_PARAMETER_VALUE),
				errmsg("Input values must be temporal instants")));
		}
	}

	Temporal *result = (Temporal *)temporalseq_make(instants,
		count, lower_inc, upper_inc, false, true);
	pfree(instants);
	PG_FREE_IF_COPY(array, 0);
	PG_RETURN_POINTER(result);
}

PG_FUNCTION_INFO_V1(temporalseq_constructor);

PGDLLEXPORT Datum
temporalseq_constructor(PG_FUNCTION_ARGS)
{
	ArrayType *array = PG_GETARG_ARRAYTYPE_P(0);
	bool lower_inc = PG_GETARG_BOOL(1);
	bool upper_inc = PG_GETARG_BOOL(2);
	bool linear = PG_GETARG_BOOL(3);
	int count = ArrayGetNItems(ARR_NDIM(array), ARR_DIMS(array));
	if (count == 0)
	{
		PG_FREE_IF_COPY(array, 0);
		ereport(ERROR, (errcode(ERRCODE_INVALID_PARAMETER_VALUE), 
			errmsg("A temporal sequence must have at least one temporal instant")));
	}
	
	TemporalInst **instants = (TemporalInst **)temporalarr_extract(array, &count);
	/* Ensure that all values are of type temporal instant */
	for (int i = 0; i < count; i++)
	{
		if (instants[i]->duration != TEMPORALINST)
		{
			pfree(instants);
			PG_FREE_IF_COPY(array, 0);
			ereport(ERROR, (errcode(ERRCODE_INVALID_PARAMETER_VALUE), 
				errmsg("Input values must be temporal instants")));
		}
	}

	Temporal *result = (Temporal *)temporalseq_make(instants, 
		count, lower_inc, upper_inc, linear, true);
	pfree(instants);
	PG_FREE_IF_COPY(array, 0);
	PG_RETURN_POINTER(result);
}

/* Make a TemporalS from an array of TemporalSeq */

PG_FUNCTION_INFO_V1(temporals_constructor);

PGDLLEXPORT Datum
temporals_constructor(PG_FUNCTION_ARGS)
{
	ArrayType *array = PG_GETARG_ARRAYTYPE_P(0);
	int count = ArrayGetNItems(ARR_NDIM(array), ARR_DIMS(array));
	if (count == 0)
	{
		PG_FREE_IF_COPY(array, 0);
		ereport(ERROR, (errcode(ERRCODE_INVALID_PARAMETER_VALUE), 
			errmsg("A temporal sequence set value must at least one sequence")));
	}
	
	TemporalSeq **sequences = (TemporalSeq **)temporalarr_extract(array, &count);
	bool linear = MOBDB_FLAGS_GET_LINEAR(sequences[0]->flags);
	/* Ensure that all values are of sequence duration and of the same interpolation */
	for (int i = 0; i < count; i++)
	{
		if (sequences[i]->duration != TEMPORALSEQ)
		{
			PG_FREE_IF_COPY(array, 0);
			ereport(ERROR, (errcode(ERRCODE_INVALID_PARAMETER_VALUE), 
				errmsg("Input values must be temporal sequences")));
		}
		if (MOBDB_FLAGS_GET_LINEAR(sequences[i]->flags) != linear)
		{
			PG_FREE_IF_COPY(array, 0);
			ereport(ERROR, (errcode(ERRCODE_INVALID_PARAMETER_VALUE), 
				errmsg("Input sequences must have the same interpolation")));
		}
	}

	Temporal *result = (Temporal *)temporals_make(sequences, count,
		linear, true);
	
	pfree(sequences);
	PG_FREE_IF_COPY(array, 0);
	
	PG_RETURN_POINTER(result);
}

/*****************************************************************************
 * Append function
 ****************************************************************************/

 /* Append an instant to the end of a temporal */

PG_FUNCTION_INFO_V1(temporal_append_instant);

PGDLLEXPORT Datum
temporal_append_instant(PG_FUNCTION_ARGS)
{
	Temporal *temp = PG_GETARG_TEMPORAL(0);
	Temporal *inst = PG_GETARG_TEMPORAL(1);
	if (inst->duration != TEMPORALINST) 
		ereport(ERROR, (errcode(ERRCODE_INTERNAL_ERROR), 
			errmsg("The second argument must be of instant duration")));
	assert(temp->valuetypid == inst->valuetypid);

	Temporal *result = NULL;
	ensure_valid_duration(temp->duration);
	if (temp->duration == TEMPORALINST) 
		result = (Temporal *)temporalinst_append_instant((TemporalInst *)temp,
			(TemporalInst *)inst);
	else if (temp->duration == TEMPORALI) 
		result = (Temporal *)temporali_append_instant((TemporalI *)temp,
			(TemporalInst *)inst);
	else if (temp->duration == TEMPORALSEQ) 
		result = (Temporal *)temporalseq_append_instant((TemporalSeq *)temp,
			(TemporalInst *)inst);
	else if (temp->duration == TEMPORALS) 
		result = (Temporal *)temporals_append_instant((TemporalS *)temp,
			(TemporalInst *)inst);

	PG_FREE_IF_COPY(temp, 0);
	PG_FREE_IF_COPY(inst, 1);
	PG_RETURN_POINTER(result);
}

/*****************************************************************************
 * Cast functions
 *****************************************************************************/

/* Cast a temporal integer as a temporal float */

Temporal *
tint_to_tfloat_internal(Temporal *temp)
{
	Temporal *result = NULL;
	if (temp->duration == TEMPORALINST) 
		result = (Temporal *)tintinst_to_tfloatinst((TemporalInst *)temp);
	else if (temp->duration == TEMPORALI) 
		result = (Temporal *)tinti_to_tfloati((TemporalI *)temp);
	else if (temp->duration == TEMPORALSEQ) 
		result = (Temporal *)tintseq_to_tfloatseq((TemporalSeq *)temp);
	else if (temp->duration == TEMPORALS) 
		result = (Temporal *)tints_to_tfloats((TemporalS *)temp);
	return result;
}

PG_FUNCTION_INFO_V1(tint_to_tfloat);

PGDLLEXPORT Datum
tint_to_tfloat(PG_FUNCTION_ARGS)
{
	Temporal *temp = PG_GETARG_TEMPORAL(0);
	Temporal *result = tint_to_tfloat_internal(temp);
	PG_FREE_IF_COPY(temp, 0);
	PG_RETURN_POINTER(result);
}


/* Cast a temporal integer as a temporal float */

Temporal *
tfloat_to_tint_internal(Temporal *temp)
{
	Temporal *result = NULL;
	if (temp->duration == TEMPORALINST) 
		result = (Temporal *)tfloatinst_to_tintinst((TemporalInst *)temp);
	else if (temp->duration == TEMPORALI) 
		result = (Temporal *)tfloati_to_tinti((TemporalI *)temp);
	else if (temp->duration == TEMPORALSEQ) 
		result = (Temporal *)tfloatseq_to_tintseq((TemporalSeq *)temp);
	else if (temp->duration == TEMPORALS) 
		result = (Temporal *)tfloats_to_tints((TemporalS *)temp);
	return result;
}

PG_FUNCTION_INFO_V1(tfloat_to_tint);

PGDLLEXPORT Datum
tfloat_to_tint(PG_FUNCTION_ARGS)
{
	Temporal *temp = PG_GETARG_TEMPORAL(0);
	Temporal *result = tfloat_to_tint_internal(temp);
	PG_FREE_IF_COPY(temp, 0);
	PG_RETURN_POINTER(result);
}

/* Bounding period on which the temporal value is defined */

void
temporal_period(Period *p, Temporal *temp)
{
	ensure_valid_duration(temp->duration);
	if (temp->duration == TEMPORALINST) 
		temporalinst_period(p, (TemporalInst *)temp);
	else if (temp->duration == TEMPORALI) 
		temporali_period(p, (TemporalI *)temp);
	else if (temp->duration == TEMPORALSEQ) 
		temporalseq_period(p, (TemporalSeq *)temp);
	else if (temp->duration == TEMPORALS) 
		temporals_period(p, (TemporalS *)temp);
}

PG_FUNCTION_INFO_V1(temporal_to_period);

PGDLLEXPORT Datum
temporal_to_period(PG_FUNCTION_ARGS)
{
	Temporal *temp = PG_GETARG_TEMPORAL(0);
	Period *result = (Period *) palloc(sizeof(Period));
	temporal_period(result, temp);
	PG_FREE_IF_COPY(temp, 0);
	PG_RETURN_PERIOD(result);
}

/*****************************************************************************
 * Transformation functions
 *****************************************************************************/

/* Transform Temporal to TemporalInst */

PG_FUNCTION_INFO_V1(temporal_to_temporalinst);

PGDLLEXPORT Datum
temporal_to_temporalinst(PG_FUNCTION_ARGS)
{
	Temporal *temp = PG_GETARG_TEMPORAL(0);
	Temporal *result = NULL;
	ensure_valid_duration(temp->duration);
	if (temp->duration == TEMPORALINST)
		result = temporal_copy(temp);
	else if (temp->duration == TEMPORALI)
		result = (Temporal *)temporali_to_temporalinst((TemporalI *)temp);
	else if (temp->duration == TEMPORALSEQ)
		result = (Temporal *)temporalseq_to_temporalinst((TemporalSeq *)temp);
	else if (temp->duration == TEMPORALS)
		result = (Temporal *)temporals_to_temporalinst((TemporalS *)temp);
	PG_FREE_IF_COPY(temp, 0);
	PG_RETURN_POINTER(result);
}

/* Transform Temporal to TemporalI */

PG_FUNCTION_INFO_V1(temporal_to_temporali);

PGDLLEXPORT Datum
temporal_to_temporali(PG_FUNCTION_ARGS)
{
	Temporal *temp = PG_GETARG_TEMPORAL(0);
	Temporal *result = NULL;
	ensure_valid_duration(temp->duration);
	if (temp->duration == TEMPORALINST)
		result = (Temporal *)temporalinst_to_temporali((TemporalInst *)temp);
	else if (temp->duration == TEMPORALI)
		result = temporal_copy(temp);
	else if (temp->duration == TEMPORALSEQ)
		result = (Temporal *)temporalseq_to_temporali((TemporalSeq *)temp);
	else if (temp->duration == TEMPORALS)
		result = (Temporal *)temporals_to_temporali((TemporalS *)temp);
	PG_FREE_IF_COPY(temp, 0);
	PG_RETURN_POINTER(result);
}

/* Transform Temporal to TemporalSeq */

PG_FUNCTION_INFO_V1(temporal_to_temporalseq);

PGDLLEXPORT Datum
temporal_to_temporalseq(PG_FUNCTION_ARGS)
{
	Temporal *temp = PG_GETARG_TEMPORAL(0);
	Temporal *result = NULL;
	bool linear = MOBDB_FLAGS_GET_LINEAR(temp->flags);
	ensure_valid_duration(temp->duration);
	if (temp->duration == TEMPORALINST)
		result = (Temporal *)temporalinst_to_temporalseq((TemporalInst *)temp, linear);
	else if (temp->duration == TEMPORALI)
		result = (Temporal *)temporali_to_temporalseq((TemporalI *)temp, linear);
	else if (temp->duration == TEMPORALSEQ)
		result = temporal_copy(temp);
	else if (temp->duration == TEMPORALS)
		result = (Temporal *)temporals_to_temporalseq((TemporalS *)temp);
	PG_FREE_IF_COPY(temp, 0);
	PG_RETURN_POINTER(result); 
}

/* Transform Temporal as TemporalS */

PG_FUNCTION_INFO_V1(temporal_to_temporals);

PGDLLEXPORT Datum
temporal_to_temporals(PG_FUNCTION_ARGS)
{
	Temporal *temp = PG_GETARG_TEMPORAL(0);
	Temporal *result = NULL;
	bool linear = MOBDB_FLAGS_GET_LINEAR(temp->flags);
	ensure_valid_duration(temp->duration);
	if (temp->duration == TEMPORALINST)
		result = (Temporal *)temporalinst_to_temporals((TemporalInst *)temp, linear);
	else if (temp->duration == TEMPORALI)
		result = (Temporal *)temporali_to_temporals((TemporalI *)temp, linear);
	else if (temp->duration == TEMPORALSEQ)
		result = (Temporal *)temporalseq_to_temporals((TemporalSeq *)temp);
	else if (temp->duration == TEMPORALS)
		result = temporal_copy(temp);
	PG_FREE_IF_COPY(temp, 0);
	PG_RETURN_POINTER(result); 
}

/* Transform a temporal value with continuous base type from stepwise to linear interpolation */

PG_FUNCTION_INFO_V1(tstepw_to_linear);

PGDLLEXPORT Datum
tstepw_to_linear(PG_FUNCTION_ARGS)
{
	Temporal *temp = PG_GETARG_TEMPORAL(0);
	if (temp->duration != TEMPORALSEQ && temp->duration != TEMPORALS)
		ereport(ERROR, (errcode(ERRCODE_INVALID_PARAMETER_VALUE),
			errmsg("Input must be a temporal sequence (set)")));
	ensure_linear_interpolation(temp->valuetypid);

	if (MOBDB_FLAGS_GET_LINEAR(temp->flags))
			PG_RETURN_POINTER(temporal_copy(temp)); 

	Temporal *result = NULL;
	if (temp->duration == TEMPORALSEQ) 
		result = (Temporal *)tstepwseq_to_linear((TemporalSeq *)temp);
	else if (temp->duration == TEMPORALS) 
		result = (Temporal *)tstepws_to_linear((TemporalS *)temp);
	PG_FREE_IF_COPY(temp, 0);
	PG_RETURN_POINTER(result); 
}

/*****************************************************************************
 * Accessor functions
 *****************************************************************************/

/* Returns a string representation of the temporal duration */

PG_FUNCTION_INFO_V1(temporal_duration);

Datum temporal_duration(PG_FUNCTION_ARGS)
{
	Temporal *temp = PG_GETARG_TEMPORAL(0);
	char str[12];
	ensure_valid_duration(temp->duration);
	if (temp->duration == TEMPORALINST) 
		strcpy(str, "Instant");
	else if (temp->duration == TEMPORALI) 
		strcpy(str, "InstantSet");
	else if (temp->duration == TEMPORALSEQ) 
		strcpy(str, "Sequence");
	else if (temp->duration == TEMPORALS) 
		strcpy(str, "SequenceSet");
	text *result = cstring_to_text(str);
	PG_FREE_IF_COPY(temp, 0);
	PG_RETURN_TEXT_P(result);
}

/* Returns a string representation of the temporal interpolation */

PG_FUNCTION_INFO_V1(temporal_interpolation);

Datum temporal_interpolation(PG_FUNCTION_ARGS)
{
	Temporal *temp = PG_GETARG_TEMPORAL(0);
	char str[12];
	ensure_valid_duration(temp->duration);
	if (temp->duration == TEMPORALINST || temp->duration == TEMPORALI) 
		strcpy(str, "Discrete");
	else if (temp->duration == TEMPORALSEQ || temp->duration == TEMPORALS)
	{
		if (MOBDB_FLAGS_GET_LINEAR(temp->flags))
			strcpy(str, "Linear");
		else
			strcpy(str, "Stepwise");
	}
	text *result = cstring_to_text(str);
	PG_FREE_IF_COPY(temp, 0);
	PG_RETURN_TEXT_P(result);
}

/* Size in bytes of the temporal value */

PG_FUNCTION_INFO_V1(temporal_mem_size);

/*
PGDLLEXPORT Datum
temporal_mem_size(PG_FUNCTION_ARGS)
{
	Temporal *temp = PG_GETARG_TEMPORAL(0);
	size_t result = VARSIZE(temp);
	PG_FREE_IF_COPY(temp, 0);
	PG_RETURN_INT32(result);
}
*/

PGDLLEXPORT Datum
temporal_mem_size(PG_FUNCTION_ARGS)
{
	Datum result = toast_datum_size(PG_GETARG_DATUM(0));
	PG_RETURN_DATUM(result);
}

/* Values of a temporal type */ 

Datum
temporal_values(Temporal *temp)
{
	ArrayType *result = NULL;	/* make the compiler quiet */
	ensure_valid_duration(temp->duration);
	if (temp->duration == TEMPORALINST)
		result = temporalinst_values((TemporalInst *)temp);
	else if (temp->duration == TEMPORALI)
		result = temporali_values((TemporalI *)temp);
	else if (temp->duration == TEMPORALSEQ)
		result = temporalseq_values((TemporalSeq *)temp);
	else if (temp->duration == TEMPORALS)
		result = temporals_values((TemporalS *)temp);
	return PointerGetDatum(result);
}

PG_FUNCTION_INFO_V1(temporal_get_values);

PGDLLEXPORT Datum
temporal_get_values(PG_FUNCTION_ARGS)
{
	Temporal *temp = PG_GETARG_TEMPORAL(0);
	Datum result = temporal_values(temp);
	PG_FREE_IF_COPY(temp, 0);
	PG_RETURN_POINTER(result);
}

/* Ranges of a temporal float with either stepwise/linear interpolation */

Datum
tfloat_ranges(Temporal *temp)
{
	ArrayType *result = NULL;
	ensure_valid_duration(temp->duration);
	if (temp->duration == TEMPORALINST) 
		result = tfloatinst_ranges((TemporalInst *)temp);
	else if (temp->duration == TEMPORALI) 
		result = tfloati_ranges((TemporalI *)temp);
	else if (temp->duration == TEMPORALSEQ) 
		result = tfloatseq_ranges((TemporalSeq *)temp);
	else if (temp->duration == TEMPORALS) 
		result = tfloats_ranges((TemporalS *)temp);
	return PointerGetDatum(result);
}


PG_FUNCTION_INFO_V1(tfloat_get_ranges);

PGDLLEXPORT Datum
tfloat_get_ranges(PG_FUNCTION_ARGS)
{
	Temporal *temp = PG_GETARG_TEMPORAL(0);
	Datum result = tfloat_ranges(temp);
	PG_FREE_IF_COPY(temp, 0);
	PG_RETURN_POINTER(result);
}

/* Value of a temporal instant */

PG_FUNCTION_INFO_V1(temporalinst_get_value);

PGDLLEXPORT Datum
temporalinst_get_value(PG_FUNCTION_ARGS)
{
	Temporal *temp = PG_GETARG_TEMPORAL(0);
	if (temp->duration != TEMPORALINST)
		ereport(ERROR, (errcode(ERRCODE_INVALID_PARAMETER_VALUE),
			errmsg("Input must be a temporal instant")));
		
	TemporalInst *inst = (TemporalInst *)temp;
	Datum result = temporalinst_value_copy(inst);
	PG_FREE_IF_COPY(temp, 0);
	PG_RETURN_DATUM(result);
}

/* Returns the time of the temporal type */

PeriodSet *
temporal_get_time_internal(Temporal *temp)
{
	PeriodSet *result = NULL;
	ensure_valid_duration(temp->duration);
	if (temp->duration == TEMPORALINST) 
		result = temporalinst_get_time((TemporalInst *)temp);
	else if (temp->duration == TEMPORALI) 
		result = temporali_get_time((TemporalI *)temp);
	else if (temp->duration == TEMPORALSEQ) 
		result = temporalseq_get_time((TemporalSeq *)temp);
	else if (temp->duration == TEMPORALS) 
		result = temporals_get_time((TemporalS *)temp);
	return result;
}

PG_FUNCTION_INFO_V1(temporal_get_time);

PGDLLEXPORT Datum
temporal_get_time(PG_FUNCTION_ARGS)
{
	Temporal *temp = PG_GETARG_TEMPORAL(0);
	PeriodSet *result = temporal_get_time_internal(temp);
	PG_FREE_IF_COPY(temp, 0);
	PG_RETURN_POINTER(result);
}

/* TimestampTz of a temporal instant */

PG_FUNCTION_INFO_V1(temporalinst_timestamp);

PGDLLEXPORT Datum
temporalinst_timestamp(PG_FUNCTION_ARGS)
{
	Temporal *temp = PG_GETARG_TEMPORAL(0);
	if (temp->duration != TEMPORALINST)
		ereport(ERROR, (errcode(ERRCODE_INVALID_PARAMETER_VALUE),
			errmsg("Input must be a temporal instant")));

	TimestampTz result = ((TemporalInst *)temp)->t;
	PG_FREE_IF_COPY(temp, 0);
	PG_RETURN_TIMESTAMPTZ(result);
}

/* Get the precomputed bounding box of a Temporal (if any) 
   Since TemporalInst do not have precomputed bonding box it returns NULL */

void *
temporal_bbox_ptr(const Temporal *temp)
{
	void *result = NULL;
	if (temp->duration == TEMPORALI)
		result = temporali_bbox_ptr((TemporalI *)temp);
	else if (temp->duration == TEMPORALSEQ) 
		result = temporalseq_bbox_ptr((TemporalSeq *)temp);
	else if (temp->duration == TEMPORALS) 
		result = temporals_bbox_ptr((TemporalS *)temp);
	return result;
}

void 
temporal_bbox(void *box, const Temporal *temp)
{
	ensure_valid_duration(temp->duration);
	if (temp->duration == TEMPORALINST) 
		temporalinst_make_bbox(box, (TemporalInst *)temp);
	else if (temp->duration == TEMPORALI) 
		temporali_bbox(box, (TemporalI *)temp);
	else if (temp->duration == TEMPORALSEQ) 
		temporalseq_bbox(box, (TemporalSeq *)temp);
	else if (temp->duration == TEMPORALS) 
		temporals_bbox(box, (TemporalS *)temp);
}

PG_FUNCTION_INFO_V1(tnumber_to_tbox);

PGDLLEXPORT Datum
tnumber_to_tbox(PG_FUNCTION_ARGS)
{
	Temporal *temp = PG_GETARG_TEMPORAL(0);
	TBOX *result = palloc0(sizeof(TBOX));
	temporal_bbox(result, temp);
	PG_FREE_IF_COPY(temp, 0);
	PG_RETURN_POINTER(result);
}

/* Value range of a temporal integer */

RangeType *
tnumber_value_range_internal(Temporal *temp)
{
	RangeType *result = NULL;
	ensure_valid_duration(temp->duration);
	if (temp->duration == TEMPORALINST)
	{
		Datum value = temporalinst_value((TemporalInst *)temp);
		result = range_make(value, value, true, true, temp->valuetypid);		
	}
	else 
	{
		TBOX *box = (TBOX *) temporal_bbox_ptr(temp);
		Datum min = 0, max = 0;
		ensure_numeric_base_type(temp->valuetypid);
		if (temp->valuetypid == INT4OID)
		{
			min = Int32GetDatum((int)(box->xmin));
			max = Int32GetDatum((int)(box->xmax));
		}
		else if (temp->valuetypid == FLOAT8OID)
		{
			min = Float8GetDatum(box->xmin);
			max = Float8GetDatum(box->xmax);
		}
		result = range_make(min, max, true, true, temp->valuetypid);
	}	
	return result;
}

PG_FUNCTION_INFO_V1(tnumber_value_range);

PGDLLEXPORT Datum
tnumber_value_range(PG_FUNCTION_ARGS)
{
	Temporal *temp = PG_GETARG_TEMPORAL(0);
	RangeType *result = tnumber_value_range_internal(temp);
	PG_FREE_IF_COPY(temp, 0);
	PG_RETURN_RANGE_P(result);
}

/* Start value */

PG_FUNCTION_INFO_V1(temporal_start_value);

PGDLLEXPORT Datum
temporal_start_value(PG_FUNCTION_ARGS)
{
	Temporal *temp = PG_GETARG_TEMPORAL(0);
	Datum result = 0;
	ensure_valid_duration(temp->duration);
	if (temp->duration == TEMPORALINST) 
		result = temporalinst_value_copy((TemporalInst *)temp);
	else if (temp->duration == TEMPORALI) 
		result = temporalinst_value_copy(temporali_inst_n((TemporalI *)temp, 0));
	else if (temp->duration == TEMPORALSEQ) 
		result = temporalinst_value_copy(temporalseq_inst_n((TemporalSeq *)temp, 0));
	else if (temp->duration == TEMPORALS) 
	{
		TemporalSeq *seq = temporals_seq_n((TemporalS *)temp, 0);
		result = temporalinst_value_copy(temporalseq_inst_n(seq, 0));
	}
	PG_FREE_IF_COPY(temp, 0);	
	PG_RETURN_DATUM(result);
}

/* End value */

PG_FUNCTION_INFO_V1(temporal_end_value);

PGDLLEXPORT Datum
temporal_end_value(PG_FUNCTION_ARGS)
{
	Temporal *temp = PG_GETARG_TEMPORAL(0);
	Datum result = 0;
	ensure_valid_duration(temp->duration);
	if (temp->duration == TEMPORALINST) 
		result = temporalinst_value_copy((TemporalInst *)temp);
	else if (temp->duration == TEMPORALI) 
		result = temporalinst_value_copy(temporali_inst_n((TemporalI *)temp, 
			((TemporalI *)temp)->count - 1));
	else if (temp->duration == TEMPORALSEQ) 
		result = temporalinst_value_copy(temporalseq_inst_n((TemporalSeq *)temp, 
			((TemporalSeq *)temp)->count - 1));
	else if (temp->duration == TEMPORALS) 
	{
		TemporalSeq *seq = temporals_seq_n((TemporalS *)temp, ((TemporalS *)temp)->count - 1);
		result = temporalinst_value_copy(temporalseq_inst_n(seq, seq->count - 1));
	}
	PG_FREE_IF_COPY(temp, 0);
	PG_RETURN_DATUM(result);
}

/* Minimum value */

Datum
temporal_min_value_internal(Temporal *temp)
{
	Datum result = 0;
	ensure_valid_duration(temp->duration);
	if (temp->duration == TEMPORALINST) 
		result = temporalinst_value_copy((TemporalInst *)temp);
	else if (temp->duration == TEMPORALI) 
		result = datum_copy(temporali_min_value((TemporalI *)temp),
			temp->valuetypid);
	else if (temp->duration == TEMPORALSEQ) 
		result = datum_copy(temporalseq_min_value((TemporalSeq *)temp),
			temp->valuetypid);
	else if (temp->duration == TEMPORALS) 
		result = datum_copy(temporals_min_value((TemporalS *)temp),
			temp->valuetypid);
	return result;
}

PG_FUNCTION_INFO_V1(temporal_min_value);

PGDLLEXPORT Datum
temporal_min_value(PG_FUNCTION_ARGS)
{
	Temporal *temp = PG_GETARG_TEMPORAL(0);
	Datum result = temporal_min_value_internal(temp);
	PG_FREE_IF_COPY(temp, 0);
	PG_RETURN_DATUM(result);
}

/* Maximum value */

PG_FUNCTION_INFO_V1(temporal_max_value);

Datum
temporal_max_value(PG_FUNCTION_ARGS)
{
	Temporal *temp = PG_GETARG_TEMPORAL(0);
	Datum result = 0;
	ensure_valid_duration(temp->duration);
	if (temp->duration == TEMPORALINST) 
		result = temporalinst_value_copy((TemporalInst *)temp);
	else if (temp->duration == TEMPORALI) 
		result = datum_copy(temporali_max_value((TemporalI *)temp),
			temp->valuetypid);
	else if (temp->duration == TEMPORALSEQ) 
		result = datum_copy(temporalseq_max_value((TemporalSeq *)temp),
			temp->valuetypid);
	else if (temp->duration == TEMPORALS) 
		result = datum_copy(temporals_max_value((TemporalS *)temp),
			temp->valuetypid);
	PG_FREE_IF_COPY(temp, 0);
	PG_RETURN_DATUM(result);
}

/* Timespan */

PG_FUNCTION_INFO_V1(temporal_timespan);

PGDLLEXPORT Datum
temporal_timespan(PG_FUNCTION_ARGS)
{
	Temporal *temp = PG_GETARG_TEMPORAL(0);
	Datum result = 0;
	ensure_valid_duration(temp->duration);
	if (temp->duration == TEMPORALINST || temp->duration == TEMPORALI) 
	{
		Interval *interval = (Interval *) palloc(sizeof(Interval));
		interval->month = interval->day =  0;
		interval->time = (TimeOffset) 0;
		result = PointerGetDatum(interval);
	}
	else if (temp->duration == TEMPORALSEQ) 
		result = temporalseq_timespan((TemporalSeq *)temp);
	else if (temp->duration == TEMPORALS) 
		result = temporals_timespan((TemporalS *)temp);
	PG_FREE_IF_COPY(temp, 0);
	PG_RETURN_DATUM(result);
}

/* Number of sequences */

PG_FUNCTION_INFO_V1(temporal_num_sequences);

PGDLLEXPORT Datum
temporal_num_sequences(PG_FUNCTION_ARGS)
{
	Temporal *temp = PG_GETARG_TEMPORAL(0);
	if (temp->duration != TEMPORALSEQ && temp->duration != TEMPORALS)
		ereport(ERROR, (errcode(ERRCODE_INVALID_PARAMETER_VALUE),
			errmsg("Input must be a temporal sequence (set)")));

	int result = 1;
	if (temp->duration == TEMPORALS)
		result = ((TemporalS *)temp)->count;
	PG_FREE_IF_COPY(temp, 0);
	PG_RETURN_INT32(result);
}

/* Initial sequence */

PG_FUNCTION_INFO_V1(temporal_start_sequence);

PGDLLEXPORT Datum
temporal_start_sequence(PG_FUNCTION_ARGS)
{
	Temporal *temp = PG_GETARG_TEMPORAL(0);
	if (temp->duration != TEMPORALSEQ && temp->duration != TEMPORALS)
		ereport(ERROR, (errcode(ERRCODE_INVALID_PARAMETER_VALUE),
			errmsg("Input must be a temporal sequence (set)")));

	TemporalSeq *result;
	if (temp->duration == TEMPORALSEQ)
		result = temporalseq_copy((TemporalSeq *)temp);
	else
		result = temporalseq_copy(temporals_seq_n((TemporalS *)temp, 0));
	PG_FREE_IF_COPY(temp, 0);
	PG_RETURN_POINTER(result);
}

/* End sequence */

PG_FUNCTION_INFO_V1(temporal_end_sequence);

PGDLLEXPORT Datum
temporal_end_sequence(PG_FUNCTION_ARGS)
{
	Temporal *temp = PG_GETARG_TEMPORAL(0);
	if (temp->duration != TEMPORALSEQ && temp->duration != TEMPORALS)
		ereport(ERROR, (errcode(ERRCODE_INVALID_PARAMETER_VALUE),
			errmsg("Input must be a temporal sequence (set)")));

	TemporalSeq *result;
	if (temp->duration == TEMPORALSEQ)
		result = temporalseq_copy((TemporalSeq *)temp);
	else
	{
		TemporalS *ts = (TemporalS *)temp;
		result = temporalseq_copy(temporals_seq_n(ts, ts->count - 1));
	}
	PG_FREE_IF_COPY(temp, 0);
	PG_RETURN_POINTER(result);
}

/* N-th sequence */

PG_FUNCTION_INFO_V1(temporal_sequence_n);

PGDLLEXPORT Datum
temporal_sequence_n(PG_FUNCTION_ARGS)
{
	Temporal *temp = PG_GETARG_TEMPORAL(0);
	if (temp->duration != TEMPORALSEQ && temp->duration != TEMPORALS)
		ereport(ERROR, (errcode(ERRCODE_INVALID_PARAMETER_VALUE),
			errmsg("Input must be a temporal sequence (set)")));

	int i = PG_GETARG_INT32(1); /* Assume 1-based */
	TemporalSeq *result = NULL;
	if (temp->duration == TEMPORALSEQ)
	{
		if (i == 1)
			result = temporalseq_copy((TemporalSeq *)temp);
	}
	else
	{
		TemporalS *ts = (TemporalS *)temp;
		if (i >= 1 && i <= ts->count)
			result = temporalseq_copy(temporals_seq_n(ts, i - 1));
	}
	PG_FREE_IF_COPY(temp, 0);
	if (result == NULL)
		PG_RETURN_NULL();
	PG_RETURN_POINTER(result);
}

/* Sequences */

PG_FUNCTION_INFO_V1(temporal_sequences);

PGDLLEXPORT Datum
temporal_sequences(PG_FUNCTION_ARGS)
{
	Temporal *temp = PG_GETARG_TEMPORAL(0);
	if (temp->duration != TEMPORALSEQ && temp->duration != TEMPORALS)
		ereport(ERROR, (errcode(ERRCODE_INVALID_PARAMETER_VALUE),
			errmsg("Input must be a temporal sequence (set)")));
				
	ArrayType *result;
	if (temp->duration == TEMPORALSEQ)
		result = temporalarr_to_array(&temp, 1);
	else
		result = temporals_sequences_array((TemporalS *)temp);
	PG_FREE_IF_COPY(temp, 0);
	PG_RETURN_ARRAYTYPE_P(result);
}

/* Number of distinct instants */

PG_FUNCTION_INFO_V1(temporal_num_instants);

PGDLLEXPORT Datum
temporal_num_instants(PG_FUNCTION_ARGS)
{
	Temporal *temp = PG_GETARG_TEMPORAL(0);
	int result = 0;
	ensure_valid_duration(temp->duration);
	if (temp->duration == TEMPORALINST) 
		result = 1;
	else if (temp->duration == TEMPORALI) 
		result = ((TemporalI *)temp)->count;
	else if (temp->duration == TEMPORALSEQ) 
		result = ((TemporalSeq *)temp)->count;
	else if (temp->duration == TEMPORALS) 
		result = temporals_num_instants((TemporalS *)temp);
	PG_FREE_IF_COPY(temp, 0);
	PG_RETURN_INT32(result);
}

PG_FUNCTION_INFO_V1(temporal_start_instant);

PGDLLEXPORT Datum
temporal_start_instant(PG_FUNCTION_ARGS)
{
	Temporal *temp = PG_GETARG_TEMPORAL(0);
	Temporal *result = NULL;
	ensure_valid_duration(temp->duration);
	if (temp->duration == TEMPORALINST) 
		result = (Temporal *)temporalinst_copy((TemporalInst *)temp);
	else if (temp->duration == TEMPORALI) 
		result = (Temporal *)temporalinst_copy(temporali_inst_n((TemporalI *)temp, 0));
	else if (temp->duration == TEMPORALSEQ) 
		result = (Temporal *)temporalinst_copy(temporalseq_inst_n((TemporalSeq *)temp, 0));
	else if (temp->duration == TEMPORALS) 
	{
		TemporalSeq *seq = temporals_seq_n((TemporalS *)temp, 0);
		result = (Temporal *)temporalinst_copy(temporalseq_inst_n(seq, 0));
	}
	PG_FREE_IF_COPY(temp, 0);	
	PG_RETURN_POINTER(result);
}

/* End value */

PG_FUNCTION_INFO_V1(temporal_end_instant);

PGDLLEXPORT Datum
temporal_end_instant(PG_FUNCTION_ARGS)
{
	Temporal *temp = PG_GETARG_TEMPORAL(0);
	Temporal *result = NULL;
	ensure_valid_duration(temp->duration);
	if (temp->duration == TEMPORALINST) 
		result = (Temporal *)temporalinst_copy((TemporalInst *)temp);
	else if (temp->duration == TEMPORALI) 
		result = (Temporal *)temporalinst_copy(temporali_inst_n((TemporalI *)temp, 
			((TemporalI *)temp)->count - 1));
	else if (temp->duration == TEMPORALSEQ) 
		result = (Temporal *)temporalinst_copy(temporalseq_inst_n((TemporalSeq *)temp, 
			((TemporalSeq *)temp)->count - 1));
	else if (temp->duration == TEMPORALS) 
	{
		TemporalSeq *seq = temporals_seq_n((TemporalS *)temp, 
			((TemporalS *)temp)->count - 1);
		result = (Temporal *)temporalinst_copy(temporalseq_inst_n(seq, seq->count - 1));
	}	
	PG_FREE_IF_COPY(temp, 0);
	PG_RETURN_POINTER(result);
}

/* N-th instant */

PG_FUNCTION_INFO_V1(temporal_instant_n);

PGDLLEXPORT Datum
temporal_instant_n(PG_FUNCTION_ARGS)
{
	Temporal *temp = PG_GETARG_TEMPORAL(0);
	int n = PG_GETARG_INT32(1); /* Assume 1-based */
	Temporal *result = NULL;
	ensure_valid_duration(temp->duration);
	if (temp->duration == TEMPORALINST)
	{
		if (n == 1)
			result = (Temporal *)temporalinst_copy((TemporalInst *)temp);
	}
	else if (temp->duration == TEMPORALI) 
	{
		if (n >= 1 && n <= ((TemporalI *)temp)->count)
			result = (Temporal *)temporalinst_copy(
				temporali_inst_n((TemporalI *)temp, n - 1));
	}
	else if (temp->duration == TEMPORALSEQ) 
	{
		if (n >= 1 && n <= ((TemporalSeq *)temp)->count)
			result = (Temporal *)temporalinst_copy(
				temporalseq_inst_n((TemporalSeq *)temp, n - 1));
	}
	else if (temp->duration == TEMPORALS)
	{
		if (n >= 1 && n <= ((TemporalS *)temp)->totalcount)
		{
			TemporalInst *inst = temporals_instant_n((TemporalS *)temp, n);
			if (inst != NULL)
				result = (Temporal *)temporalinst_copy(inst);
		}
	}
	PG_FREE_IF_COPY(temp, 0);
	if (result == NULL) 
		PG_RETURN_NULL();
	PG_RETURN_POINTER(result);
}

/* Distinct instants */

PG_FUNCTION_INFO_V1(temporal_instants);

PGDLLEXPORT Datum
temporal_instants(PG_FUNCTION_ARGS)
{
	Temporal *temp = PG_GETARG_TEMPORAL(0);
	ArrayType *result = NULL;
	ensure_valid_duration(temp->duration);
	if (temp->duration == TEMPORALINST) 
		result = temporalinst_instants_array((TemporalInst *)temp);
	else if (temp->duration == TEMPORALI) 
		result = temporali_instants_array((TemporalI *)temp);
	else if (temp->duration == TEMPORALSEQ) 
		result = temporalseq_instants_array((TemporalSeq *)temp);
	else if (temp->duration == TEMPORALS) 
		result = temporals_instants_array((TemporalS *)temp);
	PG_FREE_IF_COPY(temp, 0);
	PG_RETURN_ARRAYTYPE_P(result);
}

TimestampTz
temporal_start_timestamp_internal(Temporal *temp)
{
	TimestampTz result = 0;
	ensure_valid_duration(temp->duration);
	if (temp->duration == TEMPORALINST) 
		result = ((TemporalInst *)temp)->t;
	else if (temp->duration == TEMPORALI) 
		result = temporali_inst_n((TemporalI *)temp, 0)->t;
	else if (temp->duration == TEMPORALSEQ) 
		result = temporalseq_start_timestamp((TemporalSeq *)temp);
	else if (temp->duration == TEMPORALS) 
		result = temporals_start_timestamp((TemporalS *)temp);
	return result;
}

PG_FUNCTION_INFO_V1(temporal_start_timestamp);

PGDLLEXPORT Datum
temporal_start_timestamp(PG_FUNCTION_ARGS)
{
	Temporal *temp = PG_GETARG_TEMPORAL(0);
	TimestampTz result = temporal_start_timestamp_internal(temp);
	PG_FREE_IF_COPY(temp, 0);	
	PG_RETURN_TIMESTAMPTZ(result);
}

/* End value */

PG_FUNCTION_INFO_V1(temporal_end_timestamp);

PGDLLEXPORT Datum
temporal_end_timestamp(PG_FUNCTION_ARGS)
{
	Temporal *temp = PG_GETARG_TEMPORAL(0);
	TimestampTz result = 0;
	ensure_valid_duration(temp->duration);
	if (temp->duration == TEMPORALINST) 
		result = ((TemporalInst *)temp)->t;
	else if (temp->duration == TEMPORALI) 
		result = temporali_inst_n((TemporalI *)temp, ((TemporalI *)temp)->count - 1)->t;
	else if (temp->duration == TEMPORALSEQ) 
		result = temporalseq_end_timestamp((TemporalSeq *)temp);
	else if (temp->duration == TEMPORALS) 
		result = temporals_end_timestamp((TemporalS *)temp);
	PG_FREE_IF_COPY(temp, 0);
	PG_RETURN_TIMESTAMPTZ(result);
}

/* Number of distinct timestamps */

PG_FUNCTION_INFO_V1(temporal_num_timestamps);

PGDLLEXPORT Datum
temporal_num_timestamps(PG_FUNCTION_ARGS)
{
	Temporal *temp = PG_GETARG_TEMPORAL(0);
	int result = 0;
	ensure_valid_duration(temp->duration);
	if (temp->duration == TEMPORALINST) 
		result = 1;
	else if (temp->duration == TEMPORALI) 
		result = ((TemporalI *)temp)->count;
	else if (temp->duration == TEMPORALSEQ) 
		result = ((TemporalSeq *)temp)->count;
	else if (temp->duration == TEMPORALS) 
		result = temporals_num_timestamps((TemporalS *)temp);
	PG_FREE_IF_COPY(temp, 0);
	PG_RETURN_POINTER(result);
}

/* N-th distinct timestamp */

PG_FUNCTION_INFO_V1(temporal_timestamp_n);

PGDLLEXPORT Datum
temporal_timestamp_n(PG_FUNCTION_ARGS)
{
	Temporal *temp = PG_GETARG_TEMPORAL(0);
	int n = PG_GETARG_INT32(1); /* Assume 1-based */
	TimestampTz result;
	bool found = false;
	ensure_valid_duration(temp->duration);
	if (temp->duration == TEMPORALINST) 
	{
		if (n == 1)
		{
			found = true;
			result = ((TemporalInst *)temp)->t;
		}
	}
	else if (temp->duration == TEMPORALI) 
	{
		if (n >= 1 && n <= ((TemporalI *)temp)->count)
		{
			found = true;
			result = (temporali_inst_n((TemporalI *)temp, n - 1))->t;
		}
	}
	else if (temp->duration == TEMPORALSEQ) 
	{
		if (n >= 1 && n <= ((TemporalSeq *)temp)->count)
		{
			found = true;
			result = (temporalseq_inst_n((TemporalSeq *)temp, n - 1))->t;
		}
	}
	else if (temp->duration == TEMPORALS)
		found = temporals_timestamp_n((TemporalS *)temp, n, &result);
	PG_FREE_IF_COPY(temp, 0);
	if (!found) 
		PG_RETURN_NULL();
	PG_RETURN_TIMESTAMPTZ(result);
}

/* Distinct timestamps */

PG_FUNCTION_INFO_V1(temporal_timestamps);

PGDLLEXPORT Datum
temporal_timestamps(PG_FUNCTION_ARGS)
{
	Temporal *temp = PG_GETARG_TEMPORAL(0);
	ArrayType *result = NULL;
	ensure_valid_duration(temp->duration);
	if (temp->duration == TEMPORALINST) 
		result = temporalinst_timestamps((TemporalInst *)temp);
	else if (temp->duration == TEMPORALI) 
		result = temporali_timestamps((TemporalI *)temp);
	else if (temp->duration == TEMPORALSEQ) 
		result = temporalseq_timestamps((TemporalSeq *)temp);
	else if (temp->duration == TEMPORALS) 
		result = temporals_timestamps((TemporalS *)temp);
	PG_FREE_IF_COPY(temp, 0);
	PG_RETURN_ARRAYTYPE_P(result);
}

/* Shift the time span of a temporal value by an interval */

PG_FUNCTION_INFO_V1(temporal_shift);

PGDLLEXPORT Datum
temporal_shift(PG_FUNCTION_ARGS)
{
	Temporal *temp = PG_GETARG_TEMPORAL(0);
	Interval *interval = PG_GETARG_INTERVAL_P(1);
	Temporal *result = false;
	ensure_valid_duration(temp->duration);
	if (temp->duration == TEMPORALINST) 
		result = (Temporal *)temporalinst_shift((TemporalInst *)temp, interval);
	else if (temp->duration == TEMPORALI) 
		result = (Temporal *)temporali_shift((TemporalI *)temp, interval);
	else if (temp->duration == TEMPORALSEQ) 
		result = (Temporal *)temporalseq_shift((TemporalSeq *)temp, interval);
	else if (temp->duration == TEMPORALS) 
		result = (Temporal *)temporals_shift((TemporalS *)temp, interval);
	PG_FREE_IF_COPY(temp, 0);
	PG_RETURN_POINTER(result);
}

/*****************************************************************************
 * Ever/always comparison operators
 *****************************************************************************/

/* Is the temporal value ever equal to the value? */

bool
temporal_ever_eq_internal(Temporal *temp, Datum value)
{
	bool result = false;
	ensure_valid_duration(temp->duration);
	if (temp->duration == TEMPORALINST) 
		result = temporalinst_ever_eq((TemporalInst *)temp, value);
	else if (temp->duration == TEMPORALI) 
		result = temporali_ever_eq((TemporalI *)temp, value);
	else if (temp->duration == TEMPORALSEQ) 
		result = temporalseq_ever_eq((TemporalSeq *)temp, value);
	else if (temp->duration == TEMPORALS) 
		result = temporals_ever_eq((TemporalS *)temp, value);
	return result;
}

PG_FUNCTION_INFO_V1(temporal_ever_eq);

PGDLLEXPORT Datum
temporal_ever_eq(PG_FUNCTION_ARGS)
{
	Temporal *temp = PG_GETARG_TEMPORAL(0);
	Datum value = PG_GETARG_ANYDATUM(1);
	bool result = temporal_ever_eq_internal(temp, value);
	PG_FREE_IF_COPY(temp, 0);
	DATUM_FREE_IF_COPY(value, temp->valuetypid, 1);
	PG_RETURN_BOOL(result);
}

/* Is the temporal value always equal to the value? */

bool
temporal_always_eq_internal(Temporal *temp, Datum value)
{
	bool result = false;
	ensure_valid_duration(temp->duration);
	if (temp->duration == TEMPORALINST)
		result = temporalinst_always_eq((TemporalInst *)temp, value);
	else if (temp->duration == TEMPORALI)
		result = temporali_always_eq((TemporalI *)temp, value);
	else if (temp->duration == TEMPORALSEQ)
		result = temporalseq_always_eq((TemporalSeq *)temp, value);
	else if (temp->duration == TEMPORALS)
		result = temporals_always_eq((TemporalS *)temp, value);
	return result;
}

PG_FUNCTION_INFO_V1(temporal_always_eq);

PGDLLEXPORT Datum
temporal_always_eq(PG_FUNCTION_ARGS)
{
	Temporal *temp = PG_GETARG_TEMPORAL(0);
	Datum value = PG_GETARG_ANYDATUM(1);
	bool result = temporal_always_eq_internal(temp, value);
	PG_FREE_IF_COPY(temp, 0);
	DATUM_FREE_IF_COPY(value, temp->valuetypid, 1);
	PG_RETURN_BOOL(result);
}

/* Is the temporal value ever not equal to the value? */

PG_FUNCTION_INFO_V1(temporal_ever_ne);

PGDLLEXPORT Datum
temporal_ever_ne(PG_FUNCTION_ARGS)
{
	Temporal *temp = PG_GETARG_TEMPORAL(0);
	Datum value = PG_GETARG_ANYDATUM(1);
	bool result = ! temporal_always_eq_internal(temp, value);
	PG_FREE_IF_COPY(temp, 0);
	DATUM_FREE_IF_COPY(value, temp->valuetypid, 1);
	PG_RETURN_BOOL(result);
}

/* Is the temporal value always not equal to the value? */

PG_FUNCTION_INFO_V1(temporal_always_ne);

PGDLLEXPORT Datum
temporal_always_ne(PG_FUNCTION_ARGS)
{
	Temporal *temp = PG_GETARG_TEMPORAL(0);
	Datum value = PG_GETARG_ANYDATUM(1);
	bool result = ! temporal_ever_eq_internal(temp, value);
	PG_FREE_IF_COPY(temp, 0);
	DATUM_FREE_IF_COPY(value, temp->valuetypid, 1);
	PG_RETURN_BOOL(result);
}

/*****************************************************************************/

/* Is the temporal value ever less than the value? */

bool
temporal_ever_lt_internal(Temporal *temp, Datum value)
{
	bool result = false;
	ensure_valid_duration(temp->duration);
	if (temp->duration == TEMPORALINST)
		result = temporalinst_ever_lt((TemporalInst *)temp, value);
	else if (temp->duration == TEMPORALI)
		result = temporali_ever_lt((TemporalI *)temp, value);
	else if (temp->duration == TEMPORALSEQ)
		result = temporalseq_ever_lt((TemporalSeq *)temp, value);
	else if (temp->duration == TEMPORALS)
		result = temporals_ever_lt((TemporalS *)temp, value);
	return result;
}

PG_FUNCTION_INFO_V1(temporal_ever_lt);

PGDLLEXPORT Datum
temporal_ever_lt(PG_FUNCTION_ARGS)
{
	Temporal *temp = PG_GETARG_TEMPORAL(0);
	Datum value = PG_GETARG_ANYDATUM(1);
	bool result = temporal_ever_lt_internal(temp, value);
	PG_FREE_IF_COPY(temp, 0);
	DATUM_FREE_IF_COPY(value, temp->valuetypid, 1);
	PG_RETURN_BOOL(result);
}

/* Is the temporal value always less than the value? */

bool
temporal_always_lt_internal(Temporal *temp, Datum value)
{
	bool result = false;
	ensure_valid_duration(temp->duration);
	if (temp->duration == TEMPORALINST)
		result = temporalinst_always_lt((TemporalInst *)temp, value);
	else if (temp->duration == TEMPORALI)
		result = temporali_always_lt((TemporalI *)temp, value);
	else if (temp->duration == TEMPORALSEQ)
		result = temporalseq_always_lt((TemporalSeq *)temp, value);
	else if (temp->duration == TEMPORALS)
		result = temporals_always_lt((TemporalS *)temp, value);
	return result;
}

PG_FUNCTION_INFO_V1(temporal_always_lt);

PGDLLEXPORT Datum
temporal_always_lt(PG_FUNCTION_ARGS)
{
	Temporal *temp = PG_GETARG_TEMPORAL(0);
	Datum value = PG_GETARG_ANYDATUM(1);
	bool result = temporal_always_lt_internal(temp, value);
	PG_FREE_IF_COPY(temp, 0);
	DATUM_FREE_IF_COPY(value, temp->valuetypid, 1);
	PG_RETURN_BOOL(result);
}

/* Is the temporal value ever less than or equal to the value? */

bool
temporal_ever_le_internal(Temporal *temp, Datum value)
{
	bool result = false;
	ensure_valid_duration(temp->duration);
	if (temp->duration == TEMPORALINST)
		result = temporalinst_ever_le((TemporalInst *)temp, value);
	else if (temp->duration == TEMPORALI)
		result = temporali_ever_le((TemporalI *)temp, value);
	else if (temp->duration == TEMPORALSEQ)
		result = temporalseq_ever_le((TemporalSeq *)temp, value);
	else if (temp->duration == TEMPORALS)
		result = temporals_ever_le((TemporalS *)temp, value);
	return result;
}

PG_FUNCTION_INFO_V1(temporal_ever_le);

PGDLLEXPORT Datum
temporal_ever_le(PG_FUNCTION_ARGS)
{
	Temporal *temp = PG_GETARG_TEMPORAL(0);
	Datum value = PG_GETARG_ANYDATUM(1);
	bool result = temporal_ever_le_internal(temp, value);
	PG_FREE_IF_COPY(temp, 0);
	DATUM_FREE_IF_COPY(value, temp->valuetypid, 1);
	PG_RETURN_BOOL(result);
}

/* Is the temporal value always less than or equal to the value? */

bool
temporal_always_le_internal(Temporal *temp, Datum value)
{
	bool result = false;
	ensure_valid_duration(temp->duration);
	if (temp->duration == TEMPORALINST)
		result = temporalinst_always_le((TemporalInst *)temp, value);
	else if (temp->duration == TEMPORALI)
		result = temporali_always_le((TemporalI *)temp, value);
	else if (temp->duration == TEMPORALSEQ)
		result = temporalseq_always_le((TemporalSeq *)temp, value);
	else if (temp->duration == TEMPORALS)
		result = temporals_always_le((TemporalS *)temp, value);
	return result;
}

PG_FUNCTION_INFO_V1(temporal_always_le);

PGDLLEXPORT Datum
temporal_always_le(PG_FUNCTION_ARGS)
{
	Temporal *temp = PG_GETARG_TEMPORAL(0);
	Datum value = PG_GETARG_ANYDATUM(1);
	bool result = temporal_always_le_internal(temp, value);
	PG_FREE_IF_COPY(temp, 0);
	DATUM_FREE_IF_COPY(value, temp->valuetypid, 1);
	PG_RETURN_BOOL(result);
}

/* Is the temporal value ever greater than the value? */

PG_FUNCTION_INFO_V1(temporal_ever_gt);

PGDLLEXPORT Datum
temporal_ever_gt(PG_FUNCTION_ARGS)
{
	Temporal *temp = PG_GETARG_TEMPORAL(0);
	Datum value = PG_GETARG_ANYDATUM(1);
	bool result = ! temporal_always_le_internal(temp, value);
	PG_FREE_IF_COPY(temp, 0);
	DATUM_FREE_IF_COPY(value, temp->valuetypid, 1);
	PG_RETURN_BOOL(result);
}

/* Is the temporal value always greater than the value? */

PG_FUNCTION_INFO_V1(temporal_always_gt);

PGDLLEXPORT Datum
temporal_always_gt(PG_FUNCTION_ARGS)
{
	Temporal *temp = PG_GETARG_TEMPORAL(0);
	Datum value = PG_GETARG_ANYDATUM(1);
	bool result = ! temporal_ever_le_internal(temp, value);
	PG_FREE_IF_COPY(temp, 0);
	DATUM_FREE_IF_COPY(value, temp->valuetypid, 1);
	PG_RETURN_BOOL(result);
}

/* Is the temporal value ever greater than the value? */

PG_FUNCTION_INFO_V1(temporal_ever_ge);

PGDLLEXPORT Datum
temporal_ever_ge(PG_FUNCTION_ARGS)
{
	Temporal *temp = PG_GETARG_TEMPORAL(0);
	Datum value = PG_GETARG_ANYDATUM(1);
	bool result = ! temporal_always_lt_internal(temp, value);
	PG_FREE_IF_COPY(temp, 0);
	DATUM_FREE_IF_COPY(value, temp->valuetypid, 1);
	PG_RETURN_BOOL(result);
}

/* Is the temporal value always greater than the value? */

PG_FUNCTION_INFO_V1(temporal_always_ge);

PGDLLEXPORT Datum
temporal_always_ge(PG_FUNCTION_ARGS)
{
	Temporal *temp = PG_GETARG_TEMPORAL(0);
	Datum value = PG_GETARG_ANYDATUM(1);
	bool result = ! temporal_ever_lt_internal(temp, value);
	PG_FREE_IF_COPY(temp, 0);
	DATUM_FREE_IF_COPY(value, temp->valuetypid, 1);
	PG_RETURN_BOOL(result);
}

/*****************************************************************************
 * Restriction Functions 
 *****************************************************************************/

/* Restriction to a value */

PG_FUNCTION_INFO_V1(temporal_at_value);

PGDLLEXPORT Datum
temporal_at_value(PG_FUNCTION_ARGS)
{
	Temporal *temp = PG_GETARG_TEMPORAL(0);
	Datum value = PG_GETARG_ANYDATUM(1);
	Oid valuetypid = get_fn_expr_argtype(fcinfo->flinfo, 1);
	Temporal *result = NULL;
	ensure_valid_duration(temp->duration);
	if (temp->duration == TEMPORALINST) 
		result = (Temporal *)temporalinst_at_value(
			(TemporalInst *)temp, value);
	else if (temp->duration == TEMPORALI) 
		result = (Temporal *)temporali_at_value(
			(TemporalI *)temp, value);
	else if (temp->duration == TEMPORALSEQ) 
		result = (Temporal *)temporalseq_at_value(
			(TemporalSeq *)temp, value);
	else if (temp->duration == TEMPORALS) 
		result = (Temporal *)temporals_at_value(
			(TemporalS *)temp, value);
	PG_FREE_IF_COPY(temp, 0);
	DATUM_FREE_IF_COPY(value, valuetypid, 1);
	if (result == NULL)
		PG_RETURN_NULL();
	PG_RETURN_POINTER(result);
}

/* Restriction to the complement of a value */

PG_FUNCTION_INFO_V1(temporal_minus_value);

PGDLLEXPORT Datum
temporal_minus_value(PG_FUNCTION_ARGS)
{
	Temporal *temp = PG_GETARG_TEMPORAL(0);
	Datum value = PG_GETARG_ANYDATUM(1);
	Oid valuetypid = get_fn_expr_argtype(fcinfo->flinfo, 1);
	Temporal *result = NULL;
	ensure_valid_duration(temp->duration);
	if (temp->duration == TEMPORALINST) 
		result = (Temporal *)temporalinst_minus_value(
			(TemporalInst *)temp, value);
	else if (temp->duration == TEMPORALI) 
		result = (Temporal *)temporali_minus_value(
			(TemporalI *)temp, value);
	else if (temp->duration == TEMPORALSEQ) 
		result = (Temporal *)temporalseq_minus_value(
			(TemporalSeq *)temp, value);
	else if (temp->duration == TEMPORALS) 
		result = (Temporal *)temporals_minus_value(
			(TemporalS *)temp, value);
	PG_FREE_IF_COPY(temp, 0);
	DATUM_FREE_IF_COPY(value, valuetypid, 1);
	if (result == NULL)
		PG_RETURN_NULL();
	PG_RETURN_POINTER(result);
}

/* Restriction to an array of values */

PG_FUNCTION_INFO_V1(temporal_at_values);

PGDLLEXPORT Datum
temporal_at_values(PG_FUNCTION_ARGS)
{
	Temporal *temp = PG_GETARG_TEMPORAL(0);
	ArrayType *array = PG_GETARG_ARRAYTYPE_P(1);
	Oid valuetypid = temp->valuetypid;
	int count;
	Datum *values = datumarr_extract(array, &count);
	if (count == 0)
	{
		PG_FREE_IF_COPY(temp, 0);
		PG_FREE_IF_COPY(array, 1);
		PG_RETURN_NULL();	
	}

	datum_sort(values, count, valuetypid);
	int count1 = datum_remove_duplicates(values, count, valuetypid);
	Temporal *result = NULL;
	ensure_valid_duration(temp->duration);
	if (temp->duration == TEMPORALINST) 
		result = (Temporal *)temporalinst_at_values(
			(TemporalInst *)temp, values, count1);
	else if (temp->duration == TEMPORALI) 
		result = (Temporal *)temporali_at_values(
			(TemporalI *)temp, values, count1);
	else if (temp->duration == TEMPORALSEQ) 
		result = (Temporal *)temporalseq_at_values(
			(TemporalSeq *)temp, values, count1);
	else if (temp->duration == TEMPORALS) 
		result = (Temporal *)temporals_at_values(
			(TemporalS *)temp, values, count1);
	PG_FREE_IF_COPY(temp, 0);
	PG_FREE_IF_COPY(array, 1);
	if (result == NULL) 
		PG_RETURN_NULL();
	PG_RETURN_POINTER(result);
}

/* Restriction to the complement of an array of values */

PG_FUNCTION_INFO_V1(temporal_minus_values);

PGDLLEXPORT Datum
temporal_minus_values(PG_FUNCTION_ARGS)
{
	Temporal *temp = PG_GETARG_TEMPORAL(0);
	ArrayType *array = PG_GETARG_ARRAYTYPE_P(1);
	int count;
	Datum *values = datumarr_extract(array, &count);
	if (count == 0)
	{
		Temporal *result = temporal_copy(temp);
		PG_FREE_IF_COPY(temp, 0);
		PG_FREE_IF_COPY(array, 1);
		PG_RETURN_POINTER(result);
	}

	Oid valuetypid = temp->valuetypid;
	datum_sort(values, count, valuetypid);
	int count1 = datum_remove_duplicates(values, count, valuetypid);
	Temporal *result = NULL;
	ensure_valid_duration(temp->duration);
	if (temp->duration == TEMPORALINST) 
		result = (Temporal *)temporalinst_minus_values(
			(TemporalInst *)temp, values, count1);
	else if (temp->duration == TEMPORALI) 
		result = (Temporal *)temporali_minus_values(
			(TemporalI *)temp, values, count1);
	else if (temp->duration == TEMPORALSEQ) 
		result = (Temporal *)temporalseq_minus_values(
			(TemporalSeq *)temp, values, count1);
	else if (temp->duration == TEMPORALS) 
		result = (Temporal *)temporals_minus_values(
			(TemporalS *)temp, values, count1);
	PG_FREE_IF_COPY(temp, 0);
	PG_FREE_IF_COPY(array, 1);
	if (result == NULL)
		PG_RETURN_NULL();
	PG_RETURN_POINTER(result);
}

/* Restriction to a range */

PG_FUNCTION_INFO_V1(tnumber_at_range);

PGDLLEXPORT Datum
tnumber_at_range(PG_FUNCTION_ARGS)
{
	Temporal *temp = PG_GETARG_TEMPORAL(0);
	RangeType *range = PG_GETARG_RANGE_P(1);
	Temporal *result = NULL;
	ensure_valid_duration(temp->duration);
	if (temp->duration == TEMPORALINST) 
		result = (Temporal *)tnumberinst_at_range(
			(TemporalInst *)temp, range);
	else if (temp->duration == TEMPORALI) 
		result = (Temporal *)tnumberi_at_range(
			(TemporalI *)temp, range);
	else if (temp->duration == TEMPORALSEQ) 
		result = (Temporal *)tnumberseq_at_range(
			(TemporalSeq *)temp, range);
	else if (temp->duration == TEMPORALS) 
		result = (Temporal *)tnumbers_at_range(
			(TemporalS *)temp, range);
	PG_FREE_IF_COPY(temp, 0);
	PG_FREE_IF_COPY(range, 1);
	if (result == NULL)
		PG_RETURN_NULL();
	PG_RETURN_POINTER(result);
}

/* Restriction to minus range */

PG_FUNCTION_INFO_V1(tnumber_minus_range);

PGDLLEXPORT Datum
tnumber_minus_range(PG_FUNCTION_ARGS)
{
	Temporal *temp = PG_GETARG_TEMPORAL(0);
	RangeType *range = PG_GETARG_RANGE_P(1);
	Temporal *result = NULL;
	ensure_valid_duration(temp->duration);
	if (temp->duration == TEMPORALINST) 
		result = (Temporal *)tnumberinst_minus_range(
			(TemporalInst *)temp, range);
	else if (temp->duration == TEMPORALI) 
		result = (Temporal *)tnumberi_minus_range(
			(TemporalI *)temp, range);
	else if (temp->duration == TEMPORALSEQ) 
		result = (Temporal *)tnumberseq_minus_range(
			(TemporalSeq *)temp, range);
	else if (temp->duration == TEMPORALS) 
		result = (Temporal *)tnumbers_minus_range(
			(TemporalS *)temp, range);
	PG_FREE_IF_COPY(temp, 0);
	PG_FREE_IF_COPY(range, 1);
	if (result == NULL)
		PG_RETURN_NULL();
	PG_RETURN_POINTER(result);
}

/* Restriction to an array of ranges */

PG_FUNCTION_INFO_V1(tnumber_at_ranges);

PGDLLEXPORT Datum
tnumber_at_ranges(PG_FUNCTION_ARGS)
{
	Temporal *temp = PG_GETARG_TEMPORAL(0);
	ArrayType *array = PG_GETARG_ARRAYTYPE_P(1);
	int count;
	RangeType **ranges = rangearr_extract(array, &count);
	if (count == 0)
	{
		PG_FREE_IF_COPY(temp, 0);
		PG_FREE_IF_COPY(array, 1);
		PG_RETURN_NULL();	
	}

	RangeType **normranges = ranges;
	int newcount = count;
	if (count > 1)
		normranges = rangearr_normalize(ranges, &newcount);
	Temporal *result = NULL;
	ensure_valid_duration(temp->duration);
	if (temp->duration == TEMPORALINST) 
		result = (Temporal *)tnumberinst_at_ranges(
			(TemporalInst *)temp, normranges, newcount);
	else if (temp->duration == TEMPORALI) 
		result = (Temporal *)tnumberi_at_ranges(
			(TemporalI *)temp, normranges, newcount);
	else if (temp->duration == TEMPORALSEQ) 
		result = (Temporal *)tnumberseq_at_ranges(
			(TemporalSeq *)temp, normranges, newcount);
	else if (temp->duration == TEMPORALS) 
		result = (Temporal *)tnumbers_at_ranges(
			(TemporalS *)temp, normranges, newcount);

	pfree(ranges);
	if (count > 1)
	{
		for (int i = 0; i < newcount; i++)
			pfree(normranges[i]);
		pfree(normranges);
	}
	PG_FREE_IF_COPY(temp, 0);
	PG_FREE_IF_COPY(array, 1);
	if (result == NULL) 
		PG_RETURN_NULL();
	PG_RETURN_POINTER(result);
}

/* Restriction to the complement of an array of ranges. */

PG_FUNCTION_INFO_V1(tnumber_minus_ranges);

PGDLLEXPORT Datum
tnumber_minus_ranges(PG_FUNCTION_ARGS)
{
	Temporal *temp = PG_GETARG_TEMPORAL(0);
	ArrayType *array = PG_GETARG_ARRAYTYPE_P(1);
	int count;
	RangeType **ranges = rangearr_extract(array, &count);
	if (count == 0)
	{
		Temporal *result = temporal_copy(temp);
		PG_FREE_IF_COPY(temp, 0);
		PG_FREE_IF_COPY(array, 1);
		PG_RETURN_POINTER(result);
	}

	RangeType **normranges = ranges;
	int newcount = count;
	if (count > 1)
		normranges = rangearr_normalize(ranges, &newcount);
	Temporal *result = NULL;
	ensure_valid_duration(temp->duration);
	if (temp->duration == TEMPORALINST) 
		result = (Temporal *)tnumberinst_minus_ranges((TemporalInst *)temp,
			normranges, newcount);
	else if (temp->duration == TEMPORALI) 
		result = (Temporal *)tnumberi_minus_ranges((TemporalI *)temp,
			normranges, newcount);
	else if (temp->duration == TEMPORALSEQ) 
		result = (Temporal *)tnumberseq_minus_ranges((TemporalSeq *)temp,
			normranges, newcount);
	else if (temp->duration == TEMPORALS) 
		result = (Temporal *)tnumbers_minus_ranges((TemporalS *)temp,
			normranges, newcount);

	pfree(ranges);
	if (count > 1)
	{
		for (int i = 0; i < newcount; i++)
			pfree(normranges[i]);
		pfree(normranges);
	}
	PG_FREE_IF_COPY(temp, 0);
	PG_FREE_IF_COPY(array, 1);
	if (result == NULL)
		PG_RETURN_NULL();
	PG_RETURN_POINTER(result);
}

/* Restriction to the minimum value */

Temporal *
temporal_at_min_internal(Temporal *temp)
{
	Temporal *result = NULL;
	if (temp->duration == TEMPORALINST) 
		result = (Temporal *)temporalinst_copy((TemporalInst *)temp);
	else if (temp->duration == TEMPORALI) 
		result = (Temporal *)temporali_at_min((TemporalI *)temp);
	else if (temp->duration == TEMPORALSEQ) 
		result = (Temporal *)temporalseq_at_min((TemporalSeq *)temp);
	else if (temp->duration == TEMPORALS) 
		result = (Temporal *)temporals_at_min((TemporalS *)temp);
	return result;
}

PG_FUNCTION_INFO_V1(temporal_at_min);

PGDLLEXPORT Datum
temporal_at_min(PG_FUNCTION_ARGS)
{
	Temporal *temp = PG_GETARG_TEMPORAL(0);
	Temporal *result = temporal_at_min_internal(temp);
	PG_FREE_IF_COPY(temp, 0);
	/* Never returns null event if min is at an exclusive bound */
	PG_RETURN_POINTER(result);
}

/* Restriction to the complement of the minimum value */

PG_FUNCTION_INFO_V1(temporal_minus_min);

PGDLLEXPORT Datum
temporal_minus_min(PG_FUNCTION_ARGS)
{
	Temporal *temp = PG_GETARG_TEMPORAL(0);
	Temporal *result = NULL;
	ensure_valid_duration(temp->duration);
	if (temp->duration == TEMPORALINST) 
		;
	else if (temp->duration == TEMPORALI) 
		result = (Temporal *)temporali_minus_min((TemporalI *)temp);
	else if (temp->duration == TEMPORALSEQ) 
		result = (Temporal *)temporalseq_minus_min((TemporalSeq *)temp);
	else if (temp->duration == TEMPORALS) 
		result = (Temporal *)temporals_minus_min((TemporalS *)temp);
	PG_FREE_IF_COPY(temp, 0);
	if (result == NULL)
		PG_RETURN_NULL();
	PG_RETURN_POINTER(result);
}
 
/* Restriction to the maximum value */
 
PG_FUNCTION_INFO_V1(temporal_at_max);

PGDLLEXPORT Datum
temporal_at_max(PG_FUNCTION_ARGS)
{
	Temporal *temp = PG_GETARG_TEMPORAL(0);
	Temporal *result = NULL;
	ensure_valid_duration(temp->duration);
	if (temp->duration == TEMPORALINST) 
		result = (Temporal *)temporalinst_copy((TemporalInst *)temp);
	else if (temp->duration == TEMPORALI) 
		result = (Temporal *)temporali_at_max((TemporalI *)temp);
	else if (temp->duration == TEMPORALSEQ) 
		result = (Temporal *)temporalseq_at_max((TemporalSeq *)temp);
	else if (temp->duration == TEMPORALS) 
		result = (Temporal *)temporals_at_max((TemporalS *)temp);
	PG_FREE_IF_COPY(temp, 0);
	/* Never returns null event if max is at an exclusive bound */
	PG_RETURN_POINTER(result);
}

/* Restriction to the complement of the maximum value */

PG_FUNCTION_INFO_V1(temporal_minus_max);

PGDLLEXPORT Datum
temporal_minus_max(PG_FUNCTION_ARGS)
{
	Temporal *temp = PG_GETARG_TEMPORAL(0);
	Temporal *result = NULL;
	ensure_valid_duration(temp->duration);
	if (temp->duration == TEMPORALINST) 
		result = NULL;
	else if (temp->duration == TEMPORALI) 
		result = (Temporal *)temporali_minus_max((TemporalI *)temp);
	else if (temp->duration == TEMPORALSEQ) 
		result = (Temporal *)temporalseq_minus_max((TemporalSeq *)temp);
	else if (temp->duration == TEMPORALS) 
		result = (Temporal *)temporals_minus_max((TemporalS *)temp);
	PG_FREE_IF_COPY(temp, 0);
	if (result == NULL)
		PG_RETURN_NULL();
	PG_RETURN_POINTER(result);
}

/* Restriction to a timestamp */

TemporalInst *
temporal_at_timestamp_internal(Temporal *temp, TimestampTz t)
{
	TemporalInst *result = NULL;
	ensure_valid_duration(temp->duration);
	if (temp->duration == TEMPORALINST) 
		result = temporalinst_at_timestamp((TemporalInst *)temp, t);
	else if (temp->duration == TEMPORALI) 
		result = temporali_at_timestamp((TemporalI *)temp, t);
	else if (temp->duration == TEMPORALSEQ) 
		result = temporalseq_at_timestamp((TemporalSeq *)temp, t);
	else if (temp->duration == TEMPORALS) 
		result = temporals_at_timestamp((TemporalS *)temp, t);
	return result;
}

PG_FUNCTION_INFO_V1(temporal_at_timestamp);

PGDLLEXPORT Datum
temporal_at_timestamp(PG_FUNCTION_ARGS)
{
	Temporal *temp = PG_GETARG_TEMPORAL(0);
	TimestampTz t = PG_GETARG_TIMESTAMPTZ(1);
	TemporalInst *result = temporal_at_timestamp_internal(temp, t);
	PG_FREE_IF_COPY(temp, 0);
	if (result == NULL)
		PG_RETURN_NULL();	
	PG_RETURN_POINTER(result);
}

/* Restriction to the complement of a timestamp */

PG_FUNCTION_INFO_V1(temporal_minus_timestamp);

PGDLLEXPORT Datum
temporal_minus_timestamp(PG_FUNCTION_ARGS)
{
	Temporal *temp = PG_GETARG_TEMPORAL(0);
	TimestampTz t = PG_GETARG_TIMESTAMPTZ(1);
	Temporal *result = NULL;
	ensure_valid_duration(temp->duration);
	if (temp->duration == TEMPORALINST) 
		result = (Temporal *)temporalinst_minus_timestamp((TemporalInst *)temp, t);
	else if (temp->duration == TEMPORALI) 
		result = (Temporal *)temporali_minus_timestamp((TemporalI *)temp, t);
	else if (temp->duration == TEMPORALSEQ) 
		result = (Temporal *)temporalseq_minus_timestamp((TemporalSeq *)temp, t);
	else if (temp->duration == TEMPORALS) 
		result = (Temporal *)temporals_minus_timestamp((TemporalS *)temp, t);
	PG_FREE_IF_COPY(temp, 0);
	if (result == NULL)
		PG_RETURN_NULL();
	PG_RETURN_POINTER(result);
}

/* Value at a timestamp */

PG_FUNCTION_INFO_V1(temporal_value_at_timestamp);

PGDLLEXPORT Datum
temporal_value_at_timestamp(PG_FUNCTION_ARGS)
{
	Temporal *temp = PG_GETARG_TEMPORAL(0);
	TimestampTz t = PG_GETARG_TIMESTAMPTZ(1);
	bool found = false;
	Datum result = 0;
	ensure_valid_duration(temp->duration);
	if (temp->duration == TEMPORALINST) 
		found = temporalinst_value_at_timestamp((TemporalInst *)temp, t, &result);
	else if (temp->duration == TEMPORALI) 
		found = temporali_value_at_timestamp((TemporalI *)temp, t, &result);
	else if (temp->duration == TEMPORALSEQ) 
		found = temporalseq_value_at_timestamp((TemporalSeq *)temp, t, &result);
	else if (temp->duration == TEMPORALS) 
		found = temporals_value_at_timestamp((TemporalS *)temp, t, &result);
	PG_FREE_IF_COPY(temp, 0);
	if (!found)
		PG_RETURN_NULL();
	PG_RETURN_DATUM(result);
}

/* Restriction to a timestampset */

PG_FUNCTION_INFO_V1(temporal_at_timestampset);

PGDLLEXPORT Datum
temporal_at_timestampset(PG_FUNCTION_ARGS)
{
	Temporal *temp = PG_GETARG_TEMPORAL(0);
	TimestampSet *ts = PG_GETARG_TIMESTAMPSET(1);
	Temporal *result = 0;
	ensure_valid_duration(temp->duration);
	if (temp->duration == TEMPORALINST) 
		result = (Temporal *)temporalinst_at_timestampset(
			(TemporalInst *)temp, ts);
	else if (temp->duration == TEMPORALI) 
		result = (Temporal *)temporali_at_timestampset(
			(TemporalI *)temp, ts);
	else if (temp->duration == TEMPORALSEQ) 
		result = (Temporal *)temporalseq_at_timestampset(
			(TemporalSeq *)temp, ts);
	else if (temp->duration == TEMPORALS) 
		result = (Temporal *)temporals_at_timestampset(
			(TemporalS *)temp, ts);
	PG_FREE_IF_COPY(temp, 0);
	PG_FREE_IF_COPY(ts, 1);
	if (result == NULL)
		PG_RETURN_NULL();
	PG_RETURN_POINTER(result);
}

/* Restriction to the complement of a timestampset */

PG_FUNCTION_INFO_V1(temporal_minus_timestampset);

PGDLLEXPORT Datum
temporal_minus_timestampset(PG_FUNCTION_ARGS)
{
	Temporal *temp = PG_GETARG_TEMPORAL(0);
	TimestampSet *ts = PG_GETARG_TIMESTAMPSET(1);
	Temporal *result = 0;
	ensure_valid_duration(temp->duration);
	if (temp->duration == TEMPORALINST) 
		result = (Temporal *)temporalinst_minus_timestampset(
			(TemporalInst *)temp, ts);
	else if (temp->duration == TEMPORALI) 
		result = (Temporal *)temporali_minus_timestampset(
			(TemporalI *)temp, ts);
	else if (temp->duration == TEMPORALSEQ) 
		result = (Temporal *)temporalseq_minus_timestampset(
			(TemporalSeq *)temp, ts);
	else if (temp->duration == TEMPORALS) 
		result = (Temporal *)temporals_minus_timestampset(
			(TemporalS *)temp, ts);
	PG_FREE_IF_COPY(temp, 0);
	PG_FREE_IF_COPY(ts, 1);
	if (result == NULL)
		PG_RETURN_NULL();	
	PG_RETURN_POINTER(result);
}

/* Restriction to a period */

PG_FUNCTION_INFO_V1(temporal_at_period);

PGDLLEXPORT Datum
temporal_at_period(PG_FUNCTION_ARGS)
{
	Temporal *temp = PG_GETARG_TEMPORAL(0);
	Period *p = PG_GETARG_PERIOD(1);
	Temporal *result = NULL;
	ensure_valid_duration(temp->duration);
	if (temp->duration == TEMPORALINST) 
		result = (Temporal *)temporalinst_at_period(
			(TemporalInst *)temp, p);
	else if (temp->duration == TEMPORALI) 
		result = (Temporal *)temporali_at_period(
			(TemporalI *)temp, p);
	else if (temp->duration == TEMPORALSEQ) 
		result = (Temporal *)temporalseq_at_period(
			(TemporalSeq *)temp, p);
	else if (temp->duration == TEMPORALS) 
		result = (Temporal *)temporals_at_period(
			(TemporalS *)temp, p);
	PG_FREE_IF_COPY(temp, 0);
	if (result == NULL)
		PG_RETURN_NULL();	
	PG_RETURN_POINTER(result);
}

/* Restriction to the complement of a period */

PG_FUNCTION_INFO_V1(temporal_minus_period);

PGDLLEXPORT Datum
temporal_minus_period(PG_FUNCTION_ARGS)
{
	Temporal *temp = PG_GETARG_TEMPORAL(0);
	Period *p = PG_GETARG_PERIOD(1);
	Temporal *result = NULL;
	ensure_valid_duration(temp->duration);
	if (temp->duration == TEMPORALINST) 
		result = (Temporal *)temporalinst_minus_period(
			(TemporalInst *)temp, p);
	else if (temp->duration == TEMPORALI) 
		result = (Temporal *)temporali_minus_period(
			(TemporalI *)temp, p);
	else if (temp->duration == TEMPORALSEQ) 
		result = (Temporal *)temporalseq_minus_period(
			(TemporalSeq *)temp, p);
	else if (temp->duration == TEMPORALS) 
		result = (Temporal *)temporals_minus_period(
			(TemporalS *)temp, p);
	PG_FREE_IF_COPY(temp, 0);
	if (result == NULL)
		PG_RETURN_NULL();
	PG_RETURN_POINTER(result);
}

/* Restriction to a periodset */

Temporal *
temporal_at_periodset_internal(Temporal *temp, PeriodSet *ps)
{
	Temporal *result = NULL;
	ensure_valid_duration(temp->duration);
	if (temp->duration == TEMPORALINST) 
		result = (Temporal *)temporalinst_at_periodset(
			(TemporalInst *)temp, ps);
	else if (temp->duration == TEMPORALI) 
		result = (Temporal *)temporali_at_periodset(
			(TemporalI *)temp, ps);
	else if (temp->duration == TEMPORALSEQ) 
		result = (Temporal *)temporalseq_at_periodset(
			(TemporalSeq *)temp, ps);
	else if (temp->duration == TEMPORALS) 
		result = (Temporal *)temporals_at_periodset(
			(TemporalS *)temp, ps);
	return result;
}

PG_FUNCTION_INFO_V1(temporal_at_periodset);

PGDLLEXPORT Datum
temporal_at_periodset(PG_FUNCTION_ARGS)
{
	Temporal *temp = PG_GETARG_TEMPORAL(0);
	PeriodSet *ps = PG_GETARG_PERIODSET(1);
	Temporal *result = NULL;
	ensure_valid_duration(temp->duration);
	if (temp->duration == TEMPORALINST) 
		result = (Temporal *)temporalinst_at_periodset(
			(TemporalInst *)temp, ps);
	else if (temp->duration == TEMPORALI) 
		result = (Temporal *)temporali_at_periodset(
			(TemporalI *)temp, ps);
	else if (temp->duration == TEMPORALSEQ) 
		result = (Temporal *)temporalseq_at_periodset(
			(TemporalSeq *)temp, ps);
	else if (temp->duration == TEMPORALS) 
		result = (Temporal *)temporals_at_periodset(
			(TemporalS *)temp, ps);
	PG_FREE_IF_COPY(temp, 0);
	PG_FREE_IF_COPY(ps, 1);
	if (result == NULL)
		PG_RETURN_NULL();
	PG_RETURN_POINTER(result);
}

/* Restriction to the complement of a periodset */

PG_FUNCTION_INFO_V1(temporal_minus_periodset);

PGDLLEXPORT Datum
temporal_minus_periodset(PG_FUNCTION_ARGS)
{
	Temporal *temp = PG_GETARG_TEMPORAL(0);
	PeriodSet *ps = PG_GETARG_PERIODSET(1);
	Temporal *result = NULL;
	ensure_valid_duration(temp->duration);
	if (temp->duration == TEMPORALINST) 
		result = (Temporal *)temporalinst_minus_periodset(
			(TemporalInst *)temp, ps);
	else if (temp->duration == TEMPORALI) 
		result = (Temporal *)temporali_minus_periodset(
			(TemporalI *)temp, ps);
	else if (temp->duration == TEMPORALSEQ) 
		result = (Temporal *)temporalseq_minus_periodset(
			(TemporalSeq *)temp, ps);
	else if (temp->duration == TEMPORALS) 
		result = (Temporal *)temporals_minus_periodset(
			(TemporalS *)temp, ps);
	PG_FREE_IF_COPY(temp, 0);
	PG_FREE_IF_COPY(ps, 1);
	if (result == NULL)
		PG_RETURN_NULL();
	PG_RETURN_POINTER(result);
}

/* Does the temporal value intersects the timestamp? */

PG_FUNCTION_INFO_V1(temporal_intersects_timestamp);

PGDLLEXPORT Datum
temporal_intersects_timestamp(PG_FUNCTION_ARGS)
{
	Temporal *temp = PG_GETARG_TEMPORAL(0);
	TimestampTz t = PG_GETARG_TIMESTAMPTZ(1);
	bool result = false;
	ensure_valid_duration(temp->duration);
	if (temp->duration == TEMPORALINST) 
		result = temporalinst_intersects_timestamp((TemporalInst *)temp, t);
	else if (temp->duration == TEMPORALI) 
		result = temporali_intersects_timestamp((TemporalI *)temp, t);
	else if (temp->duration == TEMPORALSEQ) 
		result = temporalseq_intersects_timestamp((TemporalSeq *)temp, t);
	else if (temp->duration == TEMPORALS) 
		result = temporals_intersects_timestamp((TemporalS *)temp, t);
	PG_FREE_IF_COPY(temp, 0);
	PG_RETURN_BOOL(result);
}

/* Does the temporal value intersects the timestamp set? */

PG_FUNCTION_INFO_V1(temporal_intersects_timestampset);

PGDLLEXPORT Datum
temporal_intersects_timestampset(PG_FUNCTION_ARGS)
{
	Temporal *temp = PG_GETARG_TEMPORAL(0);
	TimestampSet *ts = PG_GETARG_TIMESTAMPSET(1);
	bool result = false;
	ensure_valid_duration(temp->duration);
	if (temp->duration == TEMPORALINST) 
		result = temporalinst_intersects_timestampset((TemporalInst *)temp, ts);
	else if (temp->duration == TEMPORALI) 
		result = temporali_intersects_timestampset((TemporalI *)temp, ts);
	else if (temp->duration == TEMPORALSEQ) 
		result = temporalseq_intersects_timestampset((TemporalSeq *)temp, ts);
	else if (temp->duration == TEMPORALS) 
		result = temporals_intersects_timestampset((TemporalS *)temp, ts);
	PG_FREE_IF_COPY(temp, 0);
	PG_FREE_IF_COPY(ts, 1);
	PG_RETURN_BOOL(result);
}

/* Does the temporal value intersects the period? */

PG_FUNCTION_INFO_V1(temporal_intersects_period);

PGDLLEXPORT Datum
temporal_intersects_period(PG_FUNCTION_ARGS)
{
	Temporal *temp = PG_GETARG_TEMPORAL(0);
	Period *p = PG_GETARG_PERIOD(1);
	bool result = false;
	ensure_valid_duration(temp->duration);
	if (temp->duration == TEMPORALINST) 
		result = temporalinst_intersects_period((TemporalInst *)temp, p);
	else if (temp->duration == TEMPORALI) 
		result = temporali_intersects_period((TemporalI *)temp, p);
	else if (temp->duration == TEMPORALSEQ) 
		result = temporalseq_intersects_period((TemporalSeq *)temp, p);
	else if (temp->duration == TEMPORALS) 
		result = temporals_intersects_period((TemporalS *)temp, p);
	PG_FREE_IF_COPY(temp, 0);
	PG_RETURN_BOOL(result);
}

/* Does the temporal value intersects the period set? */

PG_FUNCTION_INFO_V1(temporal_intersects_periodset);

PGDLLEXPORT Datum
temporal_intersects_periodset(PG_FUNCTION_ARGS)
{
	Temporal *temp = PG_GETARG_TEMPORAL(0);
	PeriodSet *ps = PG_GETARG_PERIODSET(1);
	bool result = false;
	ensure_valid_duration(temp->duration);
	if (temp->duration == TEMPORALINST) 
		result = temporalinst_intersects_periodset((TemporalInst *)temp, ps);
	else if (temp->duration == TEMPORALI) 
		result = temporali_intersects_periodset((TemporalI *)temp, ps);
	else if (temp->duration == TEMPORALSEQ) 
		result = temporalseq_intersects_periodset((TemporalSeq *)temp, ps);
	else if (temp->duration == TEMPORALS) 
		result = temporals_intersects_periodset((TemporalS *)temp, ps);
	PG_FREE_IF_COPY(temp, 0);
	PG_FREE_IF_COPY(ps, 1);
	PG_RETURN_BOOL(result);
}

/*****************************************************************************
 * Local aggregate functions 
 *****************************************************************************/

/* Integral of temporal numbers */

PG_FUNCTION_INFO_V1(tnumber_integral);

PGDLLEXPORT Datum
tnumber_integral(PG_FUNCTION_ARGS)
{
	Temporal *temp = PG_GETARG_TEMPORAL(0);
	double result = 0.0; 
	ensure_valid_duration(temp->duration);
	if (temp->duration == TEMPORALINST || temp->duration == TEMPORALI)
		;
	else if (temp->duration == TEMPORALSEQ)
		result = tnumberseq_integral((TemporalSeq *)temp);
	else if (temp->duration == TEMPORALS)
		result = tnumbers_integral((TemporalS *)temp);
	PG_FREE_IF_COPY(temp, 0);
	PG_RETURN_FLOAT8(result);
}

/* Time-weighted average of temporal numbers */

PG_FUNCTION_INFO_V1(tnumber_twavg);

PGDLLEXPORT Datum
tnumber_twavg(PG_FUNCTION_ARGS)
{
	Temporal *temp = PG_GETARG_TEMPORAL(0);
	double result = 0.0;
	ensure_valid_duration(temp->duration);
	if (temp->duration == TEMPORALINST)
		result = datum_double(temporalinst_value((TemporalInst *)temp), 
			temp->valuetypid);
	else if (temp->duration == TEMPORALI)
		result = tnumberi_twavg((TemporalI *)temp);
	else if (temp->duration == TEMPORALSEQ)
		result = tnumberseq_twavg((TemporalSeq *)temp);
	else if (temp->duration == TEMPORALS)
		result = tnumbers_twavg((TemporalS *)temp);
	PG_FREE_IF_COPY(temp, 0);
	PG_RETURN_FLOAT8(result);
}

/*****************************************************************************
 * Functions for defining B-tree index
 *****************************************************************************/

/* B-tree comparator */

int
temporal_cmp_internal(const Temporal *t1, const Temporal *t2)
{
	assert(t1->valuetypid == t2->valuetypid);

	/* Compare bounding box */
	union bboxunion box1, box2;
	memset(&box1, 0, sizeof(bboxunion));
	memset(&box2, 0, sizeof(bboxunion));
	temporal_bbox(&box1, t1);
	temporal_bbox(&box2, t2);
	int result = temporal_bbox_cmp(t1->valuetypid, &box1, &box2);
	if (result)
		return result;

	/* If both are of the same duration use the specific comparison */
	if (t1->duration == t2->duration)
	{
		ensure_valid_duration(t1->duration);
		if (t1->duration == TEMPORALINST) 
			return temporalinst_cmp((TemporalInst *)t1, (TemporalInst *)t2);
		else if (t1->duration == TEMPORALI) 
			return temporali_cmp((TemporalI *)t1, (TemporalI *)t2);
		else if (t1->duration == TEMPORALSEQ) 
			return temporalseq_cmp((TemporalSeq *)t1, (TemporalSeq *)t2);
		else if (t1->duration == TEMPORALS) 
			return temporals_cmp((TemporalS *)t1, (TemporalS *)t2);
	}
	
	/* Use the hash comparison */
	uint32 hash1 = temporal_hash_internal(t1);
	uint32 hash2 = temporal_hash_internal(t2);
	if (hash1 < hash2)
		return -1;
	else if (hash2 > hash1)
		return 1;
	
	/* Compare memory size */
	size_t size1 = VARSIZE(DatumGetPointer(t1));
	size_t size2 = VARSIZE(DatumGetPointer(t2));
	if (size1 < size2)
		return -1;
	else if (size1 > size2)
		return 1;
	else
		return 0;
	
	/* Finally compare temporal type */
	if (t1->duration < t2->duration)
		return -1;
	else if (t1->duration > t2->duration)
		return 1;
	else
		return 0;
}

PG_FUNCTION_INFO_V1(temporal_cmp);

PGDLLEXPORT Datum
temporal_cmp(PG_FUNCTION_ARGS)
{
	Temporal *t1 = PG_GETARG_TEMPORAL(0);
	Temporal *t2 = PG_GETARG_TEMPORAL(1);
	int result = temporal_cmp_internal(t1, t2);
	PG_FREE_IF_COPY(t1, 0);
	PG_FREE_IF_COPY(t2, 1);
	PG_RETURN_INT32(result);
}

/* 
 * Equality operator
 * The internal B-tree comparator is not used to increase efficiency 
 */
bool
temporal_eq_internal(Temporal *t1, Temporal *t2)
{
	assert(t1->valuetypid == t2->valuetypid);
	ensure_valid_duration(t1->duration);
	ensure_valid_duration(t2->duration);

	/* If both are of the same duration use the specific equality */
	if (t1->duration == t2->duration)
	{
		if (t1->duration == TEMPORALINST) 
			return temporalinst_eq((TemporalInst *)t1, (TemporalInst *)t2);
		else if (t1->duration == TEMPORALI) 
			return temporali_eq((TemporalI *)t1, (TemporalI *)t2);
		else if (t1->duration == TEMPORALSEQ) 
			return temporalseq_eq((TemporalSeq *)t1, (TemporalSeq *)t2);
		else if (t1->duration == TEMPORALS) 
			return temporals_eq((TemporalS *)t1, (TemporalS *)t2);
	}	
	
	/* Different duration */
	if (t1->duration > t2->duration)
	{
		Temporal *temp = t1;
		t1 = t2;
		t2 = temp;
	}
	if (t1->duration == TEMPORALINST && t2->duration == TEMPORALI)
	{
		TemporalInst *inst = (TemporalInst *)t1;
		TemporalI *ti = (TemporalI *)t2;
		if (ti->count != 1) 
			return false;
		TemporalInst *inst1 = temporali_inst_n(ti, 0);
		return temporalinst_eq(inst, inst1);	
	}
	else if (t1->duration == TEMPORALINST && t2->duration == TEMPORALSEQ)
	{
		TemporalInst *inst = (TemporalInst *)t1;
		TemporalSeq *seq = (TemporalSeq *)t2; 
		if (seq->count != 1) 
			return false;
		TemporalInst *inst1 = temporalseq_inst_n(seq, 0);
		return temporalinst_eq(inst, inst1);	
	}
	else if (t1->duration == TEMPORALINST && t2->duration == TEMPORALS)
	{
		TemporalInst *inst = (TemporalInst *)t1;
		TemporalS *ts = (TemporalS *)t2; 
		if (ts->count != 1) 
			return false;
		TemporalSeq *seq = temporals_seq_n(ts, 0);
		if (seq->count != 1) 
			return false;
		TemporalInst *inst1 = temporalseq_inst_n(seq, 0);
		return temporalinst_eq(inst, inst1);	
	}
	else if (t1->duration == TEMPORALI && t2->duration == TEMPORALSEQ)
	{
		TemporalI *ti = (TemporalI *)t1; 
		TemporalSeq *seq = (TemporalSeq *)t2; 
		if (ti->count != 1 || seq->count != 1) 
			return false;
		TemporalInst *inst1 = temporali_inst_n(ti, 0);
		TemporalInst *inst2 = temporalseq_inst_n(seq, 0);
		return temporalinst_eq(inst1, inst2);	
	}
	else if (t1->duration == TEMPORALI && t2->duration == TEMPORALS)
	{
		TemporalI *ti = (TemporalI *)t1; 
		TemporalS *ts = (TemporalS *)t2; 
		for (int i = 0; i < ti->count; i ++)
		{
			TemporalSeq *seq = temporals_seq_n(ts, i);
			if (seq->count != 1) 
				return false;
			TemporalInst *inst1 = temporali_inst_n(ti, i);
			TemporalInst *inst2 = temporalseq_inst_n(seq, 0);
			if (!temporalinst_eq(inst1, inst2))
				return false;	
		}
		return true;
	}
	else if (t1->duration == TEMPORALSEQ && t2->duration == TEMPORALS)
	{
		TemporalSeq *seq = (TemporalSeq *)t1; 
		TemporalS *ts = (TemporalS *)t2; 
		if (ts->count != 1) 
			return false;
		TemporalSeq *seq1 = temporals_seq_n(ts, 0);
		return temporalseq_eq(seq, seq1);	
	}
	return false; /* make compiler quiet */
}

PG_FUNCTION_INFO_V1(temporal_eq);

PGDLLEXPORT Datum
temporal_eq(PG_FUNCTION_ARGS)
{
	Temporal *t1 = PG_GETARG_TEMPORAL(0);
	Temporal *t2 = PG_GETARG_TEMPORAL(1);
	bool result = temporal_eq_internal(t1, t2);
	PG_FREE_IF_COPY(t1, 0);
	PG_FREE_IF_COPY(t2, 1);
	PG_RETURN_BOOL(result);
}

/* 
 * Inequality operator
 * The internal B-tree comparator is not used to increase efficiency 
 */
bool
temporal_ne_internal(Temporal *t1, Temporal *t2)
{
	return !temporal_eq_internal(t1, t2);
}

PG_FUNCTION_INFO_V1(temporal_ne);

PGDLLEXPORT Datum
temporal_ne(PG_FUNCTION_ARGS)
{
	Temporal *t1 = PG_GETARG_TEMPORAL(0);
	Temporal *t2 = PG_GETARG_TEMPORAL(1);
	bool result = temporal_ne_internal(t1, t2);
	PG_FREE_IF_COPY(t1, 0);
	PG_FREE_IF_COPY(t2, 1);
	PG_RETURN_BOOL(result);
}

/* Comparison operators using the internal B-tree comparator */

PG_FUNCTION_INFO_V1(temporal_lt);

PGDLLEXPORT Datum
temporal_lt(PG_FUNCTION_ARGS)
{
	Temporal *t1 = PG_GETARG_TEMPORAL(0);
	Temporal *t2 = PG_GETARG_TEMPORAL(1);
	int cmp = temporal_cmp_internal(t1, t2);
	PG_FREE_IF_COPY(t1, 0);
	PG_FREE_IF_COPY(t2, 1);
	if (cmp < 0)
		PG_RETURN_BOOL(true);
	else
		PG_RETURN_BOOL(false);
}

PG_FUNCTION_INFO_V1(temporal_le);

PGDLLEXPORT Datum
temporal_le(PG_FUNCTION_ARGS)
{
	Temporal *t1 = PG_GETARG_TEMPORAL(0);
	Temporal *t2 = PG_GETARG_TEMPORAL(1);
	int cmp = temporal_cmp_internal(t1, t2);
	PG_FREE_IF_COPY(t1, 0);
	PG_FREE_IF_COPY(t2, 1);
	if (cmp == 0)
		PG_RETURN_BOOL(true);
	else
		PG_RETURN_BOOL(false);
}

PG_FUNCTION_INFO_V1(temporal_ge);

PGDLLEXPORT Datum
temporal_ge(PG_FUNCTION_ARGS)
{
	Temporal *t1 = PG_GETARG_TEMPORAL(0);
	Temporal *t2 = PG_GETARG_TEMPORAL(1);
	int cmp = temporal_cmp_internal(t1, t2);
	PG_FREE_IF_COPY(t1, 0);
	PG_FREE_IF_COPY(t2, 1);
	if (cmp >= 0)
		PG_RETURN_BOOL(true);
	else
		PG_RETURN_BOOL(false);
}

PG_FUNCTION_INFO_V1(temporal_gt);

PGDLLEXPORT Datum 
temporal_gt(PG_FUNCTION_ARGS)
{
	Temporal *t1 = PG_GETARG_TEMPORAL(0);
	Temporal *t2 = PG_GETARG_TEMPORAL(1);
	int cmp = temporal_cmp_internal(t1, t2);
	PG_FREE_IF_COPY(t1, 0);
	PG_FREE_IF_COPY(t2, 1);
	if (cmp > 0)
		PG_RETURN_BOOL(true);
	else
		PG_RETURN_BOOL(false);
}

/*****************************************************************************
 * Functions for defining hash index
 *****************************************************************************/

uint32 
temporal_hash_internal(const Temporal *temp)
{
	uint32 result = 0;
	ensure_valid_duration(temp->duration);
	if (temp->duration == TEMPORALINST)
		result = temporalinst_hash((TemporalInst *)temp);
	else if (temp->duration == TEMPORALI)
		result = temporali_hash((TemporalI *)temp);
	else if (temp->duration == TEMPORALSEQ)
		result = temporalseq_hash((TemporalSeq *)temp);
	else if (temp->duration == TEMPORALS)
		result = temporals_hash((TemporalS *)temp);
	return result;
}

PG_FUNCTION_INFO_V1(temporal_hash);

PGDLLEXPORT Datum 
temporal_hash(PG_FUNCTION_ARGS)
{
	Temporal *temp = PG_GETARG_TEMPORAL(0);
	uint32 result = temporal_hash_internal(temp);
	PG_FREE_IF_COPY(temp, 0);
	PG_RETURN_UINT32(result);
}

/*****************************************************************************/<|MERGE_RESOLUTION|>--- conflicted
+++ resolved
@@ -313,14 +313,9 @@
 		type == type_oid(T_DOUBLE3) || type == type_oid(T_DOUBLE4) ||
 		type == type_oid(T_GEOGRAPHY) || type == type_oid(T_GEOMETRY))
 		return true;
-<<<<<<< HEAD
-#ifdef WITH_POSTGIS
-	if (type == type_oid(T_GEOGRAPHY) || type == type_oid(T_GEOMETRY) || 
+	if (type == type_oid(T_GEOGRAPHY) || type == type_oid(T_GEOMETRY) ||
 		type == type_oid(T_NPOINT))
 		return true;
-#endif
-=======
->>>>>>> 7a8939ce
 	return false;
 }
 
@@ -386,12 +381,8 @@
 		result = type_oid(T_TGEOMPOINT);
 	if (valuetypid == type_oid(T_GEOGRAPHY)) 
 		result = type_oid(T_TGEOGPOINT);
-<<<<<<< HEAD
-	if (valuetypid == type_oid(T_NPOINT)) 
+	if (valuetypid == type_oid(T_NPOINT))
 		result = type_oid(T_TNPOINT);
-#endif			
-=======
->>>>>>> 7a8939ce
 	return result;
 }
 
@@ -402,22 +393,11 @@
 bool
 temporal_type_oid(Oid temptypid)
 {
-<<<<<<< HEAD
-	if (temptypid == type_oid(T_TBOOL) ||
-		temptypid == type_oid(T_TINT) ||
-		temptypid == type_oid(T_TFLOAT) ||
-		temptypid == type_oid(T_TTEXT)
-#ifdef WITH_POSTGIS
-		|| temptypid == type_oid(T_TGEOMPOINT)
-		|| temptypid == type_oid(T_TGEOGPOINT)
-		|| temptypid == type_oid(T_TNPOINT)
-#endif
-=======
 	if (temptypid == type_oid(T_TBOOL) || temptypid == type_oid(T_TINT) ||
 		temptypid == type_oid(T_TFLOAT) || temptypid == type_oid(T_TTEXT) ||
 		temptypid == type_oid(T_TGEOMPOINT) ||
-		temptypid == type_oid(T_TGEOGPOINT)
->>>>>>> 7a8939ce
+		temptypid == type_oid(T_TGEOGPOINT) ||
+		temptypid == type_oid(T_TNPOINT)
 		)
 		return true;
 	return false;
@@ -468,12 +448,8 @@
 		result = type_oid(T_GEOMETRY);
 	else if (temptypid == type_oid(T_TGEOGPOINT)) 
 		result = type_oid(T_GEOGRAPHY);
-<<<<<<< HEAD
-	else if (temptypid == type_oid(T_TNPOINT)) 
+	else if (temptypid == type_oid(T_TNPOINT))
 		result = type_oid(T_NPOINT);
-#endif
-=======
->>>>>>> 7a8939ce
 	return result;
 }
 
@@ -524,19 +500,10 @@
 ensure_temporal_base_type(Oid valuetypid)
 {
 	if (valuetypid != BOOLOID && valuetypid != INT4OID && 
-<<<<<<< HEAD
-		valuetypid != FLOAT8OID && valuetypid != TEXTOID
-#ifdef WITH_POSTGIS
-		&& valuetypid != type_oid(T_GEOMETRY)
-		&& valuetypid != type_oid(T_GEOGRAPHY)
-		&& valuetypid != type_oid(T_NPOINT)
-#endif
-		)
-=======
 		valuetypid != FLOAT8OID && valuetypid != TEXTOID &&
 		valuetypid != type_oid(T_GEOMETRY) &&
-		valuetypid != type_oid(T_GEOGRAPHY))
->>>>>>> 7a8939ce
+		valuetypid != type_oid(T_GEOGRAPHY) &&
+		valuetypid != type_oid(T_NPOINT))
 		elog(ERROR, "unknown base type: %d", valuetypid);
 }
 
@@ -545,42 +512,22 @@
 {
 	if (valuetypid != BOOLOID && valuetypid != INT4OID && 
 		valuetypid != FLOAT8OID && valuetypid != TEXTOID &&
-<<<<<<< HEAD
-		valuetypid != TIMESTAMPTZOID && valuetypid !=  type_oid(T_DOUBLE2)
-#ifdef WITH_POSTGIS
-		&& valuetypid != type_oid(T_GEOMETRY)
-		&& valuetypid != type_oid(T_GEOGRAPHY)
-		&& valuetypid != type_oid(T_DOUBLE3)
-		&& valuetypid != type_oid(T_DOUBLE4)
-		&& valuetypid != type_oid(T_NPOINT)
-#endif
-		)
-=======
 		valuetypid != TIMESTAMPTZOID && valuetypid != type_oid(T_DOUBLE2) &&
 		valuetypid != type_oid(T_GEOMETRY) &&
 		valuetypid != type_oid(T_GEOGRAPHY) &&
 		valuetypid != type_oid(T_DOUBLE3) &&
-		valuetypid != type_oid(T_DOUBLE4))
->>>>>>> 7a8939ce
+		valuetypid != type_oid(T_DOUBLE4) &&
+		valuetypid != type_oid(T_NPOINT))
 		elog(ERROR, "unknown base type: %d", valuetypid);
 }
 
 void
 ensure_linear_interpolation(Oid valuetypid)
 {
-<<<<<<< HEAD
-	if (valuetypid != FLOAT8OID
-#ifdef WITH_POSTGIS
-		&& valuetypid != type_oid(T_GEOMETRY)
-		&& valuetypid != type_oid(T_GEOGRAPHY)
-		&& valuetypid != type_oid(T_NPOINT)
-#endif
-		)
-=======
 	if (valuetypid != FLOAT8OID &&
 		valuetypid != type_oid(T_GEOMETRY) &&
-		valuetypid != type_oid(T_GEOGRAPHY))
->>>>>>> 7a8939ce
+		valuetypid != type_oid(T_GEOGRAPHY) &&
+		valuetypid != type_oid(T_NPOINT))
 		elog(ERROR, "unknown base type with linear interpolation: %d", valuetypid);
 }
 
@@ -588,23 +535,12 @@
 ensure_linear_interpolation_all(Oid valuetypid)
 {
 	if (valuetypid != FLOAT8OID &&
-<<<<<<< HEAD
-		valuetypid !=  type_oid(T_DOUBLE2)
-#ifdef WITH_POSTGIS
-		&& valuetypid != type_oid(T_GEOMETRY)
-		&& valuetypid != type_oid(T_GEOGRAPHY)
-		&& valuetypid != type_oid(T_DOUBLE3)
-		&& valuetypid != type_oid(T_DOUBLE4)
-		&& valuetypid != type_oid(T_NPOINT)
-#endif
-		)
-=======
-		valuetypid !=  type_oid(T_DOUBLE2) &&
+		valuetypid != type_oid(T_DOUBLE2) &&
 		valuetypid != type_oid(T_GEOMETRY) &&
 		valuetypid != type_oid(T_GEOGRAPHY) &&
 		valuetypid != type_oid(T_DOUBLE3) &&
-		valuetypid != type_oid(T_DOUBLE4))
->>>>>>> 7a8939ce
+		valuetypid != type_oid(T_DOUBLE4) &&
+		valuetypid != type_oid(T_NPOINT))
 		elog(ERROR, "unknown base type with linear interpolation: %d", valuetypid);
 }
 
