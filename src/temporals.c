/*****************************************************************************
 *
 * temporals.c
 *	  Basic functions for temporal sequence sets.
 *
 * Portions Copyright (c) 2020, Esteban Zimanyi, Arthur Lesuisse,
 *		Universite Libre de Bruxelles
 * Portions Copyright (c) 1996-2020, PostgreSQL Global Development Group
 * Portions Copyright (c) 1994, Regents of the University of California
 *
 *****************************************************************************/

#include "temporals.h"

#include <assert.h>
#include <libpq/pqformat.h>
#include <utils/lsyscache.h>
#include <utils/builtins.h>
#include <utils/timestamp.h>

#include "timestampset.h"
#include "period.h"
#include "periodset.h"
#include "timeops.h"
#include "temporaltypes.h"
#include "temporal_util.h"
#include "oidcache.h"
#include "temporal_boxops.h"
#include "rangetypes_ext.h"

#include "tpoint.h"
#include "tpoint_spatialfuncs.h"
#include "tgeo_transform.h"

/*****************************************************************************
 * General functions
 *****************************************************************************/

/* 
 * The memory structure of a TemporalS with, e.g., 2 sequences is as follows
 *
 *	--------------------------------------------------------
 *	( TemporalS )_ X | offset_0 | offset_1 | offset_2 | ...
 *	--------------------------------------------------------
 *	--------------------------------------------------------
 *	( TemporalSeq_0 )_X | ( TemporalSeq_1 )_X | ( bbox )_X | 
 *	--------------------------------------------------------
 *
 * where the X are unused bytes added for double padding, offset_0 and offset_1
 * are offsets for the corresponding sequences and offset_2 is the offset for the 
 * bounding box. There is no precomputed trajectory for TemporalS.
 */

/* N-th TemporalSeq of a TemporalS */

TemporalSeq *
temporals_seq_n(const TemporalS *ts, int index)
{
	return (TemporalSeq *)(
		(char *)(&ts->offsets[ts->count + 1]) + 	/* start of data */
			ts->offsets[index]);					/* offset */
}

/* Pointer to the bounding box of a TemporalS */

void *
temporals_bbox_ptr(const TemporalS *ts)
{
	return (char *)(&ts->offsets[ts->count + 1]) +  /* start of data */
		ts->offsets[ts->count];						/* offset */
}

/* Copy the bounding box of a TemporalS in the first argument */

void
temporals_bbox(void *box, const TemporalS *ts)
{
	void *box1 = temporals_bbox_ptr(ts);
	size_t bboxsize = temporal_bbox_size(ts->valuetypid);
	memcpy(box, box1, bboxsize);
}

/* Construct a TemporalS from an array of TemporalSeq 
 * The normalize argument determines whether the resulting value will be
 * normalized. In particular, normalize is false when synchronizing two 
 * TemporalS before applying an operation to them */

TemporalS *
temporals_make(TemporalSeq **sequences, int count, bool normalize)
{
	assert(count > 0);
	/* Test the validity of the sequences */
	bool isgeo = (sequences[0]->valuetypid == type_oid(T_GEOMETRY) ||
		sequences[0]->valuetypid == type_oid(T_GEOGRAPHY));
	uint geo_type;
	uint poly_nrings;
	uint* poly_npoints;
	if (isgeo)
	{
		TemporalInst *instant = temporalseq_inst_n(sequences[0], 0);
		Datum value = temporalinst_value(instant);
		GSERIALIZED *gs = (GSERIALIZED *) DatumGetPointer(value);
		geo_type = gserialized_get_type(gs);
		if (geo_type == POLYGONTYPE)
		{
			LWPOLY *poly = (LWPOLY *) lwgeom_from_gserialized(gs);
			poly_nrings = poly->nrings;
			poly_npoints = malloc(sizeof(uint)*poly_nrings);
			for (int i = 0; i < (int) poly_nrings; ++i)
			{
				poly_npoints[i] = poly->rings[i]->npoints;
			}
			lwpoly_free(poly);
		}
	}
	for (int i = 1; i < count; i++)
	{
		if (sequences[i - 1]->period.upper > sequences[i]->period.lower ||
		   (sequences[i - 1]->period.upper == sequences[i]->period.lower &&
		   sequences[i - 1]->period.upper_inc && sequences[i]->period.lower_inc))
		{
			char *t1 = call_output(TIMESTAMPTZOID, TimestampTzGetDatum(sequences[i - 1]->period.upper));
			char *t2 = call_output(TIMESTAMPTZOID, TimestampTzGetDatum(sequences[i]->period.lower));
			ereport(ERROR, (errcode(ERRCODE_RESTRICT_VIOLATION), 
				errmsg("Timestamps for temporal value must be increasing: %s, %s", t1, t2)));
		}
		if (isgeo)
		{
			ensure_same_srid_tpoint((Temporal *)sequences[i - 1], (Temporal *)sequences[i]);
			ensure_same_dimensionality_tpoint((Temporal *)sequences[i - 1], (Temporal *)sequences[i]);
<<<<<<< HEAD
			ensure_same_geodetic_tpoint((Temporal *)sequences[i - 1], (Temporal *)sequences[i]);
			if (geo_type == POLYGONTYPE)
			{
				Datum value = temporalinst_value(temporalseq_inst_n(sequences[i], 0));
				GSERIALIZED *gs = (GSERIALIZED *) DatumGetPointer(value);
				LWPOLY *poly = (LWPOLY *) lwgeom_from_gserialized(gs);
				if (poly_nrings != poly->nrings)
					ereport(ERROR, (errcode(ERRCODE_RESTRICT_VIOLATION), 
						errmsg("All regions must contain the same number of rings")));
				for (int j = 0; j < (int) poly_nrings; ++j)
				{
					if (poly_npoints[j] != poly->rings[j]->npoints)
						ereport(ERROR, (errcode(ERRCODE_RESTRICT_VIOLATION), 
							errmsg("Corresponding rings in each region must contain the same number of points")));
				}
				lwpoly_free(poly);
			}
=======
>>>>>>> cfb5c722
		}
	}
#ifdef WITH_POSTGIS
	if (isgeo && geo_type == POLYGONTYPE)
		free(poly_npoints);
	/*
	 * Transform the first regions of the sequences into rtransforms (keep the first instant of the first sequence as a region)
	 */
	if (count > 1 && isgeo && (geo_type == LINETYPE || geo_type == POLYGONTYPE))
		sequences = geo_seqarr_to_rtransform(sequences, count);
#endif

	TemporalSeq **newsequences = sequences;
	int newcount = count;
	if (normalize && count > 1)
		newsequences = temporalseqarr_normalize(sequences, count, &newcount);
	/* Add the size of the struct and the offset array 
	 * Notice that the first offset is already declared in the struct */
	size_t pdata = double_pad(sizeof(TemporalS)) + newcount * sizeof(size_t);
	size_t memsize = 0;
	int totalcount = 0;
	for (int i = 0; i < newcount; i++)
	{
		totalcount += newsequences[i]->count;
		memsize += double_pad(VARSIZE(newsequences[i]));
	}
	/* Get the bounding box size */
	size_t bboxsize = temporal_bbox_size(sequences[0]->valuetypid);
	memsize += double_pad(bboxsize);
	TemporalS *result = palloc0(pdata + memsize);
	SET_VARSIZE(result, pdata + memsize);
	result->count = newcount;
	result->totalcount = totalcount;
	result->valuetypid = sequences[0]->valuetypid;
	result->duration = TEMPORALS;
	MOBDB_FLAGS_SET_LINEAR(result->flags,
		MOBDB_FLAGS_GET_LINEAR(sequences[0]->flags));
	MOBDB_FLAGS_SET_X(result->flags, true);
	MOBDB_FLAGS_SET_T(result->flags, true);
	if (isgeo)
	{
		MOBDB_FLAGS_SET_Z(result->flags, MOBDB_FLAGS_GET_Z(sequences[0]->flags));
		MOBDB_FLAGS_SET_GEODETIC(result->flags, MOBDB_FLAGS_GET_GEODETIC(sequences[0]->flags));
	}
	/* Initialization of the variable-length part */
	size_t pos = 0;	
	for (int i = 0; i < newcount; i++)
	{
		memcpy(((char *) result) + pdata + pos, newsequences[i], VARSIZE(newsequences[i]));
		result->offsets[i] = pos;
		pos += double_pad(VARSIZE(newsequences[i]));
	}
	/*
	 * Precompute the bounding box 
	 * Only external types have precomputed bounding box, internal types such
	 * as double2, double3, or double4 do not have precomputed bounding box
	 */
	if (bboxsize != 0) 
	{
		void *bbox = ((char *) result) + pdata + pos;
		temporals_make_bbox(bbox, newsequences, newcount);
		result->offsets[newcount] = pos;
	}
#ifdef WITH_POSTGIS
	if (count > 1 && isgeo && (geo_type == LINETYPE || geo_type == POLYGONTYPE))
	{
		for (int i = 0; i < count; ++i)
			pfree(sequences[i]);
		pfree(sequences);
	}
#endif
	if (normalize && count > 1)
	{
		for (int i = 0; i < newcount; i++)
			pfree(newsequences[i]);
		pfree(newsequences);
	}
	return result;
}

/* Construct a TemporalS from a TemporalSeq */

TemporalS *
temporalseq_to_temporals(const TemporalSeq *seq)
{
	return temporals_make((TemporalSeq **)&seq, 1, false);
}

/* Consruct a TemporalS from a base value and a timestamp set */

TemporalS *
temporals_from_base_internal(Datum value, Oid valuetypid, const PeriodSet *ps, bool linear)
{
	TemporalSeq **sequences = palloc(sizeof(TemporalSeq *) * ps->count);
	for (int i = 0; i < ps->count; i++)
	{
		Period *p = periodset_per_n(ps, i);
		sequences[i] = temporalseq_from_base_internal(value, valuetypid, p, linear);
	}
	TemporalS *result = temporals_make(sequences, ps->count, false);
	for (int i = 0; i < ps->count; i++)
		pfree(sequences[i]);
	pfree(sequences);
	return result;
}

PG_FUNCTION_INFO_V1(temporals_from_base);

PGDLLEXPORT Datum
temporals_from_base(PG_FUNCTION_ARGS)
{
	Datum value = PG_GETARG_ANYDATUM(0);
	PeriodSet *ps = PG_GETARG_PERIODSET(1);
	bool linear = PG_GETARG_BOOL(2);
	Oid valuetypid = get_fn_expr_argtype(fcinfo->flinfo, 0);
	TemporalS *result = temporals_from_base_internal(value, valuetypid, ps, linear);
	DATUM_FREE_IF_COPY(value, valuetypid, 0);
	PG_FREE_IF_COPY(ps, 1);
	PG_RETURN_POINTER(result);
}

/* Append an TemporalInst to to the last sequence of a TemporalS */

TemporalS *
temporals_append_instant(const TemporalS *ts, const TemporalInst *inst)
{
	/* The validity tests are done in the temporalseq_append_instant function */
	TemporalSeq *seq = temporals_seq_n(ts, ts->count - 1);
	TemporalSeq *newseq = temporalseq_append_instant(seq, inst);
	/* Add the size of the struct and the offset array
	 * Notice that the first offset is already declared in the struct */
	size_t pdata = double_pad(sizeof(TemporalS)) + ts->count * sizeof(size_t);
	/* Get the bounding box size */
	size_t bboxsize = temporal_bbox_size(ts->valuetypid);
	size_t memsize = double_pad(bboxsize);
	/* Add the size of composing instants */
	for (int i = 0; i < ts->count - 1; i++)
		memsize += double_pad(VARSIZE(temporals_seq_n(ts, i)));
	memsize += double_pad(VARSIZE(newseq));
	/* Create the TemporalS */
	TemporalS *result = palloc0(pdata + memsize);
	SET_VARSIZE(result, pdata + memsize);
	result->count = ts->count;
	result->totalcount = ts->totalcount - seq->count + newseq->count;
	result->valuetypid = ts->valuetypid;
	result->duration = TEMPORALS;
	MOBDB_FLAGS_SET_LINEAR(result->flags, MOBDB_FLAGS_GET_LINEAR(ts->flags));
	MOBDB_FLAGS_SET_X(result->flags, true);
	MOBDB_FLAGS_SET_T(result->flags, true);
	if (ts->valuetypid == type_oid(T_GEOMETRY) ||
		ts->valuetypid == type_oid(T_GEOGRAPHY))
	{
		MOBDB_FLAGS_SET_Z(result->flags, MOBDB_FLAGS_GET_Z(ts->flags));
		MOBDB_FLAGS_SET_GEODETIC(result->flags, MOBDB_FLAGS_GET_GEODETIC(ts->flags));
	}
	/* Initialization of the variable-length part */
	size_t pos = 0;	
	for (int i = 0; i < ts->count - 1; i++)
	{
		seq = temporals_seq_n(ts,i);
		memcpy(((char *) result) + pdata + pos, seq, VARSIZE(seq));
		result->offsets[i] = pos;
		pos += double_pad(VARSIZE(seq));
	}
	memcpy(((char *) result) + pdata + pos, newseq, VARSIZE(newseq));
	result->offsets[ts->count - 1] = pos;
	pos += double_pad(VARSIZE(newseq));
	/*
	 * Precompute the bounding box 
	 * Only external types have precomputed bounding box, internal types such
	 * as double2, double3, or double4 do not have precomputed bounding box
	 */
	if (bboxsize != 0) 
	{
		union bboxunion box;
		void *bbox = ((char *) result) + pdata + pos;
		memcpy(bbox, temporals_bbox_ptr(ts), bboxsize);
		temporalinst_make_bbox(&box, inst);
		temporal_bbox_expand(bbox, &box, ts->valuetypid);
		result->offsets[ts->count] = pos;
	}
	pfree(newseq);
	return result;
}

/* Append two temporal values */

TemporalS *
temporals_append(const TemporalS *ts1, const TemporalS *ts2)
{
	/* Test the validity of both temporal values */
	assert(ts1->valuetypid == ts2->valuetypid);
	assert(MOBDB_FLAGS_GET_LINEAR(ts1->flags) == MOBDB_FLAGS_GET_LINEAR(ts2->flags));
	assert(MOBDB_FLAGS_GET_GEODETIC(ts1->flags) == MOBDB_FLAGS_GET_GEODETIC(ts2->flags));
	bool isgeo = (ts1->valuetypid == type_oid(T_GEOMETRY) ||
		ts1->valuetypid == type_oid(T_GEOGRAPHY));
	if (isgeo)
	{
		ensure_same_srid_tpoint((Temporal *)ts1, (Temporal *)ts2);
		ensure_same_dimensionality_tpoint((Temporal *)ts1, (Temporal *)ts2);
	}
	TemporalSeq *seq1 = temporals_seq_n(ts1, ts1->count - 1);
	TemporalInst *inst1 = temporalseq_inst_n(seq1, seq1->count - 1);
	TemporalSeq *seq2 = temporals_seq_n(ts2, 0);
	TemporalInst *inst2 = temporalseq_inst_n(seq2, 0);
	if (inst1->t > inst2->t)
		ereport(ERROR, (errcode(ERRCODE_INTERNAL_ERROR),
			errmsg("The temporal values cannot overlap on time")));
	bool overlap = inst1->t == inst2->t && (seq1->period.upper_inc && seq2->period.lower_inc);
	if (overlap &&
		! datum_eq(temporalinst_value(inst1), temporalinst_value(inst2), inst1->valuetypid))
		ereport(ERROR, (errcode(ERRCODE_INTERNAL_ERROR),
			errmsg("The temporal values have different value at their overlapping instant")));

	int start2 = 0;
	int count = ts1->count + ts2->count;
	int totalcount = ts1->totalcount + ts2->totalcount;
	TemporalSeq *newseq;
	/* Join the last sequence for the first argument and the first sequence
	 * of the second argument */
	if (overlap)
	{
		newseq = temporalseq_join(seq1, seq2, true, false);
		start2 = 1;
		count--;
		totalcount = totalcount - seq1->count - seq2->count + newseq->count;
	}
	else
		newseq = seq1;
	/* Add the size of the struct and the offset array
	 * Notice that the first offset is already declared in the struct */
	size_t pdata = double_pad(sizeof(TemporalS)) + count * sizeof(size_t);
	/* Get the bounding box size */
	size_t bboxsize = temporal_bbox_size(ts1->valuetypid);
	size_t memsize = double_pad(bboxsize);
	/* Add the size of composing instants */
	for (int i = 0; i < ts1->count - 1; i++)
		memsize += double_pad(VARSIZE(temporals_seq_n(ts1, i)));
	memsize += double_pad(VARSIZE(newseq));
	for (int i = start2; i < ts2->count; i++)
		memsize += double_pad(VARSIZE(temporals_seq_n(ts2, i)));
	/* Create the TemporalS */
	TemporalS *result = palloc0(pdata + memsize);
	SET_VARSIZE(result, pdata + memsize);
	result->count = count;
	result->totalcount = totalcount;
	result->valuetypid = ts1->valuetypid;
	result->duration = TEMPORALS;
	MOBDB_FLAGS_SET_LINEAR(result->flags, MOBDB_FLAGS_GET_LINEAR(ts1->flags));
	MOBDB_FLAGS_SET_X(result->flags, true);
	MOBDB_FLAGS_SET_T(result->flags, true);
	if (isgeo)
	{
		MOBDB_FLAGS_SET_Z(result->flags, MOBDB_FLAGS_GET_Z(ts1->flags));
		MOBDB_FLAGS_SET_GEODETIC(result->flags, MOBDB_FLAGS_GET_GEODETIC(ts1->flags));
	}
	/* Initialization of the variable-length part */
	size_t pos = 0;
	int k = 0;
	for (int i = 0; i < ts1->count - 1; i++)
	{
		seq1 = temporals_seq_n(ts1, i);
		memcpy(((char *) result) + pdata + pos, seq1, VARSIZE(seq1));
		result->offsets[k++] = pos;
		pos += double_pad(VARSIZE(seq1));
	}
	memcpy(((char *) result) + pdata + pos, newseq, VARSIZE(newseq));
	result->offsets[k++] = pos;
	pos += double_pad(VARSIZE(newseq));
	for (int i = start2; i < ts2->count; i++)
	{
		seq2 = temporals_seq_n(ts2,i);
		memcpy(((char *) result) + pdata + pos, seq2, VARSIZE(seq2));
		result->offsets[k++] = pos;
		pos += double_pad(VARSIZE(seq2));
	}
	/*
	 * Precompute the bounding box
	 * Only external types have precomputed bounding box, internal types such
	 * as double2, double3, or double4 do not have precomputed bounding box
	 */
	if (bboxsize != 0)
	{
		void *bbox = ((char *) result) + pdata + pos;
		memcpy(bbox, temporals_bbox_ptr(ts1), bboxsize);
		temporal_bbox_expand(bbox, temporals_bbox_ptr(ts2), ts1->valuetypid);
		result->offsets[count] = pos;
	}
	if (overlap)
		pfree(newseq);
	return result;
}

/* Append an array of temporal values */

TemporalS *
temporals_append_array(TemporalS **ts, int count)
{
	Oid valuetypid = ts[0]->valuetypid;
	int linear = MOBDB_FLAGS_GET_LINEAR(ts[0]->flags);
	bool isgeo = (valuetypid == type_oid(T_GEOMETRY) ||
		valuetypid == type_oid(T_GEOGRAPHY));
	TemporalSeq *seq1 = temporals_seq_n(ts[0], ts[0]->count - 1);
	TemporalInst *inst1 = temporalseq_inst_n(seq1, seq1->count - 1);
	TemporalSeq *seq2;
	TemporalInst *inst2;
	int totalcount = ts[0]->count;
	for (int i = 1; i < count; i++)
	{
		/* Test the validity of consecutive temporal values */
		assert(ts[i]->valuetypid == valuetypid);
		assert(MOBDB_FLAGS_GET_LINEAR(ts[i]->flags) == linear);
		if (isgeo)
		{
			ensure_same_srid_tpoint((Temporal *)ts[i - 1], (Temporal *)ts[i]);
			ensure_same_dimensionality_tpoint((Temporal *)ts[i - 1], (Temporal *)ts[i]);
		}
		seq2 = temporals_seq_n(ts[i], 0);
		inst2 = temporalseq_inst_n(seq2, 0);
		if (inst1->t > inst2->t)
			ereport(ERROR, (errcode(ERRCODE_INTERNAL_ERROR),
				errmsg("The temporal values cannot overlap on time")));
		if (inst1->t == inst2->t &&
			(seq1->period.upper_inc || seq2->period.lower_inc))
		{
			if (! datum_eq(temporalinst_value(inst1), temporalinst_value(inst2), inst1->valuetypid))
				ereport(ERROR, (errcode(ERRCODE_INTERNAL_ERROR),
					errmsg("The temporal values have different value at their overlapping instant")));
			else
				totalcount += ts[i]->count - 1;
		}
		else
			totalcount += ts[i]->count;
	}
	TemporalSeq **sequences = palloc0(sizeof(TemporalSeq *) * totalcount);
	TemporalSeq **tofree = palloc0(sizeof(TemporalSeq *) * count);
	int k = 0, l = 0;
	for (int j = 0; j < ts[0]->count - 1; j++)
		sequences[k++] = temporals_seq_n(ts[0], j);
	seq1 = temporals_seq_n(ts[0], ts[0]->count - 1);
	for (int i = 1; i < count; i++)
	{
		inst1 = temporalseq_inst_n(seq1, seq1->count - 1);
		seq2 = temporals_seq_n(ts[i], 0);
		inst2 = temporalseq_inst_n(seq2, 0);
		int start = 0;
		if (inst1->t == inst2->t &&
			(seq1->period.upper_inc || seq2->period.lower_inc))
		{
			start = 1;
			tofree[l++] = seq1 = temporalseq_join(seq1, seq2, true, false);
		}
		if (ts[i]->count != 1)
		{
			sequences[k++] = seq1;
			for (int j = start; j < ts[i]->count - 1; j++)
				sequences[k++] = temporals_seq_n(ts[i], j);
			seq1 = temporals_seq_n(ts[i], ts[i]->count - 1);
		}
	}
	sequences[k++] = seq1;
	TemporalS *result = temporals_make(sequences, k, true);
	pfree(sequences);
	for (int i = 0; i < l; i++)
		pfree(tofree[i]);
	pfree(tofree);
	return result;
}

/* Copy a TemporalS */
TemporalS *
temporals_copy(const TemporalS *ts)
{
	TemporalS *result = palloc0(VARSIZE(ts));
	memcpy(result, ts, VARSIZE(ts));
	return result;
}

/*****************************************************************************/

/*
 * Binary search of a timestamptz in a TemporalS or in an array of TemporalSeq.
 * If the timestamp is found, the position of the sequence is returned in pos.
 * Otherwise, return a number encoding whether it is before, between two 
 * sequences or after. For example, given 3 sequences, the result of the 
 * function if the value is not found will be as follows: 
 *				0			1			2
 *			|------|	|------|	|------|   
 * 1)	t^ 											=> result = 0
 * 2)				 t^ 							=> result = 1
 * 3)							 t^ 				=> result = 2
 * 4)										  t^	=> result = 3
 */

bool 
temporals_find_timestamp(const TemporalS *ts, TimestampTz t, int *pos)
{
	int first = 0, last = ts->count - 1;
	int middle = 0; /* make compiler quiet */
	TemporalSeq *seq = NULL; /* make compiler quiet */
	while (first <= last) 
	{
		middle = (first + last)/2;
		seq = temporals_seq_n(ts, middle);
		if (contains_period_timestamp_internal(&seq->period, t))
		{
			*pos = middle;
			return true;
		}
		if (t <= seq->period.lower)
			last = middle - 1;
		else
			first = middle + 1;
	}
	if (t >= seq->period.upper)
		middle++;
	*pos = middle;
	return false;
}

/*****************************************************************************
 * Intersection functions
 *****************************************************************************/

/* 
 * Intersection of a TemporalSeq and a TemporalInst values. 
 */
bool
intersection_temporals_temporalinst(const TemporalS *ts, const TemporalInst *inst,
	TemporalInst **inter1, TemporalInst **inter2)
{
	TemporalInst *inst1 = temporals_at_timestamp(ts, inst->t);
	if (inst1 == NULL)
		return false;
	
	*inter1 = inst1;
	*inter2 = temporalinst_copy(inst);
	return true;
}

bool
intersection_temporalinst_temporals(const TemporalInst *inst, const TemporalS *ts,
	TemporalInst **inter1, TemporalInst **inter2)
{
	return intersection_temporals_temporalinst(ts, inst, inter2, inter1);
}

/* 
 * Intersection of a TemporalS and a TemporalI values. Each value keeps the instants 
 * in the intersection of their time spans.
 */
bool
intersection_temporals_temporali(const TemporalS *ts, const TemporalI *ti,
	TemporalI **inter1, TemporalI **inter2)
{
	/* Test whether the bounding period of the two temporal values overlap */
	Period p1, p2;
	temporals_period(&p1, ts);
	temporali_period(&p2, ti);
	if (!overlaps_period_period_internal(&p1, &p2))
		return false;
	
	TemporalInst **instants1 = palloc(sizeof(TemporalInst *) * ti->count);
	TemporalInst **instants2 = palloc(sizeof(TemporalInst *) * ti->count);
	int i = 0, j = 0, k = 0;
	while (i < ts->count && j < ti->count)
	{
		TemporalSeq *seq = temporals_seq_n(ts, i);
		TemporalInst *inst = temporali_inst_n(ti, j);
		if (contains_period_timestamp_internal(&seq->period, inst->t))
		{
			instants1[k] = temporalseq_at_timestamp(seq, inst->t);
			instants2[k++] = inst;
		}
		int cmp = timestamp_cmp_internal(seq->period.upper, inst->t);
		if (cmp == 0)
		{
			i++; j++;
		}
		else if (cmp < 0)
			i++; 
		else 
			j++;
	}
	if (k == 0)
	{
		pfree(instants1); pfree(instants2); 
		return false;
	}
	
	*inter1 = temporali_make(instants1, k);
	*inter2 = temporali_make(instants2, k);
	for (i = 0; i < k; i++)
		pfree(instants1[i]);
	pfree(instants1); pfree(instants2); 
	return true;
}


bool
intersection_temporali_temporals(const TemporalI *ti, const TemporalS *ts,
	TemporalI **inter1, TemporalI **inter2)
{
	return intersection_temporals_temporali(ts, ti, inter2, inter1);
}

/* 
 * Intersection of a TemporalS and a TemporalSeq values. 
 */

bool
intersection_temporals_temporalseq(const TemporalS *ts, const TemporalSeq *seq,
	TemporalS **inter1, TemporalS **inter2)
{
	/* Test whether the bounding period of the two temporal values overlap */
	Period p;
	temporals_period(&p, ts);
	if (!overlaps_period_period_internal(&seq->period, &p))
		return false;

	*inter1 = temporals_at_period(ts, &seq->period);

	TemporalSeq **sequences = palloc(sizeof(TemporalSeq *) * ts->count);
	int k = 0;
	for (int i = 0; i < ts->count; i++)
	{
		TemporalSeq *seq1 = temporals_seq_n(ts, i);
		TemporalSeq *interseq =	temporalseq_at_period(seq1, &seq->period);
		if (interseq != NULL)
			sequences[k++] = interseq;
		int cmp = timestamp_cmp_internal(seq->period.upper, seq1->period.upper);
		if (cmp < 0 ||
			(cmp == 0 && (!seq->period.upper_inc || seq1->period.upper_inc)))
			break;
	}
	if (k == 0)
	{
		pfree(sequences); 
		return false;
	}
	
	*inter2 = temporals_make(sequences, k, false);
	for (int i = 0; i < k; i++) 
		pfree(sequences[i]);
	pfree(sequences); 
	return true;
}

bool
intersection_temporalseq_temporals(const TemporalSeq *seq, const TemporalS *ts,
	TemporalS **inter1, TemporalS **inter2)
{
	return intersection_temporals_temporalseq(ts, seq, inter2, inter1);
}

/* 
 * Intersection two TemporalS values. 
 */

bool
intersection_temporals_temporals(const TemporalS *ts1, const TemporalS *ts2,
	TemporalS **inter1, TemporalS **inter2)
{
	/* Test whether the bounding period of the two temporal values overlap */
	Period p1, p2;
	temporals_period(&p1, ts1);
	temporals_period(&p2, ts2);
	if (!overlaps_period_period_internal(&p1, &p2))
		return false;
	
	TemporalSeq **sequences1 = palloc(sizeof(TemporalSeq *) * 
		(ts1->count + ts2->count));
	TemporalSeq **sequences2 = palloc(sizeof(TemporalSeq *) * 
		(ts1->count + ts2->count));
	int i = 0, j = 0, k = 0;
	while (i < ts1->count && j < ts2->count)
	{
		TemporalSeq *seq1 = temporals_seq_n(ts1, i);
		TemporalSeq *seq2 = temporals_seq_n(ts2, j);
		TemporalSeq *interseq1, *interseq2;
		if (intersection_temporalseq_temporalseq(seq1, seq2, 
			&interseq1, &interseq2))
		{
			sequences1[k] = interseq1;
			sequences2[k++] = interseq2;
		}
		if (period_eq_internal(&seq1->period, &seq2->period))
		{
			i++; j++;
		}
		else if (period_lt_internal(&seq1->period, &seq2->period))
			i++; 
		else 
			j++;
	}
	if (k == 0)
	{
		pfree(sequences1); pfree(sequences2); 
		return false;
	}
	
	*inter1 = temporals_make(sequences1, k, false);
	*inter2 = temporals_make(sequences2, k, false);
	for (i = 0; i < k; i++)
	{
		pfree(sequences1[i]); pfree(sequences2[i]);
	}
	pfree(sequences1); pfree(sequences2); 
	return true;
}

/*****************************************************************************
 * Synchronize functions
 *****************************************************************************/

/* 
 * Synchronize a TemporalS and a TemporalSeq values. The values are split into
 * (redundant) segments defined over the same set of sequences covering the 
 * intersection of their time spans.
 */

bool
synchronize_temporals_temporalseq(const TemporalS *ts, const TemporalSeq *seq,
	TemporalS **sync1, TemporalS **sync2, bool crossings)
{
	/* Test whether the bounding period of the two temporal values overlap */
	Period p;
	temporals_period(&p, ts);
	if (!overlaps_period_period_internal(&seq->period, &p))
		return false;
	
	int n;
	temporals_find_timestamp(ts, seq->period.lower, &n);
	/* We are sure that n < ts->count due to the bounding period test above */
	TemporalSeq **sequences1 = palloc(sizeof(TemporalSeq *) * ts->count - n);
	TemporalSeq **sequences2 = palloc(sizeof(TemporalSeq *) * ts->count - n);
	int k = 0;
	for (int i = n; i < ts->count; i++)
	{
		TemporalSeq *seq1 = temporals_seq_n(ts, i);
		TemporalSeq *syncseq1, *syncseq2;
		if (synchronize_temporalseq_temporalseq(seq, seq1, &syncseq1, &syncseq2, crossings))
		{
			sequences1[k] = syncseq1;
			sequences2[k++] = syncseq2;
		}
		int cmp = timestamp_cmp_internal(seq->period.upper, seq1->period.upper);
		if (cmp < 0 ||
			(cmp == 0 && (!seq->period.upper_inc || seq1->period.upper_inc)))
			break;
	}
	if (k == 0)
	{
		pfree(sequences1); pfree(sequences2); 
		return false;
	}
	
	*sync1 = temporals_make(sequences1, k, false);
	*sync2 = temporals_make(sequences2, k, false);
	for (int i = 0; i < k; i++) 
	{
		pfree(sequences1[i]); pfree(sequences2[i]);
	}
	pfree(sequences1); pfree(sequences2); 
	return true;
}

bool
synchronize_temporalseq_temporals(const TemporalSeq *seq, const TemporalS *ts,
	TemporalS **sync1, TemporalS **sync2, bool crossings)
{
	return synchronize_temporals_temporalseq(ts, seq, sync2, sync1, crossings);
}

/* 
 * Synchronize two TemporalS values. The values are split into (redundant)
 * segments defined over the same set of sequences covering the intersection of
 * their time spans. If crossings is true, then the crossings are also added.
 */

bool
synchronize_temporals_temporals(const TemporalS *ts1, const TemporalS *ts2,
	TemporalS **sync1, TemporalS **sync2, bool crossings)
{
	/* Test whether the bounding period of the two temporal values overlap */
	Period p1, p2;
	temporals_period(&p1, ts1);
	temporals_period(&p2, ts2);
	if (!overlaps_period_period_internal(&p1, &p2))
		return false;
	
	/* Previously it was Max(ts1->count, ts2->count) and was not correct */
	TemporalSeq **sequences1 = palloc(sizeof(TemporalSeq *) * 
		(ts1->count + ts2->count));
	TemporalSeq **sequences2 = palloc(sizeof(TemporalSeq *) * 
		(ts1->count + ts2->count));
	int i = 0, j = 0, k = 0;
	while (i < ts1->count && j < ts2->count)
	{
		TemporalSeq *seq1 = temporals_seq_n(ts1, i);
		TemporalSeq *seq2 = temporals_seq_n(ts2, j);
		TemporalSeq *syncseq1, *syncseq2;
		if (synchronize_temporalseq_temporalseq(seq1, seq2, 
			&syncseq1, &syncseq2, crossings))
		{
			sequences1[k] = syncseq1;
			sequences2[k++] = syncseq2;
		}
		if (period_eq_internal(&seq1->period, &seq2->period))
		{
			i++; j++;
		}
		else if (period_lt_internal(&seq1->period, &seq2->period))
			i++; 
		else 
			j++;
	}
	if (k == 0)
	{
		pfree(sequences1); pfree(sequences2); 
		return false;
	}
	
	*sync1 = temporals_make(sequences1, k, false);
	*sync2 = temporals_make(sequences2, k, false);
	for (i = 0; i < k; i++)
	{
		pfree(sequences1[i]); pfree(sequences2[i]);
	}
	pfree(sequences1); pfree(sequences2); 
	return true;
}

/*****************************************************************************
 * Input/output functions
 *****************************************************************************/

/* Convert to string */
 
char *
temporals_to_string(const TemporalS *ts, char *(*value_out)(Oid, Datum))
{
	char **strings = palloc(sizeof(char *) * ts->count);
	size_t outlen = 0;
	char str[20];
	if (linear_interpolation(ts->valuetypid) && 
		! MOBDB_FLAGS_GET_LINEAR(ts->flags))
		sprintf(str, "Interp=Stepwise;");
	else
		str[0] = '\0';
	for (int i = 0; i < ts->count; i++)
	{
		TemporalSeq *seq = temporals_seq_n(ts, i);
		strings[i] = temporalseq_to_string(seq, true, value_out);
		outlen += strlen(strings[i]) + 2;
	}
	char *result = palloc(strlen(str) + outlen + 3);
	result[outlen] = '\0';
	size_t pos = 0;
	strcpy(result, str);
	pos += strlen(str);
	result[pos++] = '{';
	for (int i = 0; i < ts->count; i++)
	{
		strcpy(result + pos, strings[i]);
		pos += strlen(strings[i]);
		result[pos++] = ',';
		result[pos++] = ' ';
		pfree(strings[i]);
	}
	result[pos - 2] = '}';
	result[pos - 1] = '\0';
	pfree(strings);
	return result;
}

/* Send function */

void
temporals_write(const TemporalS *ts, StringInfo buf)
{
	pq_sendint(buf, (uint32) ts->count, 4);
	for (int i = 0; i < ts->count; i++)
	{
		TemporalSeq *seq = temporals_seq_n(ts, i);
		temporalseq_write(seq, buf);
	}
}
 
/* Receive function */

TemporalS *
temporals_read(StringInfo buf, Oid valuetypid)
{
	int count = (int) pq_getmsgint(buf, 4);
	TemporalSeq **sequences = palloc(sizeof(TemporalSeq *) * count);
	for (int i = 0; i < count; i++)
		sequences[i] = temporalseq_read(buf, valuetypid);
	TemporalS *result = temporals_make(sequences, count, false);

	for (int i = 0; i < count; i++)
		pfree(sequences[i]);
	pfree(sequences);	
	
	return result;
}

/*****************************************************************************
 * Cast functions
 *****************************************************************************/

/* Cast a temporal integer value as a temporal float value */

TemporalS *
tints_to_tfloats(const TemporalS *ts)
{
	/* It is not necessary to set the linear flag to false since it is already
	 * set by the fact that the input argument is a temporal integer */
	TemporalS *result = temporals_copy(ts);
	result->valuetypid = FLOAT8OID;
	for (int i = 0; i < ts->count; i++)
	{
		TemporalSeq *seq = temporals_seq_n(result, i);
		seq->valuetypid = FLOAT8OID;
		for (int j = 0; j < seq->count; j++)
		{
			TemporalInst *inst = temporalseq_inst_n(seq, j);
			inst->valuetypid = FLOAT8OID;
			Datum *value_ptr = temporalinst_value_ptr(inst);
			*value_ptr = Float8GetDatum((double)DatumGetInt32(temporalinst_value(inst)));
		}
	}
	return result;
}

/* Cast a temporal float with step interpolation as a temporal integer */

TemporalS *
tfloats_to_tints(const TemporalS *ts)
{
	if (MOBDB_FLAGS_GET_LINEAR(ts->flags))
		ereport(ERROR, (errcode(ERRCODE_INVALID_PARAMETER_VALUE),
				errmsg("Cannot cast temporal float with linear interpolation to temporal integer")));
	/* It is not necessary to set the linear flag to false since it is already
	 * set by the fact that the input argument has step interpolation */
	TemporalS *result = temporals_copy(ts);
	result->valuetypid = INT4OID;
	for (int i = 0; i < ts->count; i++)
	{
		TemporalSeq *seq = temporals_seq_n(result, i);
		seq->valuetypid = INT4OID;
		for (int j = 0; j < seq->count; j++)
		{
			TemporalInst *inst = temporalseq_inst_n(seq, j);
			inst->valuetypid = INT4OID;
			Datum *value_ptr = temporalinst_value_ptr(inst);
			*value_ptr = Int32GetDatum((double)DatumGetFloat8(temporalinst_value(inst)));
		}
	}
	return result;
}

/*****************************************************************************
 * Transformation functions
 *****************************************************************************/

TemporalS *
temporalinst_to_temporals(const TemporalInst *inst, bool linear)
{
	TemporalSeq *seq = temporalseq_make((TemporalInst **)&inst, 1, true, true,
		linear, false);
	TemporalS *result = temporalseq_to_temporals(seq);
	pfree(seq);
	return result;
}

TemporalS *
temporali_to_temporals(const TemporalI *ti, bool linear)
{
	TemporalSeq **sequences = palloc(sizeof(TemporalSeq *) * ti->count);
	for (int i = 0; i < ti->count; i++)
	{
		TemporalInst *inst = temporali_inst_n(ti, i);
		sequences[i] = temporalseq_make(&inst, 1, 
			true, true, linear, false);
	}
	TemporalS *result = temporals_make(sequences, ti->count, false);
	pfree(sequences);
	return result;
}

/* Transform a temporal value with continuous base type from step to linear interpolation */

TemporalS *
tsteps_to_linear(const TemporalS *ts)
{
	/* Singleton sequence set */
	if (ts->count == 1)
		return tstepseq_to_linear(temporals_seq_n(ts, 0));

	/* General case */
	TemporalSeq **sequences = palloc(sizeof(TemporalSeq *) * ts->totalcount);
	int k = 0;
	for (int i = 0; i < ts->count; i++)
	{
		TemporalSeq *seq = temporals_seq_n(ts, i);
		k += tstepseq_to_linear1(&sequences[k], seq);
	}
	TemporalS *result = temporals_make(sequences, k, true);
	for (int i = 0; i < k; i++)
		pfree(sequences[i]);
	pfree(sequences);
	return result;
}

/*****************************************************************************
 * Accessor functions
 *****************************************************************************/

/* Values of a TemporalS with step interpolation */

Datum *
temporals_values1(const TemporalS *ts, int *count)
{
	Datum *result = palloc(sizeof(Datum *) * ts->totalcount);
	int k = 0;
	for (int i = 0; i < ts->count; i++)
	{
		TemporalSeq *seq = temporals_seq_n(ts, i);
		for (int j = 0; j < seq->count; j++)
			result[k++] = temporalinst_value(temporalseq_inst_n(seq, j));
	}
	datum_sort(result, k, ts->valuetypid);
	*count = datum_remove_duplicates(result, k, ts->valuetypid);
	return result;
}

ArrayType *
temporals_values(const TemporalS *ts)
{
	int count;
	Datum *values = temporals_values1(ts, &count);
	ArrayType *result = datumarr_to_array(values, count, ts->valuetypid);
	pfree(values);
	return result;
}

/* Ranges of a TemporalS float */

ArrayType *
tfloats_ranges(const TemporalS *ts)
{
	int count = MOBDB_FLAGS_GET_LINEAR(ts->flags) ? ts->count : ts->totalcount;
	RangeType **ranges = palloc(sizeof(RangeType *) * count);
	int k = 0;
	for (int i = 0; i < ts->count; i++) 
	{
		TemporalSeq *seq = temporals_seq_n(ts, i);
		k += tfloatseq_ranges1(&ranges[k], seq);
	}
	int count1 = k;
	RangeType **normranges = rangearr_normalize(ranges, &count1);
	rangearr_sort(normranges, count1);
	ArrayType *result = rangearr_to_array(normranges, count1, 
		type_oid(T_FLOATRANGE));

	for (int i = 0; i < k; i++)
		pfree(ranges[i]);
	pfree(ranges);
	for (int i = 0; i < count1; i++)
		pfree(normranges[i]);
	pfree(normranges);
	
	return result;
}

/* Minimum value */

Datum
temporals_min_value(const TemporalS *ts)
{
	Oid valuetypid = ts->valuetypid;
	if (valuetypid == INT4OID)
	{
		TBOX *box = temporals_bbox_ptr(ts);
		return Int32GetDatum((int)(box->xmin));
	}
	if (valuetypid == FLOAT8OID)
	{
		TBOX *box = temporals_bbox_ptr(ts);
		return Float8GetDatum(box->xmin);
	}
	Datum result = temporalseq_min_value(temporals_seq_n(ts, 0));
	for (int i = 1; i < ts->count; i++)
	{
		Datum value = temporalseq_min_value(temporals_seq_n(ts, i));
		if (datum_lt(value, result, valuetypid))
			result = value;
	}
	return result;
}

/* Maximum value */

Datum
temporals_max_value(const TemporalS *ts)
{
	Oid valuetypid = ts->valuetypid;
	if (valuetypid == INT4OID)
	{
		TBOX *box = temporals_bbox_ptr(ts);
		return Int32GetDatum((int)(box->xmax));
	}
	if (valuetypid == FLOAT8OID)
	{
		TBOX *box = temporals_bbox_ptr(ts);
		return Float8GetDatum(box->xmax);
	}
	Datum result = temporalseq_max_value(temporals_seq_n(ts, 0));
	for (int i = 1; i < ts->count; i++)
	{
		Datum value = temporalseq_max_value(temporals_seq_n(ts, i));
		if (datum_gt(value, result, valuetypid))
			result = value;
	}
	return result;
}

/* Get time */

PeriodSet *
temporals_get_time(const TemporalS *ts)
{
	Period **periods = palloc(sizeof(Period *) * ts->count);
	for (int i = 0; i < ts->count; i++)
	{
		TemporalSeq *seq = temporals_seq_n(ts, i);
		periods[i] = &seq->period;
	}
	PeriodSet *result = periodset_make_internal(periods, ts->count, false);
	pfree(periods);
	return result;
}

/* Timespan */

Datum
temporals_timespan(const TemporalS *ts)
{
	TemporalSeq *seq = temporals_seq_n(ts, 0);
	Datum result = call_function2(timestamp_mi, 
		TimestampTzGetDatum(seq->period.upper), TimestampTzGetDatum(seq->period.lower));
	for (int i = 1; i < ts->count; i++)
	{
		seq = temporals_seq_n(ts, i);
		Datum interval1 = call_function2(timestamp_mi, 
			TimestampTzGetDatum(seq->period.upper), TimestampTzGetDatum(seq->period.lower));
		Datum interval2 = call_function2(interval_pl, result, interval1);
		pfree(DatumGetPointer(result)); pfree(DatumGetPointer(interval1));
		result = interval2;
	}
	return result;
}

/* Interval of the TemporalS as a double */

double
temporals_interval_double(const TemporalS *ts)
{
	double result = 0;
	for (int i = 0; i < ts->count; i++)
	{
		TemporalSeq *seq = temporals_seq_n(ts, i);
		result += (double) (seq->period.upper - seq->period.lower);
	}
	return result;
}

/* Bounding period on which the temporal value is defined */

void
temporals_period(Period *p, const TemporalS *ts)
{
	TemporalSeq *start = temporals_seq_n(ts, 0);
	TemporalSeq *end = temporals_seq_n(ts, ts->count - 1);
	period_set(p, start->period.lower, end->period.upper, 
		start->period.lower_inc, end->period.upper_inc);
}

/* Sequences */

TemporalSeq **
temporals_sequences(const TemporalS *ts)
{
	TemporalSeq **result = palloc(sizeof(TemporalSeq *) * ts->count);
	for (int i = 0; i < ts->count; i++) 
		result[i] = temporals_seq_n(ts, i);
	return result;
}

ArrayType *
temporals_sequences_array(const TemporalS *ts)
{
	TemporalSeq **sequences = temporals_sequences(ts);
	ArrayType *result = temporalarr_to_array((Temporal **)sequences, ts->count);
	pfree(sequences);
	return result;
}

/* Number of distinct instants */

int
temporals_num_instants(const TemporalS *ts)
{
	TemporalInst *lastinst;
	bool first = true;
	int result = 0;
	for (int i = 0; i < ts->count; i++)
	{
		TemporalSeq *seq = temporals_seq_n(ts, i);
		result += seq->count;
		if (!first)
		{
			if (temporalinst_eq(lastinst, temporalseq_inst_n(seq, 0)))
				result --;
		}
		lastinst = temporalseq_inst_n(seq, seq->count - 1);
		first = false;
	}
	return result;
}

/* N-th distinct instant */

TemporalInst *
temporals_instant_n(const TemporalS *ts, int n)
{
	assert (n >= 1 && n <= ts->totalcount);
	if (n == 1)
	{
		TemporalSeq *seq = temporals_seq_n(ts, 0);
		return temporalseq_inst_n(seq, 0);
	}
	
	/* Continue the search 0-based */
	n--;
	TemporalInst *prev, *next;
	bool first = true, found = false;
	int i = 0, count = 0, prevcount = 0;
	while (i < ts->count)
	{
		TemporalSeq *seq = temporals_seq_n(ts, i);
		count += seq->count;
		if (!first && temporalinst_eq(prev, temporalseq_inst_n(seq, 0)))
		{
				prevcount --;
				count --;
		}
		if (prevcount <= n && n < count)
		{
			next = temporalseq_inst_n(seq, n - prevcount);
			found = true;
			break;
		}
		prevcount = count;
		prev = temporalseq_inst_n(seq, seq->count - 1);
		first = false;
		i++;
	}
	if (!found) 
		return NULL;
	return next;
}

/* Distinct instants */

static int
temporalinstarr_remove_duplicates(TemporalInst **instants, int count)
{
	assert(count != 0);
	int newcount = 0;
	for (int i = 1; i < count; i++) 
		if (! temporalinst_eq(instants[newcount], instants[i]))
			instants[++ newcount] = instants[i];
	return newcount + 1;
}

ArrayType *
temporals_instants_array(const TemporalS *ts)
{
	TemporalInst **instants = palloc(sizeof(TemporalInst *) * ts->totalcount);
	int k = 0;
	for (int i = 0; i < ts->count; i++)
	{
		TemporalSeq *seq = temporals_seq_n(ts, i);
		for (int j = 0; j < seq->count; j++)
			instants[k++] = temporalseq_inst_n(seq, j);
	}
	int count = temporalinstarr_remove_duplicates(instants, k);
	ArrayType *result = temporalarr_to_array((Temporal **)instants, count);
	pfree(instants);
	return result;
}

/* Start timestamptz */

TimestampTz
temporals_start_timestamp(const TemporalS *ts)
{
	TemporalSeq *seq = temporals_seq_n(ts, 0);
	return seq->period.lower;
}

/* End timestamptz */

TimestampTz
temporals_end_timestamp(const TemporalS *ts)
{
	TemporalSeq *seq = temporals_seq_n(ts, ts->count - 1);
	return seq->period.upper;
}

/* Number of distinct timestamps */

int
temporals_num_timestamps(const TemporalS *ts)
{
	TimestampTz lasttime;
	bool first = true;
	int result = 0;
	for (int i = 0; i < ts->count; i++)
	{
		TemporalSeq *seq = temporals_seq_n(ts, i);
		result += seq->count;
		if (!first)
		{
			if (lasttime == temporalseq_inst_n(seq, 0)->t)
				result --;
		}
		lasttime = temporalseq_inst_n(seq, seq->count - 1)->t;
		first = false;
	}
	return result;
}

/* N-th distinct timestamp */

bool
temporals_timestamp_n(const TemporalS *ts, int n, TimestampTz *result)
{
	bool found = false;
	if (n < 1)
		return false;
	if (n == 1)
	{
		TemporalSeq *seq = temporals_seq_n(ts, 0);
		*result = temporalseq_inst_n(seq, 0)->t;
		return true ;
	}
	
	/* Continue the search 0-based */
	n--;
	TimestampTz prev, next;
	bool first = true;
	int i = 0, count = 0, prevcount = 0;
	while (i < ts->count)
	{
		TemporalSeq *seq = temporals_seq_n(ts, i);
		count += seq->count;
		if (!first && prev == temporalseq_inst_n(seq, 0)->t)
		{
				prevcount --;
				count --;
		}
		if (prevcount <= n && n < count)
		{
			next = temporalseq_inst_n(seq, n - prevcount)->t;
			found = true;
			break;
		}
		prevcount = count;
		prev = temporalseq_inst_n(seq, seq->count - 1)->t;
		first = false;
		i++;
	}
	if (!found) 
		return false;
	*result = next;
	return true;
}

/* Distinct timestamps */

TimestampTz *
temporals_timestamps1(const TemporalS *ts, int *count)
{
	TimestampTz **times = palloc(sizeof(TimestampTz *) * ts->count);
	int *counttimes = palloc0(sizeof(int) * ts->count);
	int totaltimes = 0;
	for (int i = 0; i < ts->count; i++)
	{
		TemporalSeq *seq = temporals_seq_n(ts, i);
		times[i] = temporalseq_timestamps1(seq);
		counttimes[i] = seq->count;
		totaltimes += seq->count;
	}
	TimestampTz *result = palloc(sizeof(TimestampTz) * totaltimes);
	int k = 0;
	for (int i = 0; i < ts->count; i++)
	{
		for (int j = 0; j < counttimes[i]; j ++)
			result[k++] = times[i][j];
		pfree(times[i]);
	}
	timestamp_sort(result, totaltimes);
	totaltimes = timestamp_remove_duplicates(result, totaltimes);
	
	pfree(times); pfree(counttimes);
	
	*count = totaltimes;
	return result;
}

ArrayType *
temporals_timestamps(const TemporalS *ts)
{
	int count;
	TimestampTz *times = temporals_timestamps1(ts, &count);
	ArrayType *result = timestamparr_to_array(times, count);
	pfree(times);
	return result;
}

/* Shift the time span of a temporal value by an interval */

TemporalS *
temporals_shift(const TemporalS *ts, const Interval *interval)
{
	TemporalS *result = temporals_copy(ts);
	TemporalSeq **sequences = palloc(sizeof(TemporalSeq *) * ts->count);
	TemporalInst **instants = palloc(sizeof(TemporalInst *) * ts->totalcount);
	for (int i = 0; i < ts->count; i++)
	{
		TemporalSeq *seq = sequences[i] = temporals_seq_n(result, i);
		for (int j = 0; j < seq->count; j++)
		{
			TemporalInst *inst = instants[j] = temporalseq_inst_n(seq, j);
			inst->t = DatumGetTimestampTz(
				DirectFunctionCall2(timestamptz_pl_interval,
				TimestampTzGetDatum(inst->t), PointerGetDatum(interval)));
		}
		/* Shift period */
		seq->period.lower = DatumGetTimestampTz(
				DirectFunctionCall2(timestamptz_pl_interval,
				TimestampTzGetDatum(seq->period.lower), PointerGetDatum(interval)));
		seq->period.upper = DatumGetTimestampTz(
				DirectFunctionCall2(timestamptz_pl_interval,
				TimestampTzGetDatum(seq->period.upper), PointerGetDatum(interval)));
		/* Shift bounding box */
		void *bbox = temporalseq_bbox_ptr(seq); 
		temporal_bbox_shift(bbox, interval, seq->valuetypid);
	
	}
	/* Shift bounding box */
	void *bbox = temporals_bbox_ptr(result); 
	temporal_bbox_shift(bbox, interval, ts->valuetypid);
	pfree(sequences);
	pfree(instants);
	return result;
}

/*****************************************************************************
 * Ever/always comparison operators
 *****************************************************************************/

/* Is the temporal value ever equal to the value? */

bool
temporals_ever_eq(const TemporalS *ts, Datum value)
{
	/* Bounding box test */
	if (ts->valuetypid == INT4OID || ts->valuetypid == FLOAT8OID)
	{
		TBOX box;
		memset(&box, 0, sizeof(TBOX));
		temporals_bbox(&box, ts);
		double d = datum_double(value, ts->valuetypid);
		if (d < box.xmin || box.xmax < d)
			return false;
	}

	for (int i = 0; i < ts->count; i++) 
		if (temporalseq_ever_eq(temporals_seq_n(ts, i), value))
			return true;
	return false;
}

/* Is the temporal value always equal to the value? */

bool
temporals_always_eq(const TemporalS *ts, Datum value)
{
	/* Bounding box test */
	if (ts->valuetypid == INT4OID || ts->valuetypid == FLOAT8OID)
	{
		TBOX box;
		memset(&box, 0, sizeof(TBOX));
		temporals_bbox(&box, ts);
		if (ts->valuetypid == INT4OID)
			return box.xmin == box.xmax &&
				(int)(box.xmax) == DatumGetInt32(value);
		else
			return box.xmin == box.xmax &&
				box.xmax == DatumGetFloat8(value);
	}

	for (int i = 0; i < ts->count; i++) 
		if (!temporalseq_always_eq(temporals_seq_n(ts, i), value))
			return false;
	return true;
}

/*****************************************************************************/

/* Is the temporal value ever less than to the value? */

bool
temporals_ever_lt(const TemporalS *ts, Datum value)
{
	/* Bounding box test */
	if (ts->valuetypid == INT4OID || ts->valuetypid == FLOAT8OID)
	{
		TBOX box;
		memset(&box, 0, sizeof(TBOX));
		temporals_bbox(&box, ts);
		double d = datum_double(value, ts->valuetypid);
		/* Maximum value may be non inclusive */ 
		if (d < box.xmin)
			return false;
	}

	for (int i = 0; i < ts->count; i++) 
	{
		TemporalSeq *seq = temporals_seq_n(ts, i);
		if (temporalseq_ever_lt(seq, value))
			return true;
	}
	return false;
}

/* Is the temporal value ever less than or equal to the value? */

bool
temporals_ever_le(const TemporalS *ts, Datum value)
{
	/* Bounding box test */
	if (ts->valuetypid == INT4OID || ts->valuetypid == FLOAT8OID)
	{
		TBOX box;
		memset(&box, 0, sizeof(TBOX));
		temporals_bbox(&box, ts);
		double d = datum_double(value, ts->valuetypid);
		if (d < box.xmin)
			return false;
	}

	for (int i = 0; i < ts->count; i++) 
	{
		TemporalSeq *seq = temporals_seq_n(ts, i);
		if (temporalseq_ever_le(seq, value))
			return true;
	}
	return false;
}

/* Is the temporal value always less than the value? */

bool
temporals_always_lt(const TemporalS *ts, Datum value)
{
	/* Bounding box test */
	if (ts->valuetypid == INT4OID || ts->valuetypid == FLOAT8OID)
	{
		TBOX box;
		memset(&box, 0, sizeof(TBOX));
		temporals_bbox(&box, ts);
		double d = datum_double(value, ts->valuetypid);
		if (d < box.xmax)
			return false;
	}

	for (int i = 0; i < ts->count; i++) 
	{
		TemporalSeq *seq = temporals_seq_n(ts, i);
		if (! temporalseq_always_lt(seq, value))
			return false;
	}
	return true;
}

/* Is the temporal value always less than or equal to the value? */

bool
temporals_always_le(const TemporalS *ts, Datum value)
{
	/* Bounding box test */
	if (ts->valuetypid == INT4OID || ts->valuetypid == FLOAT8OID)
	{
		TBOX box;
		memset(&box, 0, sizeof(TBOX));
		temporals_bbox(&box, ts);
		double d = datum_double(value, ts->valuetypid);
		if (d < box.xmax)
			return false;
	}

	for (int i = 0; i < ts->count; i++) 
	{
		TemporalSeq *seq = temporals_seq_n(ts, i);
		if (! temporalseq_always_le(seq, value))
			return false;
	}
	return true;
}

/*****************************************************************************
 * Restriction Functions 
 *****************************************************************************/

/* Restriction to a value */

TemporalS *
temporals_at_value(const TemporalS *ts, Datum value)
{
	Oid valuetypid = ts->valuetypid;
	/* Bounding box test */
	if (valuetypid == INT4OID || valuetypid == FLOAT8OID)
	{
		TBOX box1, box2;
		memset(&box1, 0, sizeof(TBOX));
		memset(&box2, 0, sizeof(TBOX));
		temporals_bbox(&box1, ts);
		number_to_box(&box2, value, valuetypid);
		if (!contains_tbox_tbox_internal(&box1, &box2))
			return NULL;
	}

	/* Singleton sequence set */
	if (ts->count == 1)
		return temporalseq_at_value(temporals_seq_n(ts, 0), value);

	/* General case */
	TemporalSeq **sequences = palloc(sizeof(TemporalSeq *) * ts->totalcount);
	int k = 0;
	for (int i = 0; i < ts->count; i++)
	{
		TemporalSeq *seq = temporals_seq_n(ts, i);
		k += temporalseq_at_value2(&sequences[k], seq, value);
	}
	if (k == 0)
	{
		pfree(sequences);
		return NULL;
	}
	
	TemporalS *result = temporals_make(sequences, k, true);
	for (int i = 0; i < k; i++)
		pfree(sequences[i]);
	pfree(sequences);
	return result;
}

/* Restriction to the complement of a value */

TemporalS *
temporals_minus_value(const TemporalS *ts, Datum value)
{
	Oid valuetypid = ts->valuetypid;
	/* Bounding box test */
	if (valuetypid == INT4OID || valuetypid == FLOAT8OID)
	{
		TBOX box1, box2;
		memset(&box1, 0, sizeof(TBOX));
		memset(&box2, 0, sizeof(TBOX));
		temporals_bbox(&box1, ts);
		number_to_box(&box2, value, valuetypid);
		if (!contains_tbox_tbox_internal(&box1, &box2))
			return temporals_copy(ts);
	}

	/* Singleton sequence set */
	if (ts->count == 1)
		return temporalseq_minus_value(temporals_seq_n(ts, 0), value);

	/* General case */
	int count;
	if (! MOBDB_FLAGS_GET_LINEAR(ts->flags))
		count = ts->totalcount;
	else 
		count = ts->totalcount * 2;
	TemporalSeq **sequences = palloc(sizeof(TemporalSeq *) * count);
	int k = 0;
	for (int i = 0; i < ts->count; i++)
	{
		TemporalSeq *seq = temporals_seq_n(ts, i);
		k += temporalseq_minus_value2(&sequences[k], seq, value);
	}
	if (k == 0)
	{
		pfree(sequences);
		return NULL;
	}

	TemporalS *result = temporals_make(sequences, k, true);
	for (int i = 0; i < k; i++)
		pfree(sequences[i]);
	pfree(sequences);
	return result;
}

/* 
 * Restriction to an array of values.
 * The function assumes that there are no duplicates values.
 */
TemporalS *
temporals_at_values(const TemporalS *ts, const Datum *values, int count)
{
	/* Singleton sequence set */
	if (ts->count == 1)
		return temporalseq_at_values(temporals_seq_n(ts, 0), values, count);

	/* General case */
	TemporalSeq **sequences = palloc(sizeof(TemporalSeq *) * ts->totalcount * count);
	int k = 0;
	for (int i = 0; i < ts->count; i++)
	{
		TemporalSeq *seq = temporals_seq_n(ts, i);
		k += temporalseq_at_values1(&sequences[k], seq, values, count);
	}
	if (k == 0) 
	{
		pfree(sequences);
		return NULL;
	}
	TemporalS *result = temporals_make(sequences, k, true);
	for (int i = 0; i < k; i++)
		pfree(sequences[i]);
	pfree(sequences);
	return result;
}

/*
 * Restriction to the complement of an array of values.
 * The function assumes that there are no duplicates values.
 */
TemporalS *
temporals_minus_values(const TemporalS *ts, const Datum *values, int count)
{
	/* Singleton sequence set */
	if (ts->count == 1)
		return temporalseq_minus_values(temporals_seq_n(ts, 0), values, count);

	/* General case */
	int maxcount;
	if (! MOBDB_FLAGS_GET_LINEAR(ts->flags))
		maxcount = ts->totalcount * count;
	else 
		maxcount = ts->totalcount * count *2;
	TemporalSeq **sequences = palloc(sizeof(TemporalSeq *) * maxcount);	
	int k = 0;
	for (int i = 0; i < ts->count; i++)
	{
		TemporalSeq *seq = temporals_seq_n(ts, i);
		k += temporalseq_minus_values1(&sequences[k], seq, values, count);
	}
	if (k == 0)
	{
		pfree(sequences);
		return NULL;
	}

	TemporalS *result = temporals_make(sequences, k, true);
	for (int i = 0; i < k; i++)
		pfree(sequences[i]);
	pfree(sequences);
	return result;
}

/*
 * Restriction to a range.
 */
TemporalS *
tnumbers_at_range(const TemporalS *ts, RangeType *range)
{
	/* Bounding box test */
	TBOX box1, box2;
	memset(&box1, 0, sizeof(TBOX));
	memset(&box2, 0, sizeof(TBOX));
	temporals_bbox(&box1, ts);
	range_to_tbox_internal(&box2, range);
	if (!overlaps_tbox_tbox_internal(&box1, &box2))
		return NULL;

	/* Singleton sequence set */
	if (ts->count == 1)
		return tnumberseq_at_range(temporals_seq_n(ts, 0), range);

	/* General case */
	TemporalSeq **sequences = palloc(sizeof(TemporalSeq *) * ts->totalcount);
	int k = 0;
	for (int i = 0; i < ts->count; i++)
	{
		TemporalSeq *seq = temporals_seq_n(ts, i);
		k += tnumberseq_at_range2(&sequences[k], seq, range);
	}
	if (k == 0)
	{
		pfree(sequences);
		return NULL;
	}
	TemporalS *result = temporals_make(sequences, k, true);
	for (int i = 0; i < k; i++)
		pfree(sequences[i]);
	pfree(sequences);
	return result;
}

/*
 * Restriction to the complement of range.
 */
TemporalS *
tnumbers_minus_range(const TemporalS *ts, RangeType *range)
{
	/* Bounding box test */
	TBOX box1, box2;
	memset(&box1, 0, sizeof(TBOX));
	memset(&box2, 0, sizeof(TBOX));
	temporals_bbox(&box1, ts);
	range_to_tbox_internal(&box2, range);
	if (!overlaps_tbox_tbox_internal(&box1, &box2))
		return temporals_copy(ts);

	/* Singleton sequence set */
	if (ts->count == 1)
		return tnumberseq_minus_range(temporals_seq_n(ts, 0), range);

	/* General case */
	int maxcount;
	if (! MOBDB_FLAGS_GET_LINEAR(ts->flags))
		maxcount = ts->totalcount;
	else 
		maxcount = ts->totalcount * 2;
	TemporalSeq **sequences = palloc(sizeof(TemporalSeq *) * maxcount);
	int k = 0;
	for (int i = 0; i < ts->count; i++)
	{
		TemporalSeq *seq = temporals_seq_n(ts, i);
		k += tnumberseq_minus_range1(&sequences[k], seq, range);
	}
	if (k == 0)
	{
		pfree(sequences);
		return NULL;
	}
	TemporalS *result = temporals_make(sequences, k, true);
	for (int i = 0; i < k; i++)
		pfree(sequences[i]);
	pfree(sequences); 
	return result;
}

/* 
 * Restriction to an array of ranges
 * The function assumes that the ranges are normalized.
 */
TemporalS *
tnumbers_at_ranges(const TemporalS *ts, RangeType **ranges, int count)
{
	/* Singleton sequence set */
	if (ts->count == 1)
		return tnumberseq_at_ranges(temporals_seq_n(ts, 0), ranges, count);

	/* General case */
	TemporalSeq **sequences = palloc(sizeof(TemporalSeq *) * ts->totalcount * count);
	int k = 0;
	for (int i = 0; i < ts->count; i++)
	{
		TemporalSeq *seq = temporals_seq_n(ts, i);
		k += tnumberseq_at_ranges1(&sequences[k], seq, ranges, count);
	}
	if (k == 0)
	{
		pfree(sequences);
		return NULL;
	}
	TemporalS *result = temporals_make(sequences, k, true);
	for (int i = 0; i < k; i++)
		pfree(sequences[i]);
	pfree(sequences); 
	return result;
}

/*
 * Restriction to the complement of an array of ranges.
 * The function assumes that the ranges are normalized.
 */
TemporalS *
tnumbers_minus_ranges(const TemporalS *ts, RangeType **ranges, int count)
{
	/* Singleton sequence set */
	if (ts->count == 1)
		return tnumberseq_minus_ranges(temporals_seq_n(ts, 0), ranges, count);

	/* General case */
	int maxcount;
	if (! MOBDB_FLAGS_GET_LINEAR(ts->flags))
		maxcount = ts->totalcount;
	else 
		maxcount = ts->totalcount * 2;
	TemporalSeq **sequences = palloc(sizeof(TemporalSeq *) * maxcount);
	int k = 0;
	for (int i = 0; i < ts->count; i++)
	{
		TemporalSeq *seq = temporals_seq_n(ts, i);
		k += tnumberseq_minus_ranges1(&sequences[k], seq, ranges, count);
	}
	if (k == 0)
	{
		pfree(sequences);
		return NULL;
	}
	TemporalS *result = temporals_make(sequences, k, true);
	for (int i = 0; i < k; i++)
		pfree(sequences[i]);
	pfree(sequences); 
	return result;
}

/* Restriction to the minimum value */

static int
temporalseqarr_remove_duplicates(TemporalSeq **sequences, int count)
{
	assert(count != 0);
	int newcount = 0;
	for (int i = 1; i < count; i++) 
		if (! temporalseq_eq(sequences[newcount], sequences[i]))
			sequences[++ newcount] = sequences[i];
	return newcount + 1;
}

static TemporalS *
temporals_at_minmax(const TemporalS *ts, Datum value)
{
	TemporalS *result = temporals_at_value(ts, value);
	/* If minimum/maximum is at an exclusive bound */
	if (result == NULL)
	{
		bool linear = MOBDB_FLAGS_GET_LINEAR(ts->flags);
		TemporalSeq **sequences = palloc(sizeof(TemporalSeq *) * ts->count * 2);
		int k = 0;
		for (int i = 0; i < ts->count; i++)
		{
			TemporalSeq *seq = temporals_seq_n(ts, i);
			TemporalInst *inst1 = temporalseq_inst_n(seq, 0);
			TemporalInst *inst2 = temporalseq_inst_n(seq, seq->count - 1);
			Datum value1 = temporalinst_value(inst1);
			Datum value2 = temporalinst_value(inst2);
			if (datum_eq(value, value1, seq->valuetypid) &&
				datum_eq(value, value2, seq->valuetypid))
			{
				sequences[k++] = temporalseq_make(&inst1, 1, true, true,
					linear, false);
				sequences[k++] = temporalseq_make(&inst2, 1, true, true,
					linear, false);
			}
			else if (datum_eq(value, value1, seq->valuetypid))
			{
				sequences[k++] = temporalseq_make(&inst1, 1, true, true,
					linear, false);
			}
			else if (datum_eq(value, value2, seq->valuetypid))
			{
				sequences[k++] = temporalseq_make(&inst2, 1, true, true,
					linear, false);
			}
		}
		/* The minimum/maximum could be at the upper exclusive bound of one
		 * sequence and at the lower exclusive bound of the next one
		 * e.g., .... min@t) (min@t .... */
		temporalseqarr_sort(sequences, k);
		int count = temporalseqarr_remove_duplicates(sequences, k);
		result = temporals_make(sequences, count, true);
		for (int i = 0; i < k; i++)
			pfree(sequences[i]);
		pfree(sequences);
	}
	return result;
}

TemporalS *
temporals_at_min(const TemporalS *ts)
{
	/* General case */
	Datum min = temporals_min_value(ts);
	return temporals_at_minmax(ts, min);
}

/* Restriction to the complement of the minimum value */

TemporalS *
temporals_minus_min(const TemporalS *ts)
{
	Datum min = temporals_min_value(ts);
	return temporals_minus_value(ts, min);
}

/* Restriction to the maximum value */
 
TemporalS *
temporals_at_max(const TemporalS *ts)
{
	Datum max = temporals_max_value(ts);
	return temporals_at_minmax(ts, max);
}

/* Restriction to the complement of the maximum value */

TemporalS *
temporals_minus_max(const TemporalS *ts)
{
	Datum max = temporals_max_value(ts);
	return temporals_minus_value(ts, max);
}

/*
 * Restriction to a timestamp.
 */
TemporalInst *
temporals_at_timestamp(const TemporalS *ts, TimestampTz t)
{
	/* Bounding box test */
	Period p;
	temporals_period(&p, ts);
	if (!contains_period_timestamp_internal(&p, t))
		return NULL;

	/* Singleton sequence set */
	if (ts->count == 1)
		return temporalseq_at_timestamp(temporals_seq_n(ts, 0), t);

	/* General case */
	int n;
	if (!temporals_find_timestamp(ts, t, &n))
		return NULL;
	TemporalSeq *seq = temporals_seq_n(ts, n);
	return temporalseq_at_timestamp(seq, t);
}

/*
 * Restriction to the complement of a timestamp.
 */
TemporalS *
temporals_minus_timestamp(const TemporalS *ts, TimestampTz t)
{
	/* Bounding box test */
	Period p;
	temporals_period(&p, ts);
	if (!contains_period_timestamp_internal(&p, t))
		return temporals_copy(ts);

	/* Singleton sequence set */
	if (ts->count == 1)
		return temporalseq_minus_timestamp(temporals_seq_n(ts, 0), t);

	/* General case 
	 * At most one composing sequence can be split into two */
	TemporalSeq **sequences = palloc(sizeof(TemporalSeq *) * (ts->count + 1));
	int k = 0;
	for (int i = 0; i < ts->count; i++)
	{
		TemporalSeq *seq = temporals_seq_n(ts, i);
		int count = temporalseq_minus_timestamp1(&sequences[k], seq, t);
		k += count;
		// if (t < seq->period.upper)
		// 	break;
	}
	/* k is never equal to 0 since in that case it is a singleton sequence set 
	   and it has been dealt by temporalseq_minus_timestamp above */
	TemporalS *result = temporals_make(sequences, k, false);
	for (int i = 0; i < k; i++)
		pfree(sequences[i]);
	pfree(sequences);
	return result;
}

/*
 * Value at a timestamp.
 * This function assumes a bounding box test has been done before.
 */
bool
temporals_value_at_timestamp(const TemporalS *ts, TimestampTz t, Datum *result)
{
	/* Singleton sequence set */
	if (ts->count == 1)
		return temporalseq_value_at_timestamp(temporals_seq_n(ts, 0), t, result);

	/* General case */
	int n;
	if (!temporals_find_timestamp(ts, t, &n))
		return false;	
	return temporalseq_value_at_timestamp(temporals_seq_n(ts, n), t, result);
}

/*
 * Restriction to a timestampset.
 */
TemporalI *
temporals_at_timestampset(const TemporalS *ts1, const TimestampSet *ts2)
{
	/* Bounding box test */
	Period p1;
	temporals_period(&p1, ts1);
	Period *p2 = timestampset_bbox(ts2);
	if (!overlaps_period_period_internal(&p1, p2))
		return NULL;

	/* Singleton sequence set */
	if (ts1->count == 1)
		return temporalseq_at_timestampset(temporals_seq_n(ts1, 0), ts2);

	/* General case */
	TemporalInst **instants = palloc(sizeof(TemporalInst *) * ts2->count);
	int count = 0;
	int i = 0, j = 0;
	while (i < ts2->count && j < ts1->count)
	{
		TemporalSeq *seq = temporals_seq_n(ts1, j);
		TimestampTz t = timestampset_time_n(ts2, i);
		if (contains_period_timestamp_internal(&seq->period, t))
		{
			instants[count++] = temporalseq_at_timestamp(seq, t);
			i++;
		}
		else
		{
			if (t <= seq->period.lower)
				i++;
			if (t >= seq->period.upper)
				j++;
		}
	}
	if (count == 0)
	{
		pfree(instants);
		return NULL;
	}

	TemporalI *result = temporali_make(instants, count);
	for (i = 0; i < count; i++)
		pfree(instants[i]);
	pfree(instants);
	return result;
}

/*
 * Restriction to the complement of a timestampset.
 */
TemporalS *
temporals_minus_timestampset(const TemporalS *ts1, const TimestampSet *ts2)
{
	/* Bounding box test */
	Period p1;
	temporals_period(&p1, ts1);
	Period *p2 = timestampset_bbox(ts2);
	if (!overlaps_period_period_internal(&p1, p2))
		return temporals_copy(ts1);

	/* Singleton sequence set */
	if (ts1->count == 1)
		return temporalseq_minus_timestampset(temporals_seq_n(ts1, 0), ts2);

	/* General case */
	/* Each timestamp will split at most one composing sequence into two */
	TemporalSeq **sequences = palloc(sizeof(TemporalSeq *) * (ts1->count + ts2->count + 1));
	int k = 0;
	for (int i = 0; i < ts1->count; i++)
	{
		TemporalSeq *seq = temporals_seq_n(ts1, i);
		int count = temporalseq_minus_timestampset1(&sequences[k], seq, ts2);
		k += count;
	}
	if (k == 0)
	{
		pfree(sequences);
		return NULL;
	}

	TemporalS *result = temporals_make(sequences, k, true);
	for (int i = 0; i < k; i++)
		pfree(sequences[i]);
	pfree(sequences); 
	return result;
}

/*
 * Restriction to a period.
 */
TemporalS *
temporals_at_period(const TemporalS *ts, const Period *p)
{
	/* Bounding box test */
	Period p1;
	temporals_period(&p1, ts);
	if (!overlaps_period_period_internal(&p1, p))
		return NULL;

	/* Singleton sequence set */
	if (ts->count == 1)
	{
		TemporalSeq *seq = temporalseq_at_period(temporals_seq_n(ts, 0), p);
		return temporalseq_to_temporals(seq);
	}

	/* General case */
	int n;
	temporals_find_timestamp(ts, p->lower, &n);
	/* We are sure that n < ts->count because of the bounding period test above */
	TemporalSeq **sequences = palloc(sizeof(TemporalSeq *) * (ts->count - n));
	TemporalSeq *tofree[2];
	int k = 0, l = 0;
	for (int i = n; i < ts->count; i++)
	{
		TemporalSeq *seq = temporals_seq_n(ts, i);
		if (contains_period_period_internal(p, &seq->period))
				sequences[k++] = seq;
		else if (overlaps_period_period_internal(p, &seq->period))
		{
			TemporalSeq *newseq = temporalseq_at_period(seq, p);
			sequences[k++] = tofree[l++] = newseq;
		}
		int cmp = timestamp_cmp_internal(p->upper, seq->period.upper);
		if (cmp < 0 || (cmp == 0 && seq->period.upper_inc))
			break;
	}
	if (k == 0)
	{
		pfree(sequences);
		return NULL;		
	}
	/* Since both the temporals and the period are normalized it is not 
	   necessary to normalize the result of the projection */	
	TemporalS *result = temporals_make(sequences, k, false);
	for (int i = 0; i < l; i++)
		pfree(tofree[i]);
	pfree(sequences);
	return result;
}

/*
 * Restriction to the complement of a period.
 */
TemporalS *
temporals_minus_period(const TemporalS *ts, const Period *p)
{
	/* Bounding box test */
	Period p1;
	temporals_period(&p1, ts);
	if (!overlaps_period_period_internal(&p1, p))
		return temporals_copy(ts);

	/* Singleton sequence set */
	if (ts->count == 1)
		return temporalseq_minus_period(temporals_seq_n(ts, 0), p);

	/* General case */
	PeriodSet *ps = temporals_get_time(ts);
	PeriodSet *resultps = minus_periodset_period_internal(ps, p);
	TemporalS *result = NULL;
	if (resultps != NULL)
		result = temporals_at_periodset(ts, resultps);

	pfree(ps); pfree(resultps);

	return result;
}

/*
 * Restriction to a periodset.
 */

TemporalS *
temporals_at_periodset(const TemporalS *ts, const PeriodSet *ps)
{
	/* Bounding box test */
	Period p1;
	temporals_period(&p1, ts);
	Period *p2 = periodset_bbox(ps);
	if (!overlaps_period_period_internal(&p1, p2))
		return NULL;

	/* Singleton sequence set */
	if (ts->count == 1)
		return temporalseq_at_periodset(temporals_seq_n(ts, 0), ps);

	/* General case */
	TimestampTz t = Max(p1.lower, p2->lower);
	int n1, n2;
	temporals_find_timestamp(ts, t, &n1);
	periodset_find_timestamp(ps, t, &n2);
	TemporalSeq **sequences = palloc(sizeof(TemporalSeq *) * (ts->count + ps->count - n1 - n2));
	int i = n1, j = n2, k = 0;
	while (i < ts->count && j < ps->count)
	{
		TemporalSeq *seq = temporals_seq_n(ts, i);
		Period *p = periodset_per_n(ps, j);
		TemporalSeq *seq1 = temporalseq_at_period(seq, p);
		if (seq1 != NULL)
			sequences[k++] = seq1;
		int cmp = timestamp_cmp_internal(seq->period.upper, p->upper);
		if (cmp == 0 && seq->period.upper_inc == p->upper_inc)
		{
			i++; j++;
		}
		else if (cmp < 0 || (cmp == 0 && ! seq->period.upper_inc && p->upper_inc))
			i++;
		else 
			j++;
	}
	if (k == 0)
	{
		pfree(sequences);
		return NULL;
	}
	/* Since both the temporals and the periodset are normalized it is not 
	   necessary to normalize the result of the projection */
	TemporalS *result = temporals_make(sequences, k, false);
	for (i = 0; i < k; i++)
		pfree(sequences[i]);
	pfree(sequences); 
	return result;
}

/*
 * Restriction to the complement of a period set.
 */

TemporalS *
temporals_minus_periodset(const TemporalS *ts, const PeriodSet *ps)
{
	/* Bounding box test */
	Period p1;
	temporals_period(&p1, ts);
	Period *p2 = periodset_bbox(ps);
	if (!overlaps_period_period_internal(&p1, p2))
		return temporals_copy(ts);

	/* Singleton sequence set */
	if (ts->count == 1)
		return temporalseq_minus_periodset(temporals_seq_n(ts, 0), ps);

	/* General case */
	TemporalSeq **sequences = palloc(sizeof(TemporalSeq *) * (ts->count + ps->count));
	int i = 0, j = 0, k = 0;
	while (i < ts->count && j < ps->count)
	{
		TemporalSeq *seq = temporals_seq_n(ts, i);
		p2 = periodset_per_n(ps, j);
		/* The sequence and the period do not overlap, copy the sequence */
		if (!overlaps_period_period_internal(&seq->period, p2))
		{
			sequences[k++] = temporalseq_copy(seq);
			i++;
		}
		else
		{
			/* Find all periods in ps that overlap with seq
							  i
				|------------------------|  
					 |-----|  |-----|	  |---|
						j					l
			*/
			int l;
			for (l = j; l < ps->count; l++)
			{
				Period *p3 = periodset_per_n(ps, l);
				if (!overlaps_period_period_internal(&seq->period, p3))
					break;
			}
			int count = l - j;
			/* Compute the difference of the overlapping periods */
			k += temporalseq_minus_periodset1(&sequences[k], seq,
				ps, j, count);
			i++;
			j = l;
		}
	}
	if (k == 0)
	{
		pfree(sequences);
		return NULL;
	}
	/* Since both the temporals and the periodset are normalized it is not 
	   necessary to normalize the result of the difference */
	TemporalS *result = temporals_make(sequences, k, false);
	for (i = 0; i < k; i++)
		pfree(sequences[i]);
	pfree(sequences);
	return result;
}

/*****************************************************************************
 * Intersects functions 
 *****************************************************************************/

/* Does the temporal value intersect the timestamp? */

bool
temporals_intersects_timestamp(const TemporalS *ts, TimestampTz t)
{
	int n;
	if (temporals_find_timestamp(ts, t, &n))
		return false;
	return true;
}

/* Does the temporal value intersect the timestamp set? */

bool
temporals_intersects_timestampset(const TemporalS *ts, const TimestampSet *ts1)
{
	for (int i = 0; i < ts1->count; i++)
		if (temporals_intersects_timestamp(ts, timestampset_time_n(ts1, i))) 
			return true;
	return false;
}

/* Does a TemporalS intersects a period? */

bool
temporals_intersects_period(const TemporalS *ts, const Period *p)
{
	/* Binary search of lower and upper bounds of period */
	int n1, n2;
	if (temporals_find_timestamp(ts, p->lower, &n1) || 
		temporals_find_timestamp(ts, p->upper, &n2))
		return true;
	
	for (int i = n1; i < ts->count; i++)
	{
		TemporalSeq *seq = temporals_seq_n(ts, i);
		if (overlaps_period_period_internal(&seq->period, p))
			return true;
		if (p->upper < seq->period.upper)
			break;
	}
	return false;
}

/* Does the temporal value intersect the period set? */

bool
temporals_intersects_periodset(const TemporalS *ts, const PeriodSet *ps)
{
	for (int i = 0; i < ps->count; i++)
		if (temporals_intersects_period(ts, periodset_per_n(ps, i))) 
			return true;
	return false;
}

/*****************************************************************************
 * Local aggregate functions 
 *****************************************************************************/

/* Integral of the temporal numbers */

double
tnumbers_integral(const TemporalS *ts)
{
	double result = 0;
	for (int i = 0; i < ts->count; i++)
		result += tnumberseq_integral(temporals_seq_n(ts, i)); 
	return result;
}

/* Time-weighted average of the temporal number */

double
tnumbers_twavg(const TemporalS *ts)
{
	double duration = temporals_interval_double(ts);
	double result;
	if (duration == 0)
	{
		result = 0;
		for (int i = 0; i < ts->count; i++)
			result += tnumberseq_twavg(temporals_seq_n(ts, i)); 
		return result / ts->count;
	}
	else
		result = tnumbers_integral(ts) / duration;
	return result;
}

/*****************************************************************************
 * Functions for defining B-tree index
 * The functions assume that the arguments are of the same temptypid
 *****************************************************************************/

/* 
 * Equality operator
 * The internal B-tree comparator is not used to increase efficiency
 */
bool
temporals_eq(const TemporalS *ts1, const TemporalS *ts2)
{
	/* If number of sequences or flags are not equal */
	if (ts1->count != ts2->count || ts1->flags != ts2->flags)
		return false;

	/* If bounding boxes are not equal */
	void *box1 = temporals_bbox_ptr(ts1);
	void *box2 = temporals_bbox_ptr(ts2);
	if (! temporal_bbox_eq(box1, box2, ts1->valuetypid))
		return false;

	/* Compare the composing sequences */
	for (int i = 0; i < ts1->count; i++)
	{
		TemporalSeq *seq1 = temporals_seq_n(ts1, i);
		TemporalSeq *seq2 = temporals_seq_n(ts2, i);
		if (! temporalseq_eq(seq1, seq2))
			return false;
	}
	return true;
}

/* 
 * B-tree comparator
 * This function supposes for optimization purposes that
 * - a bounding box comparison has been done before in the calling function
 *   and thus that the bounding boxes are equal
 * - the flags of two TemporalSeq values of the same base type only differ
 *   on the linear interpolation flag.
 * These hypothesis may change in the future and the function must be
 * adapted accordingly.
 * */

int
temporals_cmp(const TemporalS *ts1, const TemporalS *ts2)
{
	/* Compare inclusive/exclusive bounds
	 * These tests are redundant for temporal types whose bounding box is a
	 * period, that is, tbool and ttext */
	TemporalSeq *first1 = temporals_seq_n(ts1, 0);
	TemporalSeq *first2 = temporals_seq_n(ts2, 0);
	TemporalSeq *last1 = temporals_seq_n(ts1, ts1->count - 1);
	TemporalSeq *last2 = temporals_seq_n(ts2, ts2->count - 1);
	if ((first1->period.lower_inc && ! first2->period.lower_inc) ||
		(! last1->period.upper_inc && last2->period.upper_inc))
		return -1;
	else if ((first2->period.lower_inc && ! first1->period.lower_inc) ||
		(! last2->period.upper_inc && last1->period.upper_inc))
		return 1;
	int result;
	/* Compare composing instants */
	int count = Min(ts1->count, ts2->count);
	for (int i = 0; i < count; i++)
	{
		first1 = temporals_seq_n(ts1, i);
		first2 = temporals_seq_n(ts2, i);
		result = temporalseq_cmp(first1, first2);
		if (result) 
			return result;
	}
	/* The two values are equal
	 * It is not necessary to compare flags since all the sequences are
	 * equal and thus their interpolation is also equal */
	return 0;
}

/*****************************************************************************
 * Function for defining hash index
 * The function reuses the approach for array types for combining the hash of  
 * the elements.
 *****************************************************************************/

uint32
temporals_hash(const TemporalS *ts)
{
	uint32 result = 1;
	for (int i = 0; i < ts->count; i++)
	{
		TemporalSeq *seq = temporals_seq_n(ts, i);
		uint32 seq_hash = temporalseq_hash(seq);
		result = (result << 5) - result + seq_hash;
	}
	return result;
}

/*****************************************************************************/<|MERGE_RESOLUTION|>--- conflicted
+++ resolved
@@ -128,8 +128,6 @@
 		{
 			ensure_same_srid_tpoint((Temporal *)sequences[i - 1], (Temporal *)sequences[i]);
 			ensure_same_dimensionality_tpoint((Temporal *)sequences[i - 1], (Temporal *)sequences[i]);
-<<<<<<< HEAD
-			ensure_same_geodetic_tpoint((Temporal *)sequences[i - 1], (Temporal *)sequences[i]);
 			if (geo_type == POLYGONTYPE)
 			{
 				Datum value = temporalinst_value(temporalseq_inst_n(sequences[i], 0));
@@ -146,8 +144,6 @@
 				}
 				lwpoly_free(poly);
 			}
-=======
->>>>>>> cfb5c722
 		}
 	}
 #ifdef WITH_POSTGIS
