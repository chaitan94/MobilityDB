/*****************************************************************************
 *
 * temporals.c
 *	  Basic functions for temporal sequence sets.
 *
 * Portions Copyright (c) 2020, Esteban Zimanyi, Arthur Lesuisse,
 *		Universite Libre de Bruxelles
 * Portions Copyright (c) 1996-2020, PostgreSQL Global Development Group
 * Portions Copyright (c) 1994, Regents of the University of California
 *
 *****************************************************************************/

#include "temporals.h"

#include <assert.h>
#include <libpq/pqformat.h>
#include <utils/builtins.h>
#include <utils/timestamp.h>

#include "timestampset.h"
#include "period.h"
#include "periodset.h"
#include "timeops.h"
#include "temporaltypes.h"
#include "temporal_util.h"
#include "oidcache.h"
#include "temporal_boxops.h"
#include "rangetypes_ext.h"

#ifdef WITH_POSTGIS
#include "tpoint.h"
#include "tpoint_spatialfuncs.h"
#endif

/*****************************************************************************
 * General functions
 *****************************************************************************/

/* 
 * The memory structure of a TemporalS with, e.g., 2 sequences is as follows
 *
 *	--------------------------------------------------------
 *	( TemporalS )_ X | offset_0 | offset_1 | offset_2 | ...
 *	--------------------------------------------------------
 *	--------------------------------------------------------
 *	( TemporalSeq_0 )_X | ( TemporalSeq_1 )_X | ( bbox )_X | 
 *	--------------------------------------------------------
 *
 * where the X are unused bytes added for double padding, offset_0 and offset_1
 * are offsets for the corresponding sequences and offset_2 is the offset for the 
 * bounding box. There is no precomputed trajectory for TemporalS.
 */

/* N-th TemporalSeq of a TemporalS */

TemporalSeq *
temporals_seq_n(TemporalS *ts, int index)
{
	return (TemporalSeq *)(
		(char *)(&ts->offsets[ts->count + 1]) + 	/* start of data */
			ts->offsets[index]);					/* offset */
}

/* Pointer to the bounding box of a TemporalS */

void *
temporals_bbox_ptr(TemporalS *ts) 
{
	return (char *)(&ts->offsets[ts->count + 1]) +  /* start of data */
		ts->offsets[ts->count];						/* offset */
}

/* Copy the bounding box of a TemporalS in the first argument */

void
temporals_bbox(void *box, TemporalS *ts) 
{
	void *box1 = temporals_bbox_ptr(ts);
	size_t bboxsize = temporal_bbox_size(ts->valuetypid);
	memcpy(box, box1, bboxsize);
}

/* Construct a TemporalS from an array of TemporalSeq 
 * The normalize argument determines whether the resulting value will be
 * normalized. In particular, normalize is false when synchronizing two 
 * TemporalS before applying an operation to them */

TemporalS *
temporals_from_temporalseqarr(TemporalSeq **sequences, int count, 
	bool linear, bool normalize)
{
	assert(count > 0);
	Oid valuetypid = sequences[0]->valuetypid;
	/* Test the validity of the sequences */
#ifdef WITH_POSTGIS
	bool isgeo = (valuetypid == type_oid(T_GEOMETRY) ||
		valuetypid == type_oid(T_GEOGRAPHY));
	bool hasz = false, isgeodetic = false;
	int srid;
	if (isgeo)
	{
		hasz = MOBDB_FLAGS_GET_Z(sequences[0]->flags);
		isgeodetic = MOBDB_FLAGS_GET_GEODETIC(sequences[0]->flags);
		srid = tpoint_srid_internal((Temporal *) sequences[0]);
	}
#endif
	for (int i = 1; i < count; i++)
	{
		if (timestamp_cmp_internal(sequences[i - 1]->period.upper, sequences[i]->period.lower) > 0 ||
		   (timestamp_cmp_internal(sequences[i - 1]->period.upper, sequences[i]->period.lower) == 0 &&
		   sequences[i - 1]->period.upper_inc && sequences[i]->period.lower_inc))
		{
			char *t1 = call_output(TIMESTAMPTZOID, TimestampTzGetDatum(sequences[i - 1]->period.upper));
			char *t2 = call_output(TIMESTAMPTZOID, TimestampTzGetDatum(sequences[i]->period.lower));
			ereport(ERROR, (errcode(ERRCODE_RESTRICT_VIOLATION), 
				errmsg("Timestamps for temporal value must be increasing: %s, %s", t1, t2)));
		}
#ifdef WITH_POSTGIS
		if (isgeo)
		{
			if (tpoint_srid_internal((Temporal *)sequences[i]) != srid)
				ereport(ERROR, (errcode(ERRCODE_RESTRICT_VIOLATION), 
					errmsg("All geometries composing a temporal point must be of the same SRID")));
			if (MOBDB_FLAGS_GET_Z(sequences[i]->flags) != hasz)
				ereport(ERROR, (errcode(ERRCODE_RESTRICT_VIOLATION), 
					errmsg("All geometries composing a temporal point must be of the same dimensionality")));
		}
#endif
	}

	TemporalSeq **newsequences = sequences;
	int newcount = count;
	if (normalize && count > 1)
		newsequences = temporalseqarr_normalize(sequences, count, &newcount);
	/* Add the size of the struct and the offset array 
	 * Notice that the first offset is already declared in the struct */
	size_t pdata = double_pad(sizeof(TemporalS)) + newcount * sizeof(size_t);
	size_t memsize = 0;
	int totalcount = 0;
	for (int i = 0; i < newcount; i++)
	{
		totalcount += newsequences[i]->count;
		memsize += double_pad(VARSIZE(newsequences[i]));
	}
	/* Get the bounding box size */
	size_t bboxsize = temporal_bbox_size(valuetypid);
	memsize += double_pad(bboxsize);
	TemporalS *result = palloc0(pdata + memsize);
	SET_VARSIZE(result, pdata + memsize);
	result->count = newcount;
	result->totalcount = totalcount;
	result->valuetypid = valuetypid;
	result->duration = TEMPORALS;
	MOBDB_FLAGS_SET_LINEAR(result->flags, linear);
#ifdef WITH_POSTGIS
	if (isgeo)
	{
		MOBDB_FLAGS_SET_Z(result->flags, hasz);
		MOBDB_FLAGS_SET_GEODETIC(result->flags, isgeodetic);
	}
#endif
	/* Initialization of the variable-length part */
	size_t pos = 0;	
	for (int i = 0; i < newcount; i++)
	{
		memcpy(((char *) result) + pdata + pos, newsequences[i], VARSIZE(newsequences[i]));
		result->offsets[i] = pos;
		pos += double_pad(VARSIZE(newsequences[i]));
	}
	/*
	 * Precompute the bounding box 
	 * Only external types have precomputed bounding box, internal types such
	 * as double2, double3, or double4 do not have precomputed bounding box
	 */
	if (bboxsize != 0) 
	{
		void *bbox = ((char *) result) + pdata + pos;
		temporals_make_bbox(bbox, newsequences, newcount);
		result->offsets[newcount] = pos;
	}
	if (normalize && count > 1)
	{
		for (int i = 0; i < newcount; i++)
			pfree(newsequences[i]);
		pfree(newsequences);
	}
	return result;
}

 /* Append an TemporalInst to to the last sequence of a TemporalS */

TemporalS *
temporals_append_instant(TemporalS *ts, TemporalInst *inst)
{
	/* Add the instant to the last sequence */
	TemporalSeq *seq = temporals_seq_n(ts, ts->count - 1);
	TemporalSeq *newseq = temporalseq_append_instant(seq, inst);
	/* Add the size of the struct and the offset array 
	 * Notice that the first offset is already declared in the struct */
	size_t pdata = double_pad(sizeof(TemporalS)) + ts->count * sizeof(size_t);
	/* Get the bounding box size */
	size_t bboxsize = temporal_bbox_size(ts->valuetypid);
	size_t memsize = double_pad(bboxsize);
	/* Add the size of composing instants */
	for (int i = 0; i < ts->count - 1; i++)
		memsize += double_pad(VARSIZE(temporals_seq_n(ts, i)));
	memsize += double_pad(VARSIZE(newseq));
	/* Create the TemporalS */
	TemporalS *result = palloc0(pdata + memsize);
	SET_VARSIZE(result, pdata + memsize);
	result->count = ts->count;
	result->totalcount = ts->totalcount - seq->count + newseq->count;
	result->valuetypid = ts->valuetypid;
	result->duration = TEMPORALS;
	MOBDB_FLAGS_SET_LINEAR(result->flags, MOBDB_FLAGS_GET_LINEAR(ts->flags));
#ifdef WITH_POSTGIS
	if (ts->valuetypid == type_oid(T_GEOMETRY) ||
		ts->valuetypid == type_oid(T_GEOGRAPHY))
		MOBDB_FLAGS_SET_Z(result->flags, MOBDB_FLAGS_GET_Z(ts->flags));
#endif
	/* Initialization of the variable-length part */
	size_t pos = 0;	
	for (int i = 0; i < ts->count - 1; i++)
	{
		seq = temporals_seq_n(ts,i);
		memcpy(((char *) result) + pdata + pos, seq, VARSIZE(seq));
		result->offsets[i] = pos;
		pos += double_pad(VARSIZE(seq));
	}
	memcpy(((char *) result) + pdata + pos, newseq, VARSIZE(newseq));
	result->offsets[ts->count - 1] = pos;
	pos += double_pad(VARSIZE(newseq));
	/*
	 * Precompute the bounding box 
	 * Only external types have precomputed bounding box, internal types such
	 * as double2, double3, or double4 do not have precomputed bounding box
	 */
	if (bboxsize != 0) 
	{
		void *bbox = ((char *) result) + pdata + pos;
		memcpy(bbox, temporals_bbox_ptr(ts), bboxsize);
		temporals_expand_bbox(bbox, ts, inst);
		result->offsets[ts->count] = pos;
	}
	pfree(newseq);
	return result;
}

/* Copy a TemporalS */
TemporalS *
temporals_copy(TemporalS *ts)
{
	TemporalS *result = palloc0(VARSIZE(ts));
	memcpy(result, ts, VARSIZE(ts));
	return result;
}

/*****************************************************************************/

/*
 * Binary search of a timestamptz in a TemporalS or in an array of TemporalSeq.
 * If the timestamp is found, the position of the sequence is returned in pos.
 * Otherwise, return a number encoding whether it is before, between two 
 * sequences or after. For example, given 3 sequences, the result of the 
 * function if the value is not found will be as follows: 
 *				0			1			2
 *			|------|	|------|	|------|   
 * 1)	t^ 											=> result = 0
 * 2)				 t^ 							=> result = 1
 * 3)							 t^ 				=> result = 2
 * 4)										  t^	=> result = 3
 */

bool 
temporals_find_timestamp(TemporalS *ts, TimestampTz t, int *pos) 
{
	int first = 0, last = ts->count - 1;
	int middle = 0; /* make compiler quiet */
	TemporalSeq *seq = NULL; /* make compiler quiet */
	while (first <= last) 
	{
		middle = (first + last)/2;
		seq = temporals_seq_n(ts, middle);
		if (contains_period_timestamp_internal(&seq->period, t))
		{
			*pos = middle;
			return true;
		}
		if (timestamp_cmp_internal(t, seq->period.lower) <= 0)
			last = middle - 1;
		else
			first = middle + 1;
	}
	if (timestamp_cmp_internal(t, seq->period.upper) >= 0)
		middle++;
	*pos = middle;
	return false;
}

/*****************************************************************************
 * Intersection functions
 *****************************************************************************/

/* 
 * Intersection of a TemporalSeq and a TemporalInst values. 
 */
bool
intersection_temporals_temporalinst(TemporalS *ts, TemporalInst *inst, 
	TemporalInst **inter1, TemporalInst **inter2)
{
	TemporalInst *inst1 = temporals_at_timestamp(ts, inst->t);
	if (inst1 == NULL)
		return false;
	
	*inter1 = inst1;
	*inter2 = temporalinst_copy(inst1);
	return true;
}

bool
intersection_temporalinst_temporals(TemporalInst *inst, TemporalS *ts, 
	TemporalInst **inter1, TemporalInst **inter2)
{
	return intersection_temporals_temporalinst(ts, inst, inter2, inter1);
}

/* 
 * Intersection of a TemporalS and a TemporalI values. Each value keeps the instants 
 * in the intersection of their time spans.
 */
bool
intersection_temporals_temporali(TemporalS *ts, TemporalI *ti, 
	TemporalI **inter1, TemporalI **inter2)
{
	/* Test whether the bounding period of the two temporal values overlap */
	Period p1, p2;
	temporals_period(&p1, ts);
	temporali_period(&p2, ti);
	if (!overlaps_period_period_internal(&p1, &p2))
		return false;
	
	TemporalInst **instants1 = palloc(sizeof(TemporalInst *) * ti->count);
	TemporalInst **instants2 = palloc(sizeof(TemporalInst *) * ti->count);
	int i = 0, j = 0, k = 0;
	while (i < ts->count && j < ti->count)
	{
		TemporalSeq *seq = temporals_seq_n(ts, i);
		TemporalInst *inst = temporali_inst_n(ti, j);
		if (contains_period_timestamp_internal(&seq->period, inst->t))
		{
			instants1[k] = temporalseq_at_timestamp(seq, inst->t);
			instants2[k++] = inst;
		}
		if (timestamp_cmp_internal(seq->period.upper, inst->t) == 0)
		{
			i++; j++;
		}
		else if (timestamp_cmp_internal(seq->period.upper, inst->t) < 0)
			i++; 
		else 
			j++;
	}
	if (k == 0)
	{
		pfree(instants1); pfree(instants2); 
		return false;
	}
	
	*inter1 = temporali_from_temporalinstarr(instants1, k);
	*inter2 = temporali_from_temporalinstarr(instants2, k);	
	for (i = 0; i < k; i++)
		pfree(instants1[i]);
	pfree(instants1); pfree(instants2); 
	return true;
}


bool
intersection_temporali_temporals(TemporalI *ti, TemporalS *ts,
	TemporalI **inter1, TemporalI **inter2)
{
	return intersection_temporals_temporali(ts, ti, inter2, inter1);
}

/* 
 * Intersection of a TemporalS and a TemporalSeq values. 
 */

bool
intersection_temporals_temporalseq(TemporalS *ts, TemporalSeq *seq, 
	TemporalS **inter1, TemporalS **inter2)
{
	/* Test whether the bounding period of the two temporal values overlap */
	Period p;
	temporals_period(&p, ts);
	if (!overlaps_period_period_internal(&seq->period, &p))
		return false;

	*inter1 = temporals_at_period(ts, &seq->period);

	TemporalSeq **sequences = palloc(sizeof(TemporalSeq *) * ts->count);
	int k = 0;
	for (int i = 0; i < ts->count; i++)
	{
		TemporalSeq *seq1 = temporals_seq_n(ts, i);
		TemporalSeq *interseq =	temporalseq_at_period(seq1, &seq->period);
		if (interseq != NULL)
			sequences[k++] = interseq;
		if (timestamp_cmp_internal(seq->period.upper, seq1->period.upper) < 0 ||
			(timestamp_cmp_internal(seq->period.upper, seq1->period.upper) == 0 &&
			(!seq->period.upper_inc || seq1->period.upper_inc)))
			break;
	}
	if (k == 0)
	{
		pfree(sequences); 
		return false;
	}
	
	*inter2 = temporals_from_temporalseqarr(sequences, k,
		MOBDB_FLAGS_GET_LINEAR(seq->flags), false);
	for (int i = 0; i < k; i++) 
		pfree(sequences[i]);
	pfree(sequences); 
	return true;
}

bool
intersection_temporalseq_temporals(TemporalSeq *seq, TemporalS *ts,
	TemporalS **inter1, TemporalS **inter2)
{
	return intersection_temporals_temporalseq(ts, seq, inter2, inter1);
}

/* 
 * Intersection two TemporalS values. 
 */

bool
intersection_temporals_temporals(TemporalS *ts1, TemporalS *ts2, 
	TemporalS **inter1, TemporalS **inter2)
{
	/* Test whether the bounding period of the two temporal values overlap */
	Period p1, p2;
	temporals_period(&p1, ts1);
	temporals_period(&p2, ts2);
	if (!overlaps_period_period_internal(&p1, &p2))
		return false;
	
	TemporalSeq **sequences1 = palloc(sizeof(TemporalSeq *) * 
		(ts1->count + ts2->count));
	TemporalSeq **sequences2 = palloc(sizeof(TemporalSeq *) * 
		(ts1->count + ts2->count));
	int i = 0, j = 0, k = 0;
	while (i < ts1->count && j < ts2->count)
	{
		TemporalSeq *seq1 = temporals_seq_n(ts1, i);
		TemporalSeq *seq2 = temporals_seq_n(ts2, j);
		TemporalSeq *interseq1, *interseq2;
		if (intersection_temporalseq_temporalseq(seq1, seq2, 
			&interseq1, &interseq2))
		{
			sequences1[k] = interseq1;
			sequences2[k++] = interseq2;
		}
		if (period_eq_internal(&seq1->period, &seq2->period))
		{
			i++; j++;
		}
		else if (period_lt_internal(&seq1->period, &seq2->period))
			i++; 
		else 
			j++;
	}
	if (k == 0)
	{
		pfree(sequences1); pfree(sequences2); 
		return false;
	}
	
	*inter1 = temporals_from_temporalseqarr(sequences1, k,
		MOBDB_FLAGS_GET_LINEAR(ts1->flags), false);
	*inter2 = temporals_from_temporalseqarr(sequences2, k,
		MOBDB_FLAGS_GET_LINEAR(ts2->flags), false);
	for (i = 0; i < k; i++)
	{
		pfree(sequences1[i]); pfree(sequences2[i]);
	}
	pfree(sequences1); pfree(sequences2); 
	return true;
}

/*****************************************************************************
 * Synchronize functions
 *****************************************************************************/

/* 
 * Synchronize a TemporalS and a TemporalSeq values. The values are split into
 * (redundant) segments defined over the same set of sequences covering the 
 * intersection of their time spans.
 */

bool
synchronize_temporals_temporalseq(TemporalS *ts, TemporalSeq *seq, 
	TemporalS **sync1, TemporalS **sync2, bool crossings)
{
	/* Test whether the bounding period of the two temporal values overlap */
	Period p;
	temporals_period(&p, ts);
	if (!overlaps_period_period_internal(&seq->period, &p))
		return false;
	
	int n;
	temporals_find_timestamp(ts, seq->period.lower, &n);
	/* We are sure that n < ts->count due to the bounding period test above */
	TemporalSeq **sequences1 = palloc(sizeof(TemporalSeq *) * ts->count - n);
	TemporalSeq **sequences2 = palloc(sizeof(TemporalSeq *) * ts->count - n);
	int k = 0;
	for (int i = n; i < ts->count; i++)
	{
		TemporalSeq *seq1 = temporals_seq_n(ts, i);
		TemporalSeq *syncseq1, *syncseq2;
		if (synchronize_temporalseq_temporalseq(seq, seq1, &syncseq1, &syncseq2, crossings))
		{
			sequences1[k] = syncseq1;
			sequences2[k++] = syncseq2;
		}
		if (timestamp_cmp_internal(seq->period.upper, seq1->period.upper) < 0 ||
			(timestamp_cmp_internal(seq->period.upper, seq1->period.upper) == 0 &&
			(!seq->period.upper_inc || seq1->period.upper_inc)))
			break;
	}
	if (k == 0)
	{
		pfree(sequences1); pfree(sequences2); 
		return false;
	}
	
	*sync1 = temporals_from_temporalseqarr(sequences1, k,
		MOBDB_FLAGS_GET_LINEAR(ts->flags), false);
	*sync2 = temporals_from_temporalseqarr(sequences2, k,
		MOBDB_FLAGS_GET_LINEAR(seq->flags), false);
	for (int i = 0; i < k; i++) 
	{
		pfree(sequences1[i]); pfree(sequences2[i]);
	}
	pfree(sequences1); pfree(sequences2); 
	return true;
}

bool
synchronize_temporalseq_temporals(TemporalSeq *seq, TemporalS *ts,
	TemporalS **sync1, TemporalS **sync2, bool crossings)
{
	return synchronize_temporals_temporalseq(ts, seq, sync2, sync1, crossings);
}

/* 
 * Synchronize two TemporalS values. The values are split into (redundant)
 * segments defined over the same set of sequences covering the intersection of
 * their time spans. If crossings is true, then the crossings are also added.
 */

bool
synchronize_temporals_temporals(TemporalS *ts1, TemporalS *ts2, 
	TemporalS **sync1, TemporalS **sync2, bool crossings)
{
	/* Test whether the bounding period of the two temporal values overlap */
	Period p1, p2;
	temporals_period(&p1, ts1);
	temporals_period(&p2, ts2);
	if (!overlaps_period_period_internal(&p1, &p2))
		return false;
	
	/* Previously it was Max(ts1->count, ts2->count) and was not correct */
	TemporalSeq **sequences1 = palloc(sizeof(TemporalSeq *) * 
		(ts1->count + ts2->count));
	TemporalSeq **sequences2 = palloc(sizeof(TemporalSeq *) * 
		(ts1->count + ts2->count));
	int i = 0, j = 0, k = 0;
	while (i < ts1->count && j < ts2->count)
	{
		TemporalSeq *seq1 = temporals_seq_n(ts1, i);
		TemporalSeq *seq2 = temporals_seq_n(ts2, j);
		TemporalSeq *syncseq1, *syncseq2;
		if (synchronize_temporalseq_temporalseq(seq1, seq2, 
			&syncseq1, &syncseq2, crossings))
		{
			sequences1[k] = syncseq1;
			sequences2[k++] = syncseq2;
		}
		if (period_eq_internal(&seq1->period, &seq2->period))
		{
			i++; j++;
		}
		else if (period_lt_internal(&seq1->period, &seq2->period))
			i++; 
		else 
			j++;
	}
	if (k == 0)
	{
		pfree(sequences1); pfree(sequences2); 
		return false;
	}
	
	*sync1 = temporals_from_temporalseqarr(sequences1, k,
		MOBDB_FLAGS_GET_LINEAR(ts1->flags), false);
	*sync2 = temporals_from_temporalseqarr(sequences2, k,
		MOBDB_FLAGS_GET_LINEAR(ts2->flags), false);
	for (i = 0; i < k; i++)
	{
		pfree(sequences1[i]); pfree(sequences2[i]);
	}
	pfree(sequences1); pfree(sequences2); 
	return true;
}

/*****************************************************************************
 * Input/output functions
 *****************************************************************************/

/* Convert to string */
 
char *
temporals_to_string(TemporalS *ts, char *(*value_out)(Oid, Datum))
{
	char **strings = palloc(sizeof(char *) * ts->count);
	size_t outlen = 0;
	char str[20];
	if (linear_interpolation(ts->valuetypid) && 
		! MOBDB_FLAGS_GET_LINEAR(ts->flags))
		sprintf(str, "Interp=Stepwise;");
	else
		str[0] = '\0';
	for (int i = 0; i < ts->count; i++)
	{
		TemporalSeq *seq = temporals_seq_n(ts, i);
		strings[i] = temporalseq_to_string(seq, true, value_out);
		outlen += strlen(strings[i]) + 2;
	}
	char *result = palloc(strlen(str) + outlen + 3);
	result[outlen] = '\0';
	size_t pos = 0;
	strcpy(result, str);
	pos += strlen(str);
	result[pos++] = '{';
	for (int i = 0; i < ts->count; i++)
	{
		strcpy(result + pos, strings[i]);
		pos += strlen(strings[i]);
		result[pos++] = ',';
		result[pos++] = ' ';
		pfree(strings[i]);
	}
	result[pos - 2] = '}';
	result[pos - 1] = '\0';
	pfree(strings);
	return result;
}

/* Send function */

void
temporals_write(TemporalS *ts, StringInfo buf)
{
#if MOBDB_PGSQL_VERSION < 110000
	pq_sendint(buf, ts->count, 4);
<<<<<<< HEAD
#else
	pq_sendint32(buf, ts->count);
#endif
	pq_sendbyte(buf, MOBDB_FLAGS_GET_LINEAR(ts->flags));
=======
	pq_sendbyte(buf, MOBDB_FLAGS_GET_LINEAR(ts->flags) ? (uint8) 1 : (uint8) 0);
>>>>>>> 97d659e7
	for (int i = 0; i < ts->count; i++)
	{
		TemporalSeq *seq = temporals_seq_n(ts, i);
		temporalseq_write(seq, buf);
	}
}
 
/* Receive function */

TemporalS *
temporals_read(StringInfo buf, Oid valuetypid)
{
	int count = (int) pq_getmsgint(buf, 4);
	bool linear = (char) pq_getmsgbyte(buf);
	TemporalSeq **sequences = palloc(sizeof(TemporalSeq *) * count);
	for (int i = 0; i < count; i++)
		sequences[i] = temporalseq_read(buf, valuetypid);
	TemporalS *result = temporals_from_temporalseqarr(sequences, count,
		linear, false);

	for (int i = 0; i < count; i++)
		pfree(sequences[i]);
	pfree(sequences);	
	
	return result;
}

/*****************************************************************************
 * Cast functions
 *****************************************************************************/

/* Cast a temporal integer value as a temporal float value */

TemporalS *
tints_to_tfloats(TemporalS *ts)
{
	TemporalS *result = temporals_copy(ts);
	result->valuetypid = FLOAT8OID;
	MOBDB_FLAGS_SET_LINEAR(result->flags, false);
	for (int i = 0; i < ts->count; i++)
	{
		TemporalSeq *seq = temporals_seq_n(result, i);
		for (int j = 0; j < seq->count; j++)
		{
			TemporalInst *inst = temporalseq_inst_n(seq, j);
			inst->valuetypid = FLOAT8OID;
			Datum *value_ptr = temporalinst_value_ptr(inst);
			*value_ptr = Float8GetDatum((double)DatumGetInt32(temporalinst_value(inst)));
		}
	}
	return result;
}

/* Cast a temporal float with stepwise interpolation as a temporal integer */

TemporalS *
tfloats_to_tints(TemporalS *ts)
{
	if (MOBDB_FLAGS_GET_LINEAR(ts->flags))
		ereport(ERROR, (errcode(ERRCODE_INVALID_PARAMETER_VALUE),
				errmsg("Cannot cast temporal float with linear interpolation to temporal integer")));
	TemporalS *result = temporals_copy(ts);
	result->valuetypid = INT4OID;
	MOBDB_FLAGS_SET_LINEAR(result->flags, false);
	for (int i = 0; i < ts->count; i++)
	{
		TemporalSeq *seq = temporals_seq_n(result, i);
		for (int j = 0; j < seq->count; j++)
		{
			TemporalInst *inst = temporalseq_inst_n(seq, j);
			inst->valuetypid = INT4OID;
			Datum *value_ptr = temporalinst_value_ptr(inst);
			*value_ptr = Int32GetDatum((double)DatumGetFloat8(temporalinst_value(inst)));
		}
	}
	return result;
}

/*****************************************************************************
 * Transformation functions
 *****************************************************************************/

TemporalS *
temporalinst_to_temporals(TemporalInst *inst, bool linear)
{
	TemporalSeq *seq = temporalseq_from_temporalinstarr(&inst, 1, 
		true, true, linear, false);
	TemporalS *result = temporals_from_temporalseqarr(&seq, 1, linear, false);
	pfree(seq);
	return result;
}

TemporalS *
temporali_to_temporals(TemporalI *ti, bool linear)
{
	TemporalSeq **sequences = palloc(sizeof(TemporalSeq *) * ti->count);
	for (int i = 0; i < ti->count; i++)
	{
		TemporalInst *inst = temporali_inst_n(ti, i);
		sequences[i] = temporalseq_from_temporalinstarr(&inst, 1, 
			true, true, linear, false);
	}
	TemporalS *result = temporals_from_temporalseqarr(sequences, ti->count,
		linear, false);
	pfree(sequences);
	return result;
}

TemporalS *
temporalseq_to_temporals(TemporalSeq *seq)
{
	return temporals_from_temporalseqarr(&seq, 1,
		MOBDB_FLAGS_GET_LINEAR(seq->flags), false);
}

/* Transform a temporal value with continuous base type from stepwise to linear interpolation */

TemporalS *
tstepws_to_linear(TemporalS *ts)
{
	/* Singleton sequence set */
	if (ts->count == 1)
		return tstepwseq_to_linear(temporals_seq_n(ts, 0));

	/* General case */
	TemporalSeq **sequences = palloc(sizeof(TemporalSeq *) * ts->totalcount);
	int k = 0;
	for (int i = 0; i < ts->count; i++)
	{
		TemporalSeq *seq = temporals_seq_n(ts, i);
		k += tstepwseq_to_linear1(&sequences[k], seq);
	}
	TemporalS *result = temporals_from_temporalseqarr(sequences, k, true, true);
	for (int i = 0; i < k; i++)
		pfree(sequences[i]);
	pfree(sequences);
	return result;
}

/*****************************************************************************
 * Accessor functions
 *****************************************************************************/

/* Values of a TemporalS with stepwise interpolation */

Datum *
temporals_values1(TemporalS *ts, int *count)
{
	Datum *result = palloc(sizeof(Datum *) * ts->totalcount);
	int k = 0;
	for (int i = 0; i < ts->count; i++)
	{
		TemporalSeq *seq = temporals_seq_n(ts, i);
		for (int j = 0; j < seq->count; j++)
			result[k++] = temporalinst_value(temporalseq_inst_n(seq, j));
	}
	datum_sort(result, k, ts->valuetypid);
	*count = datum_remove_duplicates(result, k, ts->valuetypid);
	return result;
}

ArrayType *
temporals_values(TemporalS *ts)
{
	int count;
	Datum *values = temporals_values1(ts, &count);
	ArrayType *result = datumarr_to_array(values, count, ts->valuetypid);
	pfree(values);
	return result;
}

/* Ranges of a TemporalS float */

ArrayType *
tfloats_ranges(TemporalS *ts)
{
	int count = MOBDB_FLAGS_GET_LINEAR(ts->flags) ? ts->count : ts->totalcount;
	RangeType **ranges = palloc(sizeof(RangeType *) * count);
	int k = 0;
	for (int i = 0; i < ts->count; i++) 
	{
		TemporalSeq *seq = temporals_seq_n(ts, i);
		k += tfloatseq_ranges1(&ranges[k], seq);
	}
	int count1 = k;
	RangeType **normranges = rangearr_normalize(ranges, &count1);
	rangearr_sort(normranges, count1);
	ArrayType *result = rangearr_to_array(normranges, count1, 
		type_oid(T_FLOATRANGE));

	for (int i = 0; i < k; i++)
		pfree(ranges[i]);
	pfree(ranges);
	for (int i = 0; i < count1; i++)
		pfree(normranges[i]);
	pfree(normranges);
	
	return result;
}

/* Minimum value */

Datum
temporals_min_value(TemporalS *ts)
{
	Oid valuetypid = ts->valuetypid;
	if (valuetypid == INT4OID)
	{
		TBOX *box = temporals_bbox_ptr(ts);
		return Int32GetDatum((int)(box->xmin));
	}
	if (valuetypid == FLOAT8OID)
	{
		TBOX *box = temporals_bbox_ptr(ts);
		return Float8GetDatum(box->xmin);
	}
	Datum result = temporalseq_min_value(temporals_seq_n(ts, 0));
	for (int i = 1; i < ts->count; i++)
	{
		Datum value = temporalseq_min_value(temporals_seq_n(ts, i));
		if (datum_lt(value, result, valuetypid))
			result = value;
	}
	return result;
}

/* Maximum value */

Datum
temporals_max_value(TemporalS *ts)
{
	Oid valuetypid = ts->valuetypid;
	if (valuetypid == INT4OID)
	{
		TBOX *box = temporals_bbox_ptr(ts);
		return Int32GetDatum((int)(box->xmax));
	}
	if (valuetypid == FLOAT8OID)
	{
		TBOX *box = temporals_bbox_ptr(ts);
		return Float8GetDatum(box->xmax);
	}
	Datum result = temporalseq_max_value(temporals_seq_n(ts, 0));
	for (int i = 1; i < ts->count; i++)
	{
		Datum value = temporalseq_max_value(temporals_seq_n(ts, i));
		if (datum_gt(value, result, valuetypid))
			result = value;
	}
	return result;
}

/* Get time */

PeriodSet *
temporals_get_time(TemporalS *ts)
{
	Period **periods = palloc(sizeof(Period *) * ts->count);
	for (int i = 0; i < ts->count; i++)
	{
		TemporalSeq *seq = temporals_seq_n(ts, i);
		periods[i] = &seq->period;
	}
	PeriodSet *result = periodset_from_periodarr_internal(periods, 
		ts->count, false);
	pfree(periods);
	return result;
}

/* Timespan */

Datum
temporals_timespan(TemporalS *ts)
{
	TemporalSeq *seq = temporals_seq_n(ts, 0);
	Datum result = call_function2(timestamp_mi, 
		TimestampTzGetDatum(seq->period.upper), TimestampTzGetDatum(seq->period.lower));
	for (int i = 1; i < ts->count; i++)
	{
		seq = temporals_seq_n(ts, i);
		Datum interval1 = call_function2(timestamp_mi, 
			TimestampTzGetDatum(seq->period.upper), TimestampTzGetDatum(seq->period.lower));
		Datum interval2 = call_function2(interval_pl, result, interval1);
		pfree(DatumGetPointer(result)); pfree(DatumGetPointer(interval1));
		result = interval2;
	}
	return result;
}

/* Interval of the TemporalS as a double */

double
temporals_interval_double(TemporalS *ts)
{
	double result = 0;
	for (int i = 0; i < ts->count; i++)
	{
		TemporalSeq *seq = temporals_seq_n(ts, i);
		result += (double) (seq->period.upper - seq->period.lower);
	}
	return result;
}

/* Bounding period on which the temporal value is defined */

void
temporals_period(Period *p, TemporalS *ts)
{
	TemporalSeq *start = temporals_seq_n(ts, 0);
	TemporalSeq *end = temporals_seq_n(ts, ts->count - 1);
	period_set(p, start->period.lower, end->period.upper, 
		start->period.lower_inc, end->period.upper_inc);
}

/* Sequences */

TemporalSeq **
temporals_sequences(TemporalS *ts)
{
	TemporalSeq **result = palloc(sizeof(TemporalSeq *) * ts->count);
	for (int i = 0; i < ts->count; i++) 
		result[i] = temporals_seq_n(ts, i);
	return result;
}

ArrayType *
temporals_sequences_array(TemporalS *ts)
{
	TemporalSeq **sequences = temporals_sequences(ts);
	ArrayType *result = temporalarr_to_array((Temporal **)sequences, ts->count);
	pfree(sequences);
	return result;
}

/* Number of distinct instants */

int
temporals_num_instants(TemporalS *ts)
{
	TemporalInst *lastinst;
	bool first = true;
	int result = 0;
	for (int i = 0; i < ts->count; i++)
	{
		TemporalSeq *seq = temporals_seq_n(ts, i);
		result += seq->count;
		if (!first)
		{
			if (temporalinst_eq(lastinst, temporalseq_inst_n(seq, 0)))
				result --;
		}
		lastinst = temporalseq_inst_n(seq, seq->count - 1);
		first = false;
	}
	return result;
}

/* N-th distinct instant */

TemporalInst *
temporals_instant_n(TemporalS *ts, int n)
{
	assert (n >= 1 && n <= ts->totalcount);
	if (n == 1)
	{
		TemporalSeq *seq = temporals_seq_n(ts, 0);
		return temporalseq_inst_n(seq, 0);
	}
	
	/* Continue the search 0-based */
	n--;
	TemporalInst *prev, *next;
	bool first = true, found = false;
	int i = 0, count = 0, prevcount = 0;
	while (i < ts->count)
	{
		TemporalSeq *seq = temporals_seq_n(ts, i);
		count += seq->count;
		if (!first && temporalinst_eq(prev, temporalseq_inst_n(seq, 0)))
		{
				prevcount --;
				count --;
		}
		if (prevcount <= n && n < count)
		{
			next = temporalseq_inst_n(seq, n - prevcount);
			found = true;
			break;
		}
		prevcount = count;
		prev = temporalseq_inst_n(seq, seq->count - 1);
		first = false;
		i++;
	}
	if (!found) 
		return NULL;
	return next;
}

/* Distinct instants */

static int
temporalinstarr_remove_duplicates(TemporalInst **instants, int count)
{
	assert(count != 0);
	int newcount = 0;
	for (int i = 1; i < count; i++) 
		if (! temporalinst_eq(instants[newcount], instants[i]))
			instants[++ newcount] = instants[i];
	return newcount + 1;
}

ArrayType *
temporals_instants_array(TemporalS *ts)
{
	TemporalInst **instants = palloc(sizeof(TemporalInst *) * ts->totalcount);
	int k = 0;
	for (int i = 0; i < ts->count; i++)
	{
		TemporalSeq *seq = temporals_seq_n(ts, i);
		for (int j = 0; j < seq->count; j++)
			instants[k++] = temporalseq_inst_n(seq, j);
	}
	int count = temporalinstarr_remove_duplicates(instants, k);
	ArrayType *result = temporalarr_to_array((Temporal **)instants, count);
	pfree(instants);
	return result;
}

/* Start timestamptz */

TimestampTz
temporals_start_timestamp(TemporalS *ts)
{
	TemporalSeq *seq = temporals_seq_n(ts, 0);
	return seq->period.lower;
}

/* End timestamptz */

TimestampTz
temporals_end_timestamp(TemporalS *ts)
{
	TemporalSeq *seq = temporals_seq_n(ts, ts->count - 1);
	return seq->period.upper;
}

/* Number of distinct timestamps */

int
temporals_num_timestamps(TemporalS *ts)
{
	TimestampTz lasttime;
	bool first = true;
	int result = 0;
	for (int i = 0; i < ts->count; i++)
	{
		TemporalSeq *seq = temporals_seq_n(ts, i);
		result += seq->count;
		if (!first)
		{
			if (lasttime == temporalseq_inst_n(seq, 0)->t)
				result --;
		}
		lasttime = temporalseq_inst_n(seq, seq->count - 1)->t;
		first = false;
	}
	return result;
}

/* N-th distinct timestamp */

bool
temporals_timestamp_n(TemporalS *ts, int n, TimestampTz *result)
{
	bool found = false;
	if (n < 1)
		return false;
	if (n == 1)
	{
		TemporalSeq *seq = temporals_seq_n(ts, 0);
		*result = temporalseq_inst_n(seq, 0)->t;
		return true ;
	}
	
	/* Continue the search 0-based */
	n--;
	TimestampTz prev, next;
	bool first = true;
	int i = 0, count = 0, prevcount = 0;
	while (i < ts->count)
	{
		TemporalSeq *seq = temporals_seq_n(ts, i);
		count += seq->count;
		if (!first && prev == temporalseq_inst_n(seq, 0)->t)
		{
				prevcount --;
				count --;
		}
		if (prevcount <= n && n < count)
		{
			next = temporalseq_inst_n(seq, n - prevcount)->t;
			found = true;
			break;
		}
		prevcount = count;
		prev = temporalseq_inst_n(seq, seq->count - 1)->t;
		first = false;
		i++;
	}
	if (!found) 
		return false;
	*result = next;
	return true;
}

/* Distinct timestamps */

TimestampTz *
temporals_timestamps1(TemporalS *ts, int *count)
{
	TimestampTz **times = palloc(sizeof(TimestampTz *) * ts->count);
	int *counttimes = palloc0(sizeof(int) * ts->count);
	int totaltimes = 0;
	for (int i = 0; i < ts->count; i++)
	{
		TemporalSeq *seq = temporals_seq_n(ts, i);
		times[i] = temporalseq_timestamps1(seq);
		counttimes[i] = seq->count;
		totaltimes += seq->count;
	}
	TimestampTz *result = palloc(sizeof(TimestampTz) * totaltimes);
	int k = 0;
	for (int i = 0; i < ts->count; i++)
	{
		for (int j = 0; j < counttimes[i]; j ++)
			result[k++] = times[i][j];
		pfree(times[i]);
	}
	timestamp_sort(result, totaltimes);
	totaltimes = timestamp_remove_duplicates(result, totaltimes);
	
	pfree(times); pfree(counttimes);
	
	*count = totaltimes;
	return result;
}

ArrayType *
temporals_timestamps(TemporalS *ts)
{
	int count;
	TimestampTz *times = temporals_timestamps1(ts, &count);
	ArrayType *result = timestamparr_to_array(times, count);
	pfree(times);
	return result;
}

/* Shift the time span of a temporal value by an interval */

TemporalS *
temporals_shift(TemporalS *ts, Interval *interval)
{
	TemporalS *result = temporals_copy(ts);
	TemporalSeq **sequences = palloc(sizeof(TemporalSeq *) * ts->count);
	TemporalInst **instants = palloc(sizeof(TemporalInst *) * ts->totalcount);
	for (int i = 0; i < ts->count; i++)
	{
		TemporalSeq *seq = sequences[i] = temporals_seq_n(result, i);
		for (int j = 0; j < seq->count; j++)
		{
			TemporalInst *inst = instants[j] = temporalseq_inst_n(seq, j);
			inst->t = DatumGetTimestampTz(
				DirectFunctionCall2(timestamptz_pl_interval,
				TimestampTzGetDatum(inst->t), PointerGetDatum(interval)));
		}
		/* Shift period */
		seq->period.lower = DatumGetTimestampTz(
				DirectFunctionCall2(timestamptz_pl_interval,
				TimestampTzGetDatum(seq->period.lower), PointerGetDatum(interval)));
		seq->period.upper = DatumGetTimestampTz(
				DirectFunctionCall2(timestamptz_pl_interval,
				TimestampTzGetDatum(seq->period.upper), PointerGetDatum(interval)));
		/* Shift bounding box */
		void *bbox = temporalseq_bbox_ptr(seq); 
		shift_bbox(bbox, seq->valuetypid, interval);
	
	}
	/* Shift bounding box */
	void *bbox = temporals_bbox_ptr(result); 
	shift_bbox(bbox, ts->valuetypid, interval);
	pfree(sequences);
	pfree(instants);
	return result;
}

/*****************************************************************************
 * Ever/Always Comparison Functions 
 *****************************************************************************/

/* Is the temporal value ever equal to the value? */

bool
temporals_ever_eq(TemporalS *ts, Datum value)
{
	/* Bounding box test */
	if (ts->valuetypid == INT4OID || ts->valuetypid == FLOAT8OID)
	{
		TBOX box;
		memset(&box, 0, sizeof(TBOX));
		temporals_bbox(&box, ts);
		double d = datum_double(value, ts->valuetypid);
		if (d < box.xmin || box.xmax < d)
			return false;
	}

	for (int i = 0; i < ts->count; i++) 
		if (temporalseq_ever_eq(temporals_seq_n(ts, i), value))
			return true;
	return false;
}

/* Is the temporal value always equal to the value? */

bool
temporals_always_eq(TemporalS *ts, Datum value)
{
	/* Bounding box test */
	if (ts->valuetypid == INT4OID || ts->valuetypid == FLOAT8OID)
	{
		TBOX box;
		memset(&box, 0, sizeof(TBOX));
		temporals_bbox(&box, ts);
		if (ts->valuetypid == INT4OID)
			return box.xmin == box.xmax &&
				(int)(box.xmax) == DatumGetInt32(value);
		else
			return box.xmin == box.xmax &&
				box.xmax == DatumGetFloat8(value);
	}

	for (int i = 0; i < ts->count; i++) 
		if (!temporalseq_always_eq(temporals_seq_n(ts, i), value))
			return false;
	return true;
}

/* Is the temporal value ever not equal to the value? */

bool
temporals_ever_ne(TemporalS *ts, Datum value)
{
	return ! temporals_always_eq(ts, value);
}

/* Is the temporal value always not equal to the value? */

bool
temporals_always_ne(TemporalS *ts, Datum value)
{
	return ! temporals_ever_eq(ts, value);
}

/*****************************************************************************/

/* Is the temporal value ever less than to the value? */

bool
temporals_ever_lt(TemporalS *ts, Datum value)
{
	/* Bounding box test */
	if (ts->valuetypid == INT4OID || ts->valuetypid == FLOAT8OID)
	{
		TBOX box;
		memset(&box, 0, sizeof(TBOX));
		temporals_bbox(&box, ts);
		double d = datum_double(value, ts->valuetypid);
		/* Maximum value may be non inclusive */ 
		if (d > box.xmax)
			return false;
	}

	for (int i = 0; i < ts->count; i++) 
	{
		TemporalSeq *seq = temporals_seq_n(ts, i);
		if (temporalseq_ever_lt(seq, value))
			return true;
	}
	return false;
}

/* Is the temporal value ever less than or equal to the value? */

bool
temporals_ever_le(TemporalS *ts, Datum value)
{
	/* Bounding box test */
	if (ts->valuetypid == INT4OID || ts->valuetypid == FLOAT8OID)
	{
		TBOX box;
		memset(&box, 0, sizeof(TBOX));
		temporals_bbox(&box, ts);
		double d = datum_double(value, ts->valuetypid);
		if (d > box.xmax)
			return false;
	}

	for (int i = 0; i < ts->count; i++) 
	{
		TemporalSeq *seq = temporals_seq_n(ts, i);
		if (temporalseq_ever_le(seq, value))
			return true;
	}
	return false;
}

/* Is the temporal value always less than the value? */

bool
temporals_always_lt(TemporalS *ts, Datum value)
{
	/* Bounding box test */
	if (ts->valuetypid == INT4OID || ts->valuetypid == FLOAT8OID)
	{
		TBOX box;
		memset(&box, 0, sizeof(TBOX));
		temporals_bbox(&box, ts);
		double d = datum_double(value, ts->valuetypid);
		/* Minimum value may be non inclusive */ 
		if (d > box.xmin)
			return false;
	}

	for (int i = 0; i < ts->count; i++) 
	{
		TemporalSeq *seq = temporals_seq_n(ts, i);
		if (! temporalseq_always_lt(seq, value))
			return false;
	}
	return true;
}

/* Is the temporal value always less than or equal to the value? */

bool
temporals_always_le(TemporalS *ts, Datum value)
{
	/* Bounding box test */
	if (ts->valuetypid == INT4OID || ts->valuetypid == FLOAT8OID)
	{
		TBOX box;
		memset(&box, 0, sizeof(TBOX));
		temporals_bbox(&box, ts);
		double d = datum_double(value, ts->valuetypid);
		if (d > box.xmin)
			return false;
	}

	for (int i = 0; i < ts->count; i++) 
	{
		TemporalSeq *seq = temporals_seq_n(ts, i);
		if (! temporalseq_always_le(seq, value))
			return false;
	}
	return true;
}

/* Is the temporal value ever not equal to the value? */

bool
temporals_ever_gt(TemporalS *ts, Datum value)
{
	return ! temporals_always_le(ts, value);
}

/* Is the temporal value ever not equal to the value? */

bool
temporals_ever_ge(TemporalS *ts, Datum value)
{
	return ! temporals_always_lt(ts, value);
}

/* Is the temporal value always not equal to the value? */

bool
temporals_always_gt(TemporalS *ts, Datum value)
{
	return ! temporals_ever_le(ts, value);
}

/* Is the temporal value always not equal to the value? */

bool
temporals_always_ge(TemporalS *ts, Datum value)
{
	return ! temporals_ever_lt(ts, value);
}

/*****************************************************************************
 * Restriction Functions 
 *****************************************************************************/

/* Restriction to a value */

TemporalS *
temporals_at_value(TemporalS *ts, Datum value)
{
	Oid valuetypid = ts->valuetypid;
	/* Bounding box test */
	if (valuetypid == INT4OID || valuetypid == FLOAT8OID)
	{
		TBOX box1, box2;
		memset(&box1, 0, sizeof(TBOX));
		memset(&box2, 0, sizeof(TBOX));
		temporals_bbox(&box1, ts);
		number_to_box(&box2, value, valuetypid);
		if (!contains_tbox_tbox_internal(&box1, &box2))
			return NULL;
	}

	/* Singleton sequence set */
	if (ts->count == 1)
		return temporalseq_at_value(temporals_seq_n(ts, 0), value);

	/* General case */
	TemporalSeq **sequences = palloc(sizeof(TemporalSeq *) * ts->totalcount);
	int k = 0;
	for (int i = 0; i < ts->count; i++)
	{
		TemporalSeq *seq = temporals_seq_n(ts, i);
		k += temporalseq_at_value2(&sequences[k], seq, value);
	}
	if (k == 0)
	{
		pfree(sequences);
		return NULL;
	}
	
	TemporalS *result = temporals_from_temporalseqarr(sequences, k,
		MOBDB_FLAGS_GET_LINEAR(ts->flags), true);	
	for (int i = 0; i < k; i++)
		pfree(sequences[i]);
	pfree(sequences);
	return result;
}

/* Restriction to the complement of a value */

TemporalS *
temporals_minus_value(TemporalS *ts, Datum value)
{
	Oid valuetypid = ts->valuetypid;
	/* Bounding box test */
	if (valuetypid == INT4OID || valuetypid == FLOAT8OID)
	{
		TBOX box1, box2;
		memset(&box1, 0, sizeof(TBOX));
		memset(&box2, 0, sizeof(TBOX));
		temporals_bbox(&box1, ts);
		number_to_box(&box2, value, valuetypid);
		if (!contains_tbox_tbox_internal(&box1, &box2))
			return temporals_copy(ts);
	}

	/* Singleton sequence set */
	if (ts->count == 1)
		return temporalseq_minus_value(temporals_seq_n(ts, 0), value);

	/* General case */
	int count;
	if (! MOBDB_FLAGS_GET_LINEAR(ts->flags))
		count = ts->totalcount;
	else 
		count = ts->totalcount * 2;
	TemporalSeq **sequences = palloc(sizeof(TemporalSeq *) * count);
	int k = 0;
	for (int i = 0; i < ts->count; i++)
	{
		TemporalSeq *seq = temporals_seq_n(ts, i);
		k += temporalseq_minus_value2(&sequences[k], seq, value);
	}
	if (k == 0)
	{
		pfree(sequences);
		return NULL;
	}

	TemporalS *result = temporals_from_temporalseqarr(sequences, k,
		MOBDB_FLAGS_GET_LINEAR(ts->flags), true);
	for (int i = 0; i < k; i++)
		pfree(sequences[i]);
	pfree(sequences);
	return result;
}

/* 
 * Restriction to an array of values.
 * The function assumes that there are no duplicates values.
 */
TemporalS *
temporals_at_values(TemporalS *ts, Datum *values, int count)
{
	/* Singleton sequence set */
	if (ts->count == 1)
		return temporalseq_at_values(temporals_seq_n(ts, 0), values, count);

	/* General case */
	TemporalSeq **sequences = palloc(sizeof(TemporalSeq *) * ts->totalcount * count);
	int k = 0;
	for (int i = 0; i < ts->count; i++)
	{
		TemporalSeq *seq = temporals_seq_n(ts, i);
		k += temporalseq_at_values1(&sequences[k], seq, values, count);
	}
	if (k == 0) 
	{
		pfree(sequences);
		return NULL;
	}
	TemporalS *result = temporals_from_temporalseqarr(sequences, k,
		MOBDB_FLAGS_GET_LINEAR(ts->flags), true);
	for (int i = 0; i < k; i++)
		pfree(sequences[i]);
	pfree(sequences);
	return result;
}

/*
 * Restriction to the complement of an array of values.
 * The function assumes that there are no duplicates values.
 */
TemporalS *
temporals_minus_values(TemporalS *ts, Datum *values, int count)
{
	/* Singleton sequence set */
	if (ts->count == 1)
		return temporalseq_minus_values(temporals_seq_n(ts, 0), values, count);

	/* General case */
	int maxcount;
	if (! MOBDB_FLAGS_GET_LINEAR(ts->flags))
		maxcount = ts->totalcount * count;
	else 
		maxcount = ts->totalcount * count *2;
	TemporalSeq **sequences = palloc(sizeof(TemporalSeq *) * maxcount);	
	int k = 0;
	for (int i = 0; i < ts->count; i++)
	{
		TemporalSeq *seq = temporals_seq_n(ts, i);
		k += temporalseq_minus_values1(&sequences[k], seq, values, count);
	}
	if (k == 0)
	{
		pfree(sequences);
		return NULL;
	}

	TemporalS *result = temporals_from_temporalseqarr(sequences, k,
		MOBDB_FLAGS_GET_LINEAR(ts->flags), true);
	for (int i = 0; i < k; i++)
		pfree(sequences[i]);
	pfree(sequences);
	return result;
}

/*
 * Restriction to a range.
 */
TemporalS *
tnumbers_at_range(TemporalS *ts, RangeType *range)
{
	/* Bounding box test */
	TBOX box1, box2;
	memset(&box1, 0, sizeof(TBOX));
	memset(&box2, 0, sizeof(TBOX));
	temporals_bbox(&box1, ts);
	range_to_tbox_internal(&box2, range);
	if (!overlaps_tbox_tbox_internal(&box1, &box2))
		return NULL;

	/* Singleton sequence set */
	if (ts->count == 1)
		return tnumberseq_at_range(temporals_seq_n(ts, 0), range);

	/* General case */
	TemporalSeq **sequences = palloc(sizeof(TemporalSeq *) * ts->totalcount);
	int k = 0;
	for (int i = 0; i < ts->count; i++)
	{
		TemporalSeq *seq = temporals_seq_n(ts, i);
		k += tnumberseq_at_range2(&sequences[k], seq, range);
	}
	if (k == 0)
	{
		pfree(sequences);
		return NULL;
	}
	TemporalS *result = temporals_from_temporalseqarr(sequences, k,
		MOBDB_FLAGS_GET_LINEAR(ts->flags), true);
	for (int i = 0; i < k; i++)
		pfree(sequences[i]);
	pfree(sequences);
	return result;
}

/*
 * Restriction to the complement of range.
 */
TemporalS *
tnumbers_minus_range(TemporalS *ts, RangeType *range)
{
	/* Bounding box test */
	TBOX box1, box2;
	memset(&box1, 0, sizeof(TBOX));
	memset(&box2, 0, sizeof(TBOX));
	temporals_bbox(&box1, ts);
	range_to_tbox_internal(&box2, range);
	if (!overlaps_tbox_tbox_internal(&box1, &box2))
		return temporals_copy(ts);

	/* Singleton sequence set */
	if (ts->count == 1)
		return tnumberseq_minus_range(temporals_seq_n(ts, 0), range);

	/* General case */
	int maxcount;
	if (! MOBDB_FLAGS_GET_LINEAR(ts->flags))
		maxcount = ts->totalcount;
	else 
		maxcount = ts->totalcount * 2;
	TemporalSeq **sequences = palloc(sizeof(TemporalSeq *) * maxcount);
	int k = 0;
	for (int i = 0; i < ts->count; i++)
	{
		TemporalSeq *seq = temporals_seq_n(ts, i);
		k += tnumberseq_minus_range1(&sequences[k], seq, range);
	}
	if (k == 0)
	{
		pfree(sequences);
		return NULL;
	}
	TemporalS *result = temporals_from_temporalseqarr(sequences, k,
		MOBDB_FLAGS_GET_LINEAR(ts->flags), true);
	for (int i = 0; i < k; i++)
		pfree(sequences[i]);
	pfree(sequences); 
	return result;
}

/* 
 * Restriction to an array of ranges
 * The function assumes that the ranges are normalized.
 */
TemporalS *
tnumbers_at_ranges(TemporalS *ts, RangeType **ranges, int count)
{
	/* Singleton sequence set */
	if (ts->count == 1)
		return tnumberseq_at_ranges(temporals_seq_n(ts, 0), ranges, count);

	/* General case */
	TemporalSeq **sequences = palloc(sizeof(TemporalSeq *) * ts->totalcount * count);
	int k = 0;
	for (int i = 0; i < ts->count; i++)
	{
		TemporalSeq *seq = temporals_seq_n(ts, i);
		k += tnumberseq_at_ranges1(&sequences[k], seq, ranges, count);
	}
	if (k == 0)
	{
		pfree(sequences);
		return NULL;
	}
	TemporalS *result = temporals_from_temporalseqarr(sequences, k,
		MOBDB_FLAGS_GET_LINEAR(ts->flags), true);
	for (int i = 0; i < k; i++)
		pfree(sequences[i]);
	pfree(sequences); 
	return result;
}

/*
 * Restriction to the complement of an array of ranges.
 * The function assumes that the ranges are normalized.
 */
TemporalS *
tnumbers_minus_ranges(TemporalS *ts, RangeType **ranges, int count)
{
	/* Singleton sequence set */
	if (ts->count == 1)
		return tnumberseq_minus_ranges(temporals_seq_n(ts, 0), ranges, count);

	/* General case */
	int maxcount;
	if (! MOBDB_FLAGS_GET_LINEAR(ts->flags))
		maxcount = ts->totalcount;
	else 
		maxcount = ts->totalcount * 2;
	TemporalSeq **sequences = palloc(sizeof(TemporalSeq *) * maxcount);
	int k = 0;
	for (int i = 0; i < ts->count; i++)
	{
		TemporalSeq *seq = temporals_seq_n(ts, i);
		k += tnumberseq_minus_ranges1(&sequences[k], seq, ranges, count);
	}
	if (k == 0)
	{
		pfree(sequences);
		return NULL;
	}
	TemporalS *result = temporals_from_temporalseqarr(sequences, k,
		MOBDB_FLAGS_GET_LINEAR(ts->flags), true);
	for (int i = 0; i < k; i++)
		pfree(sequences[i]);
	pfree(sequences); 
	return result;
}

/* Restriction to the minimum value */

static int
temporalseqarr_remove_duplicates(TemporalSeq **sequences, int count)
{
	assert(count != 0);
	int newcount = 0;
	for (int i = 1; i < count; i++) 
		if (! temporalseq_eq(sequences[newcount], sequences[i]))
			sequences[++ newcount] = sequences[i];
	return newcount + 1;
}

static TemporalS *
temporals_at_minmax(TemporalS *ts, Datum value)
{
	TemporalS *result = temporals_at_value(ts, value);
	/* If minimum/maximum is at an exclusive bound */
	if (result == NULL)
	{
		TemporalSeq **sequences = palloc(sizeof(TemporalSeq *) * ts->count * 2);
		int k = 0;
		for (int i = 0; i < ts->count; i++)
		{
			TemporalSeq *seq = temporals_seq_n(ts, i);
			k += temporalseq_at_minmax(&sequences[k], seq, value);
		}
		/* The minimum/maximum could be at the upper exclusive bound of one
		 * sequence and at the lower exclusive bound of the next one
		 * e.g., .... min@t) (min@t .... */
		temporalseqarr_sort(sequences, k);
		int count = temporalseqarr_remove_duplicates(sequences, k);
		result = temporals_from_temporalseqarr(sequences, count,
			MOBDB_FLAGS_GET_LINEAR(ts->flags), true);
		for (int i = 0; i < k; i++)
			pfree(sequences[i]);
		pfree(sequences);	
	}
	return result;
}

TemporalS *
temporals_at_min(TemporalS *ts)
{
	/* General case */
	Datum xmin = temporals_min_value(ts);
	return temporals_at_minmax(ts, xmin);
}

/* Restriction to the complement of the minimum value */

TemporalS *
temporals_minus_min(TemporalS *ts)
{
	Datum xmin = temporals_min_value(ts);
	return temporals_minus_value(ts, xmin);
}

/* Restriction to the maximum value */
 
TemporalS *
temporals_at_max(TemporalS *ts)
{
	Datum xmax = temporals_max_value(ts);
	return temporals_at_minmax(ts, xmax);
}

/* Restriction to the complement of the maximum value */

TemporalS *
temporals_minus_max(TemporalS *ts)
{
	Datum xmax = temporals_max_value(ts);
	return temporals_minus_value(ts, xmax);
}

/*
 * Restriction to a timestamp.
 */
TemporalInst *
temporals_at_timestamp(TemporalS *ts, TimestampTz t)
{
	/* Bounding box test */
	Period p;
	temporals_period(&p, ts);
	if (!contains_period_timestamp_internal(&p, t))
		return NULL;

	/* Singleton sequence set */
	if (ts->count == 1)
		return temporalseq_at_timestamp(temporals_seq_n(ts, 0), t);

	/* General case */
	int n;
	if (!temporals_find_timestamp(ts, t, &n))
		return NULL;
	TemporalSeq *seq = temporals_seq_n(ts, n);
	return temporalseq_at_timestamp(seq, t);
}

/*
 * Restriction to the complement of a timestamp.
 */
TemporalS *
temporals_minus_timestamp(TemporalS *ts, TimestampTz t)
{
	/* Bounding box test */
	Period p;
	temporals_period(&p, ts);
	if (!contains_period_timestamp_internal(&p, t))
		return temporals_copy(ts);

	/* Singleton sequence set */
	if (ts->count == 1)
		return temporalseq_minus_timestamp(temporals_seq_n(ts, 0), t);

	/* General case 
	 * At most one composing sequence can be split into two */
	TemporalSeq **sequences = palloc(sizeof(TemporalSeq *) * (ts->count + 1));
	int k = 0;
	for (int i = 0; i < ts->count; i++)
	{
		TemporalSeq *seq = temporals_seq_n(ts, i);
		int count = temporalseq_minus_timestamp1(&sequences[k], seq, t);
		k += count;
		// if (timestamp_cmp_internal(t, seq->period.upper) < 0)
		// 	break;
	}
	/* k is never equal to 0 since in that case it is a singleton sequence set 
	   and it has been dealt by temporalseq_minus_timestamp above */
	TemporalS *result = temporals_from_temporalseqarr(sequences, k,
		MOBDB_FLAGS_GET_LINEAR(ts->flags), false);
	for (int i = 0; i < k; i++)
		pfree(sequences[i]);
	pfree(sequences);
	return result;
}

/*
 * Value at a timestamp.
 * This function assumes a bounding box test has been done before.
 */
bool
temporals_value_at_timestamp(TemporalS *ts, TimestampTz t, Datum *result)
{
	/* Singleton sequence set */
	if (ts->count == 1)
		return temporalseq_value_at_timestamp(temporals_seq_n(ts, 0), t, result);

	/* General case */
	int n;
	if (!temporals_find_timestamp(ts, t, &n))
		return false;	
	return temporalseq_value_at_timestamp(temporals_seq_n(ts, n), t, result);
}

/*
 * Restriction to a timestampset.
 */
TemporalI *
temporals_at_timestampset(TemporalS *ts1, TimestampSet *ts2)
{
	/* Bounding box test */
	Period p1;
	temporals_period(&p1, ts1);
	Period *p2 = timestampset_bbox(ts2);
	if (!overlaps_period_period_internal(&p1, p2))
		return NULL;

	/* Singleton sequence set */
	if (ts1->count == 1)
		return temporalseq_at_timestampset(temporals_seq_n(ts1, 0), ts2);

	/* General case */
	TemporalInst **instants = palloc(sizeof(TemporalInst *) * ts2->count);
	int count = 0;
	int i = 0, j = 0;
	while (i < ts2->count && j < ts1->count)
	{
		TemporalSeq *seq = temporals_seq_n(ts1, j);
		TimestampTz t = timestampset_time_n(ts2, i);
		if (contains_period_timestamp_internal(&seq->period, t))
		{
			instants[count++] = temporalseq_at_timestamp(seq, t);
			i++;
		}
		else
		{
			if (timestamp_cmp_internal(t, seq->period.lower) <= 0)
				i++;
			if (timestamp_cmp_internal(t, seq->period.upper) >= 0)
				j++;
		}
	}
	if (count == 0)
	{
		pfree(instants);
		return NULL;
	}

	TemporalI *result = temporali_from_temporalinstarr(instants, count);
	for (i = 0; i < count; i++)
		pfree(instants[i]);
	pfree(instants);
	return result;
}

/*
 * Restriction to the complement of a timestampset.
 */
TemporalS *
temporals_minus_timestampset(TemporalS *ts1, TimestampSet *ts2)
{
	/* Bounding box test */
	Period p1;
	temporals_period(&p1, ts1);
	Period *p2 = timestampset_bbox(ts2);
	if (!overlaps_period_period_internal(&p1, p2))
		return temporals_copy(ts1);

	/* Singleton sequence set */
	if (ts1->count == 1)
		return temporalseq_minus_timestampset(temporals_seq_n(ts1, 0), ts2);

	/* General case */
	/* Each timestamp will split at most one composing sequence into two */
	TemporalSeq **sequences = palloc(sizeof(TemporalSeq *) * (ts1->count + ts2->count + 1));
	int k = 0;
	for (int i = 0; i < ts1->count; i++)
	{
		TemporalSeq *seq = temporals_seq_n(ts1, i);
		int count = temporalseq_minus_timestampset1(&sequences[k], seq, ts2);
		k += count;
	}
	if (k == 0)
	{
		pfree(sequences);
		return NULL;
	}

	TemporalS *result = temporals_from_temporalseqarr(sequences, k,
		MOBDB_FLAGS_GET_LINEAR(ts1->flags), true);
	for (int i = 0; i < k; i++)
		pfree(sequences[i]);
	pfree(sequences); 
	return result;
}

/*
 * Restriction to a period.
 */
TemporalS *
temporals_at_period(TemporalS *ts, Period *p)
{
	/* Bounding box test */
	Period p1;
	temporals_period(&p1, ts);
	if (!overlaps_period_period_internal(&p1, p))
		return NULL;

	/* Singleton sequence set */
	if (ts->count == 1)
	{
		TemporalSeq *seq = temporalseq_at_period(temporals_seq_n(ts, 0), p);
		return temporals_from_temporalseqarr(&seq, 1,
			MOBDB_FLAGS_GET_LINEAR(ts->flags), false);
	}

	/* General case */
	int n;
	temporals_find_timestamp(ts, p->lower, &n);
	/* We are sure that n < ts->count because of the bounding period test above */
	TemporalSeq **sequences = palloc(sizeof(TemporalSeq *) * (ts->count - n));
	TemporalSeq *tofree[2];
	int k = 0, l = 0;
	for (int i = n; i < ts->count; i++)
	{
		TemporalSeq *seq = temporals_seq_n(ts, i);
		if (contains_period_period_internal(p, &seq->period))
				sequences[k++] = seq;
		else if (overlaps_period_period_internal(p, &seq->period))
		{
			TemporalSeq *newseq = temporalseq_at_period(seq, p);
			sequences[k++] = tofree[l++] = newseq;
		}
		if (timestamp_cmp_internal(p->upper, seq->period.upper) < 0 ||
			(timestamp_cmp_internal(p->upper, seq->period.upper) == 0 &&
			 seq->period.upper_inc))
			break;
	}
	if (k == 0)
	{
		pfree(sequences);
		return NULL;		
	}
	/* Since both the temporals and the period are normalized it is not 
	   necessary to normalize the result of the projection */	
	TemporalS *result = temporals_from_temporalseqarr(sequences, k,
		MOBDB_FLAGS_GET_LINEAR(ts->flags), false);
	for (int i = 0; i < l; i++)
		pfree(tofree[i]);
	pfree(sequences);
	return result;
}

/*
 * Restriction to the complement of a period.
 */
TemporalS *
temporals_minus_period(TemporalS *ts, Period *p)
{
	/* Bounding box test */
	Period p1;
	temporals_period(&p1, ts);
	if (!overlaps_period_period_internal(&p1, p))
		return temporals_copy(ts);

	/* Singleton sequence set */
	if (ts->count == 1)
		return temporalseq_minus_period(temporals_seq_n(ts, 0), p);

	/* General case */
	PeriodSet *ps = temporals_get_time(ts);
	PeriodSet *resultps = minus_periodset_period_internal(ps, p);
	TemporalS *result = NULL;
	if (resultps != NULL)
		result = temporals_at_periodset(ts, resultps);

	pfree(ps); pfree(resultps);

	return result;
}

/*
 * Restriction to a periodset.
 */

TemporalS *
temporals_at_periodset(TemporalS *ts, PeriodSet *ps)
{
	/* Bounding box test */
	Period p1;
	temporals_period(&p1, ts);
	Period *p2 = periodset_bbox(ps);
	if (!overlaps_period_period_internal(&p1, p2))
		return NULL;

	/* Singleton sequence set */
	if (ts->count == 1)
		return temporalseq_at_periodset(temporals_seq_n(ts, 0), ps);

	/* General case */
	TimestampTz t = Max(p1.lower, p2->lower);
	int n1, n2;
	temporals_find_timestamp(ts, t, &n1);
	periodset_find_timestamp(ps, t, &n2);
	TemporalSeq **sequences = palloc(sizeof(TemporalSeq *) * (ts->count + ps->count - n1 - n2));
	int i = n1, j = n2, k = 0;
	while (i < ts->count && j < ps->count)
	{
		TemporalSeq *seq = temporals_seq_n(ts, i);
		Period *p = periodset_per_n(ps, j);
		TemporalSeq *seq1 = temporalseq_at_period(seq, p);
		if (seq1 != NULL)
			sequences[k++] = seq1;
		int cmp = timestamp_cmp_internal(seq->period.upper, p->upper);
		if (cmp == 0 && seq->period.upper_inc == p->upper_inc)
		{
			i++; j++;
		}
		else if (cmp < 0 || (cmp == 0 && ! seq->period.upper_inc && p->upper_inc))
			i++;
		else 
			j++;
	}
	if (k == 0)
	{
		pfree(sequences);
		return NULL;
	}
	/* Since both the temporals and the periodset are normalized it is not 
	   necessary to normalize the result of the projection */
	TemporalS *result = temporals_from_temporalseqarr(sequences, k,
		MOBDB_FLAGS_GET_LINEAR(ts->flags), false);
	for (i = 0; i < k; i++)
		pfree(sequences[i]);
	pfree(sequences); 
	return result;
}

/*
 * Restriction to the complement of a period set.
 */

TemporalS *
temporals_minus_periodset(TemporalS *ts, PeriodSet *ps)
{
	/* Bounding box test */
	Period p1;
	temporals_period(&p1, ts);
	Period *p2 = periodset_bbox(ps);
	if (!overlaps_period_period_internal(&p1, p2))
		return temporals_copy(ts);

	/* Singleton sequence set */
	if (ts->count == 1)
		return temporalseq_minus_periodset(temporals_seq_n(ts, 0), ps);

	/* General case */
	TemporalSeq **sequences = palloc(sizeof(TemporalSeq *) * (ts->count + ps->count));
	int i = 0, j = 0, k = 0;
	while (i < ts->count && j < ps->count)
	{
		TemporalSeq *seq = temporals_seq_n(ts, i);
		p2 = periodset_per_n(ps, j);
		/* The sequence and the period do not overlap, copy the sequence */
		if (!overlaps_period_period_internal(&seq->period, p2))
		{
			sequences[k++] = temporalseq_copy(seq);
			i++;
		}
		else
		{
			/* Find all periods in ps that overlap with seq
							  i
				|------------------------|  
					 |-----|  |-----|	  |---|
						j					l
			*/
			int l;
			for (l = j; l < ps->count; l++)
			{
				Period *p3 = periodset_per_n(ps, l);
				if (!overlaps_period_period_internal(&seq->period, p3))
					break;
			}
			int count = l - j;
			/* Compute the difference of the overlapping periods */
			k += temporalseq_minus_periodset1(&sequences[k], seq,
				ps, j, count);
			i++;
			j = l;
		}
	}
	if (k == 0)
	{
		pfree(sequences);
		return NULL;
	}
	/* Since both the temporals and the periodset are normalized it is not 
	   necessary to normalize the result of the difference */
	TemporalS *result = temporals_from_temporalseqarr(sequences, k,
		MOBDB_FLAGS_GET_LINEAR(ts->flags), false);
	for (i = 0; i < k; i++)
		pfree(sequences[i]);
	pfree(sequences);
	return result;
}

/*****************************************************************************
 * Intersects functions 
 *****************************************************************************/

/* Does the temporal value intersect the timestamp? */

bool
temporals_intersects_timestamp(TemporalS *ts, TimestampTz t)
{
	int n;
	if (temporals_find_timestamp(ts, t, &n))
		return false;
	return true;
}

/* Does the temporal value intersect the timestamp set? */

bool
temporals_intersects_timestampset(TemporalS *ts, TimestampSet *ts1)
{
	for (int i = 0; i < ts1->count; i++)
		if (temporals_intersects_timestamp(ts, timestampset_time_n(ts1, i))) 
			return true;
	return false;
}

/* Does a TemporalS intersects a period? */

bool
temporals_intersects_period(TemporalS *ts, Period *p)
{
	/* Binary search of lower and upper bounds of period */
	int n1, n2;
	if (temporals_find_timestamp(ts, p->lower, &n1) || 
		temporals_find_timestamp(ts, p->upper, &n2))
		return true;
	
	for (int i = n1; i < ts->count; i++)
	{
		TemporalSeq *seq = temporals_seq_n(ts, i);
		if (overlaps_period_period_internal(&seq->period, p))
			return true;
		if (timestamp_cmp_internal(p->upper, seq->period.upper) < 0)
			break;
	}
	return false;
}

/* Does the temporal value intersect the period set? */

bool
temporals_intersects_periodset(TemporalS *ts, PeriodSet *ps)
{
	for (int i = 0; i < ps->count; i++)
		if (temporals_intersects_period(ts, periodset_per_n(ps, i))) 
			return true;
	return false;
}

/*****************************************************************************
 * Local aggregate functions 
 *****************************************************************************/

/* Integral of the temporal numbers */

double
tnumbers_integral(TemporalS *ts)
{
	double result = 0;
	for (int i = 0; i < ts->count; i++)
		result += tnumberseq_integral(temporals_seq_n(ts, i)); 
	return result;
}

/* Time-weighted average of the temporal number */

double
tnumbers_twavg(TemporalS *ts)
{
	double duration = temporals_interval_double(ts);
	double result;
	if (duration == 0)
	{
		result = 0;
		for (int i = 0; i < ts->count; i++)
			result += tnumberseq_twavg(temporals_seq_n(ts, i)); 
		return result / ts->count;
	}
	else
		result = tnumbers_integral(ts) / duration;
	return result;
}

/*****************************************************************************
 * Functions for defining B-tree index
 * The functions assume that the arguments are of the same temptypid
 *****************************************************************************/

/* 
 * Equality operator
 * The internal B-tree comparator is not used to increase efficiency
 */
bool
temporals_eq(TemporalS *ts1, TemporalS *ts2)
{
	/* If number of sequences or flags are not equal */
	if (ts1->count != ts2->count || ts1->flags != ts2->flags)
		return false;

	/* If bounding boxes are not equal */
	void *box1 = temporals_bbox_ptr(ts1);
	void *box2 = temporals_bbox_ptr(ts2);
	if (! temporal_bbox_eq(ts1->valuetypid, box1, box2))
		return false;

	/* Compare the composing sequences */
	for (int i = 0; i < ts1->count; i++)
	{
		TemporalSeq *seq1 = temporals_seq_n(ts1, i);
		TemporalSeq *seq2 = temporals_seq_n(ts2, i);
		if (! temporalseq_eq(seq1, seq2))
			return false;
	}
	return true;
}

/* 
 * B-tree comparator
 */

int
temporals_cmp(TemporalS *ts1, TemporalS *ts2)
{
	/* Compare bounding boxes */
	void *box1 = temporals_bbox_ptr(ts1);
	void *box2 = temporals_bbox_ptr(ts2);
	int result = temporal_bbox_cmp(ts1->valuetypid, box1, box2);
	if (result)
		return result;

	/* Compare composing instants */
	int count = Min(ts1->count, ts2->count);
	for (int i = 0; i < count; i++)
	{
		TemporalSeq *seq1 = temporals_seq_n(ts1, i);
		TemporalSeq *seq2 = temporals_seq_n(ts2, i);
		result = temporalseq_cmp(seq1, seq2);
		if (result) 
			return result;
	}
	/* The first count sequences of ts1 and ts2 are equal */
	if (ts1->count < ts2->count) /* ts1 has less sequences than ts2 */
		return -1;
	else if (ts2->count < ts1->count) /* ts2 has less sequences than ts1 */
		return 1;
	/* Compare flags */
	if (ts1->flags < ts2->flags)
		return -1;
	if (ts1->flags > ts2->flags)
		return 1;
	/* The two values are equal */
	return 0;
}

/*****************************************************************************
 * Function for defining hash index
 * The function reuses the approach for array types for combining the hash of  
 * the elements.
 *****************************************************************************/

uint32
temporals_hash(TemporalS *ts)
{
	uint32 result = 1;
	for (int i = 0; i < ts->count; i++)
	{
		TemporalSeq *seq = temporals_seq_n(ts, i);
		uint32 seq_hash = temporalseq_hash(seq);
		result = (result << 5) - result + seq_hash;
	}
	return result;
}

/*****************************************************************************/<|MERGE_RESOLUTION|>--- conflicted
+++ resolved
@@ -666,14 +666,10 @@
 {
 #if MOBDB_PGSQL_VERSION < 110000
 	pq_sendint(buf, ts->count, 4);
-<<<<<<< HEAD
 #else
 	pq_sendint32(buf, ts->count);
 #endif
-	pq_sendbyte(buf, MOBDB_FLAGS_GET_LINEAR(ts->flags));
-=======
 	pq_sendbyte(buf, MOBDB_FLAGS_GET_LINEAR(ts->flags) ? (uint8) 1 : (uint8) 0);
->>>>>>> 97d659e7
 	for (int i = 0; i < ts->count; i++)
 	{
 		TemporalSeq *seq = temporals_seq_n(ts, i);
