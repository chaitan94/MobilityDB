--- conflicted
+++ resolved
@@ -15,54 +15,6 @@
  *****************************************************************************/
 
 /* 1) There are 3 families of functions accounting for 
-<<<<<<< HEAD
- *    - binary operators, such as spatial relationships functions (e.g. 
- *      intersects). 
- *    - ternary operators, such as spatial relationships functions (e.g. 
- *      tdwithin) that need an additional parameter. 
- *    - quaternary operators which apply binary operators (e.g. + or <) to
- *      temporal numeric types that can be of different base type (that is,
- *      integer and float), and thus the third and fourth arguments are the
- *      Oids of the first two arguments.
- *  2) For each of the previous families, there are two set of functions
- *     depending on whether the resulting temporal type is discrete (e.g., 
- *     = for temporal floats that results in a temporal Boolean) or 
- *     continuous (e.g., distance for temporal points that results in a 
- *     temporal float).
- *  3) For each of the previous cases there are two set of functions
- *     depending on whether the arguments are 
- *     - a temporal type and a base type. In this case the operand is applied 
- *       to each instant of the temporal type.
- *     - two temporal types. In this case the operands must be synchronized 
- *       and the operator is applied to each pair of synchronized instants. 
- *       Furthermore, some operators require in addition to add intermediate
- *       points between synchronized instants to take into account the crossings
- *       or the turning points (or local minimum/maximum) of the function 
- *       defined by the operator. For example, tfloat + tfloat only needs to 
- *       synchronize the arguments while tfloat * tfloat requires in addition 
- *       to add the turning point, which is defined at the middle between the
- *       two instants in which the linear functions defined by the arguments
- *       take the value 0.
- * 
- * Examples
- *   - tfloatseq * base => oper4_temporalseq_base
- *     applies the * operator to each instant.
- *   - tfloatseq < base => oper4_temporalseq_base_crossdisc
- *     synchronizes the sequences, applies the < operator to each instant, 
- *     and if the tfloatseq is equal to base in the middle of two subsequent
- *     instants add an instant sequence at the crossing. The result is a 
- *     tfloats.
- *   - tfloatseq + tfloatseq => oper4_temporalseq_temporalseq
- *     synchronizes the sequences and applies the + operator to each instant.
- *   - tfloatseq * tfloatseq => oper4_temporalseq_temporalseq_crosscont
- *     synchronizes the sequences adding the turning points and applies the *
- *     operator to each instant. The result is a tfloatseq.
- *   - tfloatseq < tfloatseq => oper4_temporalseq_temporalseq_crossdisc
- *     synchronizes the sequences, applies the < operator to each instant, 
- *     and if there is a crossing in the middle of two subsequent pairs of 
- *     instants add an instant sequence and the crossing. The result is a 
- *     tfloats.
-=======
  *	- binary operators, such as spatial relationships functions (e.g. 
  *	  intersects). 
  *	- ternary operators, such as spatial relationships functions (e.g. 
@@ -109,7 +61,6 @@
  *	 and if there is a crossing in the middle of two subsequent pairs of 
  *	 instants add an instant sequence and the crossing. The result is a 
  *	 tfloats.
->>>>>>> 9e2e71cf
  */
 
 
@@ -147,17 +98,10 @@
 			valuetypid, invert);
 	}
 	TemporalI *result = temporali_from_temporalinstarr(instants, ti->count);
-<<<<<<< HEAD
-    for (int i = 0; i < ti->count; i++)
-        pfree(instants[i]);
-    pfree(instants);
-    return result;
-=======
 	for (int i = 0; i < ti->count; i++)
 		pfree(instants[i]);
 	pfree(instants);
 	return result;
->>>>>>> 9e2e71cf
 }
 
 TemporalSeq *
@@ -173,17 +117,10 @@
 	}
 	TemporalSeq *result = temporalseq_from_temporalinstarr(instants, 
 		seq->count, seq->period.lower_inc, seq->period.upper_inc, true);
-<<<<<<< HEAD
-    for (int i = 0; i < seq->count; i++)
-        pfree(instants[i]);
-    pfree(instants);
-    return result;
-=======
 	for (int i = 0; i < seq->count; i++)
 		pfree(instants[i]);
 	pfree(instants);
 	return result;
->>>>>>> 9e2e71cf
 }
 
 TemporalS *
@@ -199,19 +136,11 @@
 	}
 	TemporalS *result = temporals_from_temporalseqarr(sequences, ts->count, true);
 	
-<<<<<<< HEAD
-    for (int i = 0; i < ts->count; i++)
-        pfree(sequences[i]);
-    pfree(sequences);
-	
-    return result;
-=======
 	for (int i = 0; i < ts->count; i++)
 		pfree(sequences[i]);
 	pfree(sequences);
 	
 	return result;
->>>>>>> 9e2e71cf
 }
 
 /*****************************************************************************/
@@ -234,11 +163,7 @@
 	else if (temp->type == TEMPORALS)
 		result = (Temporal *)oper2_temporals_base((TemporalS *)temp, d,
 			operator, valuetypid, invert);
-<<<<<<< HEAD
-    else
-=======
 	else
->>>>>>> 9e2e71cf
 		ereport(ERROR, (errcode(ERRCODE_INTERNAL_ERROR), 
 			errmsg("Operation not supported")));
 	return result;
@@ -274,17 +199,10 @@
 			valuetypid, invert);
 	}
 	TemporalI *result = temporali_from_temporalinstarr(instants, ti->count);
-<<<<<<< HEAD
-    for (int i = 0; i < ti->count; i++)
-        pfree(instants[i]);
-    pfree(instants);
-    return result;
-=======
 	for (int i = 0; i < ti->count; i++)
 		pfree(instants[i]);
 	pfree(instants);
 	return result;
->>>>>>> 9e2e71cf
 }
 
 TemporalSeq *
@@ -300,17 +218,10 @@
 	}
 	TemporalSeq *result = temporalseq_from_temporalinstarr(instants, 
 		seq->count, seq->period.lower_inc, seq->period.upper_inc, true);
-<<<<<<< HEAD
-    for (int i = 0; i < seq->count; i++)
-        pfree(instants[i]);
-    pfree(instants);
-    return result;
-=======
 	for (int i = 0; i < seq->count; i++)
 		pfree(instants[i]);
 	pfree(instants);
 	return result;
->>>>>>> 9e2e71cf
 }
  
 TemporalS *
@@ -325,17 +236,10 @@
 			valuetypid, invert);
 	}
 	TemporalS *result = temporals_from_temporalseqarr(sequences, ts->count, true);
-<<<<<<< HEAD
-    for (int i = 0; i < ts->count; i++)
-        pfree(sequences[i]);
-    pfree(sequences);
-    return result;
-=======
 	for (int i = 0; i < ts->count; i++)
 		pfree(sequences[i]);
 	pfree(sequences);
 	return result;
->>>>>>> 9e2e71cf
 }
 
 /*****************************************************************************
@@ -372,17 +276,10 @@
 			datumtypid, valuetypid, invert);
 	}
 	TemporalI *result = temporali_from_temporalinstarr(instants, ti->count);
-<<<<<<< HEAD
-    for (int i = 0; i < ti->count; i++)
-        pfree(instants[i]);
-    pfree(instants);
-    return result;
-=======
 	for (int i = 0; i < ti->count; i++)
 		pfree(instants[i]);
 	pfree(instants);
 	return result;
->>>>>>> 9e2e71cf
 }
 
 TemporalSeq *
@@ -399,17 +296,10 @@
 	}
 	TemporalSeq *result = temporalseq_from_temporalinstarr(instants, 
 		seq->count, seq->period.lower_inc, seq->period.upper_inc, true);
-<<<<<<< HEAD
-    for (int i = 0; i < seq->count; i++)
-        pfree(instants[i]);
-    pfree(instants);
-    return result;
-=======
 	for (int i = 0; i < seq->count; i++)
 		pfree(instants[i]);
 	pfree(instants);
 	return result;
->>>>>>> 9e2e71cf
 }
 
 TemporalS *
@@ -426,19 +316,11 @@
 	}
 	TemporalS *result = temporals_from_temporalseqarr(sequences, ts->count, true);
 	
-<<<<<<< HEAD
-    for (int i = 0; i < ts->count; i++)
-        pfree(sequences[i]);
-    pfree(sequences);
-	
-    return result;
-=======
 	for (int i = 0; i < ts->count; i++)
 		pfree(sequences[i]);
 	pfree(sequences);
 	
 	return result;
->>>>>>> 9e2e71cf
 }
 
 /*****************************************************************************/
@@ -626,25 +508,14 @@
 	return 3;
 }
 
-<<<<<<< HEAD
-static TemporalSeq **
-oper4_temporalseq_base_crossdisc2(TemporalSeq *seq, Datum value, 
-	Datum (*operator)(Datum, Datum, Oid, Oid), Oid datumtypid, 
-	Oid valuetypid, int *count, bool invert)
-=======
 static int
 oper4_temporalseq_base_crossdisc2(TemporalSeq **result, TemporalSeq *seq, Datum value, 
 	Datum (*operator)(Datum, Datum, Oid, Oid), Oid datumtypid, 
 	Oid valuetypid, bool invert)
->>>>>>> 9e2e71cf
 {
 	if (seq->count == 1)
 	{
 		TemporalInst *inst = temporalseq_inst_n(seq, 0);
-<<<<<<< HEAD
-		TemporalSeq **result = palloc(sizeof(TemporalSeq *));
-=======
->>>>>>> 9e2e71cf
 		Datum value1 = invert ?
 			operator(value, temporalinst_value(inst), datumtypid, inst->valuetypid) :
 			operator(temporalinst_value(inst), value, inst->valuetypid, datumtypid);
@@ -652,37 +523,16 @@
 		result[0] = temporalseq_from_temporalinstarr(&inst1, 1, 
 			true, true, false);
 		FREE_DATUM(value1, valuetypid);
-<<<<<<< HEAD
-		*count = 1;
-		return result;
-	}
-
-	TemporalSeq **result = palloc(sizeof(TemporalSeq *) * seq->count * 3);
-=======
-		return 1;
-	}
-
->>>>>>> 9e2e71cf
-	int k = 0;
-	TemporalInst *inst1 = temporalseq_inst_n(seq, 0);
-	bool lower_inc = seq->period.lower_inc;
-	for (int i = 1; i < seq->count; i++)
 	{
 		TemporalInst *inst2 = temporalseq_inst_n(seq, i);
 		bool upper_inc = (i == seq->count - 1) ? seq->period.upper_inc : false;
-		int countseq = oper4_temporalseq_base_crossdisc1(&result[k], inst1, inst2, lower_inc, 
 			upper_inc, value, operator, datumtypid, valuetypid, invert);
 		/* The previous step has added between one and three sequences */
 		k += countseq;
 		inst1 = inst2;
 		lower_inc = true;
 	}	
-<<<<<<< HEAD
-	*count = k;
-    return result;
-=======
 	return k;
->>>>>>> 9e2e71cf
 }
 
 TemporalS *
@@ -690,26 +540,10 @@
 	Datum (*operator)(Datum, Datum, Oid, Oid), Oid datumtypid, 
 	Oid valuetypid, bool invert)
 {
-<<<<<<< HEAD
-	int count;
-	TemporalSeq **sequences = oper4_temporalseq_base_crossdisc2(seq, value, 
-		operator, datumtypid, valuetypid, &count, invert);
-=======
-	TemporalSeq **sequences = palloc(sizeof(TemporalSeq *) * seq->count * 3);
-	int count = oper4_temporalseq_base_crossdisc2(sequences, seq, value, 
-		operator, datumtypid, valuetypid, invert);
->>>>>>> 9e2e71cf
-	TemporalS *result = temporals_from_temporalseqarr(sequences, count, true);
-
 	for (int i = 0; i < count; i++)
 		pfree(sequences[i]);
 	pfree(sequences);
-	
-<<<<<<< HEAD
-    return result;
-=======
-	return result;
->>>>>>> 9e2e71cf
+	return result;
 }
 
 /*****************************************************************************/
@@ -719,36 +553,6 @@
 	Datum (*operator)(Datum, Datum, Oid, Oid), Oid datumtypid, 
 	Oid valuetypid, bool invert)
 {
-<<<<<<< HEAD
-	TemporalSeq ***sequences = palloc(sizeof(TemporalSeq *) * ts->count);
-	int *countseqs = palloc0(sizeof(int) * ts->count);
-	int totalseqs = 0, count;
-	for (int i = 0; i < ts->count; i++)
-	{
-		TemporalSeq *seq = temporals_seq_n(ts, i);
-		sequences[i] = oper4_temporalseq_base_crossdisc2(seq, value, operator,
-			datumtypid, valuetypid, &count, invert);
-		countseqs[i] = count;
-		totalseqs += count;
-	}
-	TemporalSeq **allsequences = palloc(sizeof(TemporalSeq *) * totalseqs);
-	int k = 0;
-	for (int i = 0; i < ts->count; i++)
-	{
-		for (int j = 0; j < countseqs[i]; j++)
-			allsequences[k++] = sequences[i][j];
-		if (sequences[i] != NULL)
-			pfree(sequences[i]);
-	}
-	TemporalS *result = temporals_from_temporalseqarr(allsequences, k, true);
-
-	pfree(sequences); pfree(countseqs);
-	for (int i = 0; i < totalseqs; i++)
-		pfree(allsequences[i]);
-	pfree(allsequences); 
-	
-    return result;
-=======
 	TemporalSeq **sequences = palloc(sizeof(TemporalSeq *) * ts->totalcount * 3);
 	int k = 0, countstep;
 	for (int i = 0; i < ts->count; i++)
@@ -765,7 +569,6 @@
 	pfree(sequences); 
 	
 	return result;
->>>>>>> 9e2e71cf
 }
 
 /*****************************************************************************
@@ -2612,36 +2415,19 @@
 	return 3;
 }
 
-<<<<<<< HEAD
-TemporalSeq **
-sync_oper2_temporalseq_temporalseq_crossdisc2(TemporalSeq *seq1, TemporalSeq *seq2,
-	Datum (*operator)(Datum, Datum), Datum valuetypid, int *count)
-=======
 int 
 sync_oper2_temporalseq_temporalseq_crossdisc2(TemporalSeq **result, TemporalSeq *seq1, 
 	TemporalSeq *seq2, Datum (*operator)(Datum, Datum), Datum valuetypid)
->>>>>>> 9e2e71cf
 {
 	/* Test whether the bounding timespan of the two temporal values overlap */
 	Period *inter = intersection_period_period_internal(&seq1->period, 
 		&seq2->period);
 	if (inter == NULL)
-<<<<<<< HEAD
-	{
-		*count = 0;
-		return NULL;
-	}
-=======
 		return 0;
->>>>>>> 9e2e71cf
 	
 	/* If the two sequences intersect at an instant */
 	if (timestamp_cmp_internal(inter->lower, inter->upper) == 0)
 	{
-<<<<<<< HEAD
-		TemporalSeq **result = palloc(sizeof(TemporalSeq *));
-=======
->>>>>>> 9e2e71cf
 		Datum startresult, value2;
 		temporalseq_value_at_timestamp(seq1, inter->lower, &startresult);
 		temporalseq_value_at_timestamp(seq2, inter->lower, &value2);
@@ -2650,20 +2436,11 @@
 		result[0] = temporalseq_from_temporalinstarr(&inst, 1, true, true, false);
 		FREE_DATUM(startresult, seq1->valuetypid); FREE_DATUM(value2, seq2->valuetypid);
 		FREE_DATUM(value, valuetypid); pfree(inst);
-<<<<<<< HEAD
-		*count = 1;
-		return result;
-=======
 		return 1;
->>>>>>> 9e2e71cf
 	}
 
 	/* General case */
 	int count1 = (seq1->count + seq2->count);
-<<<<<<< HEAD
-	TemporalSeq **result = palloc(sizeof(TemporalSeq *) * count1 * 3);
-=======
->>>>>>> 9e2e71cf
 	TemporalInst **tofree = palloc(sizeof(TemporalInst *) * count1 * 2);
 	TemporalInst *start1 = temporalseq_inst_n(seq1, 0);
 	TemporalInst *start2 = temporalseq_inst_n(seq2, 0);
@@ -2715,28 +2492,17 @@
 		start2 = end2;
 		lower_inc = true;
 	}
-<<<<<<< HEAD
-	*count = k;
-	return result;
-=======
 	return k;
->>>>>>> 9e2e71cf
 }
 
 TemporalS *
 sync_oper2_temporalseq_temporalseq_crossdisc(TemporalSeq *seq1, TemporalSeq *seq2, 
 	Datum (*operator)(Datum, Datum), Oid valuetypid)
 {
-<<<<<<< HEAD
-	int count;
-	TemporalSeq **sequences = sync_oper2_temporalseq_temporalseq_crossdisc2(
-		seq1, seq2, operator, valuetypid, &count); 
-=======
 	int count1 = (seq1->count + seq2->count);
 	TemporalSeq **sequences = palloc(sizeof(TemporalSeq *) * count1 * 3);
 	int count = sync_oper2_temporalseq_temporalseq_crossdisc2(sequences,
 		seq1, seq2, operator, valuetypid); 
->>>>>>> 9e2e71cf
 	if (count == 0)
 		return NULL;
 
@@ -2757,40 +2523,6 @@
 sync_oper2_temporals_temporalseq_crossdisc(TemporalS *ts, TemporalSeq *seq, 
 	Datum (*operator)(Datum, Datum), Oid valuetypid)
 {
-<<<<<<< HEAD
-	TemporalSeq ***sequences = palloc(sizeof(TemporalSeq *) * ts->count);
-	int *countseqs = palloc0(sizeof(int) * ts->count);
-	int totalseqs = 0;
-	for (int i = 0; i < ts->count; i++)
-	{
-		TemporalSeq *seq1 = temporals_seq_n(ts, i);
-		sequences[i] = sync_oper2_temporalseq_temporalseq_crossdisc2(seq1, seq, operator, 
-			valuetypid, &countseqs[i]);
-		totalseqs += countseqs[i];
-	}
-	if (totalseqs == 0)
-	{
-		pfree(sequences); pfree(countseqs);
-		return NULL;
-	}
-
-	TemporalSeq **allsequences = palloc(sizeof(TemporalSeq *) * totalseqs);
-	int k = 0;
-	for (int i = 0; i < ts->count; i++)
-	{
-		for (int j = 0; j < countseqs[i]; j++)
-			allsequences[k++] = sequences[i][j];
-		if (sequences[i] != NULL)
-			pfree(sequences[i]);
-	}
-		
-	TemporalS *result = temporals_from_temporalseqarr(allsequences, k, true);
-
-	pfree(sequences); pfree(countseqs);
-	for (int i = 0; i < totalseqs; i++)
-		pfree(allsequences[i]);
-	pfree(allsequences); 
-=======
 	int count1 = (ts->totalcount + seq->count);
 	TemporalSeq **sequences = palloc(sizeof(TemporalSeq *) * count1 * 3);
 	int k = 0, countstep;
@@ -2811,7 +2543,6 @@
 	for (int i = 0; i < k; i++)
 		pfree(sequences[i]);
 	pfree(sequences); 
->>>>>>> 9e2e71cf
 	
 	return result;
 }
@@ -2827,30 +2558,16 @@
 sync_oper2_temporals_temporals_crossdisc(TemporalS *ts1, TemporalS *ts2, 
 	Datum (*operator)(Datum, Datum), Oid valuetypid)
 {
-<<<<<<< HEAD
-	int count = Max(ts1->count, ts2->count);
-	TemporalSeq ***sequences = palloc(sizeof(TemporalSeq *) * count);
-	int *countseqs = palloc0(sizeof(int) * count);
-	int totalseqs = 0;
-	int i = 0, j = 0, k = 0;
-=======
 	int count1 = (ts1->totalcount + ts2->totalcount);
 	TemporalSeq **sequences = palloc(sizeof(TemporalSeq *) * count1 * 3);
 	int i = 0, j = 0, k = 0, countstep;
->>>>>>> 9e2e71cf
 	while (i < ts1->count && j < ts2->count)
 	{
 		TemporalSeq *seq1 = temporals_seq_n(ts1, i);
 		TemporalSeq *seq2 = temporals_seq_n(ts2, j);
-<<<<<<< HEAD
-		sequences[k] = sync_oper2_temporalseq_temporalseq_crossdisc2(seq1, seq2, operator, 
-			valuetypid, &countseqs[k]);
-		totalseqs += countseqs[k++];
-=======
 		countstep = sync_oper2_temporalseq_temporalseq_crossdisc2(&sequences[k], 
 			seq1, seq2, operator, valuetypid);
 		k += countstep;
->>>>>>> 9e2e71cf
 		if (period_eq_internal(&seq1->period, &seq2->period))
 		{
 			i++; j++;
@@ -2860,29 +2577,6 @@
 		else 
 			j++;
 	}
-<<<<<<< HEAD
-	if (totalseqs == 0)
-	{
-		pfree(sequences); pfree(countseqs);
-		return NULL;
-	}
-	
-	TemporalSeq **allsequences = palloc(sizeof(TemporalSeq *) * totalseqs);
-	int l = 0;
-	for (int i = 0; i < k; i++)
-	{
-		for (int j = 0; j < countseqs[i]; j++)
-			allsequences[l++] = sequences[i][j];
-		if (sequences[i] != NULL)
-			pfree(sequences[i]);
-	}
-	TemporalS *result = temporals_from_temporalseqarr(allsequences, l, true);
-
-	pfree(sequences); pfree(countseqs);
-	for (int i = 0; i < totalseqs; i++)
-		pfree(allsequences[i]);
-	pfree(allsequences); 
-=======
 	if (k == 0)
 	{
 		pfree(sequences);
@@ -2893,7 +2587,6 @@
 	for (int i = 0; i < k; i++)
 		pfree(sequences[i]);
 	pfree(sequences); 
->>>>>>> 9e2e71cf
 	
 	return result;
 }
@@ -2986,11 +2679,7 @@
 sync_oper3_temporalseq_temporalseq_crossdisc1(TemporalSeq **result,
 	TemporalInst *start1, TemporalInst *end1, 
 	TemporalInst *start2, TemporalInst *end2, 
-<<<<<<< HEAD
-    bool lower_inc, bool upper_inc, Datum param,
-=======
 	bool lower_inc, bool upper_inc, Datum param,
->>>>>>> 9e2e71cf
 	Datum (*operator)(Datum, Datum, Datum), Oid valuetypid)
 {
 	Datum startvalue1 = temporalinst_value(start1);
@@ -3146,37 +2835,20 @@
 	return 3;
 }
 
-<<<<<<< HEAD
-TemporalSeq **
-sync_oper3_temporalseq_temporalseq_crossdisc2(TemporalSeq *seq1, TemporalSeq *seq2,
-	Datum param, Datum (*operator)(Datum, Datum, Datum), Datum valuetypid, int *count)
-=======
 int 
 sync_oper3_temporalseq_temporalseq_crossdisc2(TemporalSeq **result, 
 	TemporalSeq *seq1, TemporalSeq *seq2,
 	Datum param, Datum (*operator)(Datum, Datum, Datum), Datum valuetypid)
->>>>>>> 9e2e71cf
 {
 	/* Test whether the bounding timespan of the two temporal values overlap */
 	Period *inter = intersection_period_period_internal(&seq1->period, 
 		&seq2->period);
 	if (inter == NULL)
-<<<<<<< HEAD
-	{
-		*count = 0;
-		return NULL;
-	}
-=======
 		return 0;
->>>>>>> 9e2e71cf
 	
 	/* If the two sequences intersect at an instant */
 	if (timestamp_cmp_internal(inter->lower, inter->upper) == 0)
 	{
-<<<<<<< HEAD
-		TemporalSeq **result = palloc(sizeof(TemporalSeq *));
-=======
->>>>>>> 9e2e71cf
 		Datum value1, value2;
 		temporalseq_value_at_timestamp(seq1, inter->lower, &value1);
 		temporalseq_value_at_timestamp(seq2, inter->lower, &value2);
@@ -3185,20 +2857,11 @@
 		result[0] = temporalseq_from_temporalinstarr(&inst, 1, true, true, false);
 		FREE_DATUM(value1, seq1->valuetypid); FREE_DATUM(value2, seq2->valuetypid);
 		FREE_DATUM(value, valuetypid); pfree(inst);
-<<<<<<< HEAD
-		*count = 1;
-		return result;
-=======
 		return 1;
->>>>>>> 9e2e71cf
 	}
 
 	/* General case */
 	int count1 = (seq1->count + seq2->count);
-<<<<<<< HEAD
-	TemporalSeq **result = palloc(sizeof(TemporalSeq *) * count1 * 3);
-=======
->>>>>>> 9e2e71cf
 	TemporalInst **tofree = palloc(sizeof(TemporalInst *) * count1 * 2);
 	TemporalInst *start1 = temporalseq_inst_n(seq1, 0);
 	TemporalInst *start2 = temporalseq_inst_n(seq2, 0);
@@ -3250,29 +2913,18 @@
 		start2 = end2;
 		lower_inc = true;
 	}
-<<<<<<< HEAD
-	*count = k;
-	return result;
-=======
 	return k;
->>>>>>> 9e2e71cf
 }
 
 TemporalS *
 sync_oper3_temporalseq_temporalseq_crossdisc(TemporalSeq *seq1, TemporalSeq *seq2, 
 	Datum param, Datum (*operator)(Datum, Datum, Datum), Oid valuetypid)
 {
-<<<<<<< HEAD
-	int count;
-	TemporalSeq **sequences = sync_oper3_temporalseq_temporalseq_crossdisc2(
-		seq1, seq2, param, operator, valuetypid, &count); 
-=======
 	int count1 = (seq1->count + seq2->count);
 	TemporalSeq **sequences = palloc(sizeof(TemporalSeq *) * count1 * 3);
 
 	int count = sync_oper3_temporalseq_temporalseq_crossdisc2(sequences,
 		seq1, seq2, param, operator, valuetypid); 
->>>>>>> 9e2e71cf
 	if (count == 0)
 		return NULL;
 
@@ -3293,39 +2945,6 @@
 sync_oper3_temporals_temporalseq_crossdisc(TemporalS *ts, TemporalSeq *seq, 
 	Datum param, Datum (*operator)(Datum, Datum, Datum), Oid valuetypid)
 {
-<<<<<<< HEAD
-	TemporalSeq ***sequences = palloc(sizeof(TemporalSeq *) * ts->count);
-	int *countseqs = palloc0(sizeof(int) * ts->count);
-	int totalseqs = 0;
-	for (int i = 0; i < ts->count; i++)
-	{
-		TemporalSeq *seq1 = temporals_seq_n(ts, i);
-		sequences[i] = sync_oper3_temporalseq_temporalseq_crossdisc2(seq1, seq, 
-			param, operator, valuetypid, &countseqs[i]);
-		totalseqs += countseqs[i];
-	}
-	if (totalseqs == 0)
-	{
-		pfree(sequences); pfree(countseqs);
-		return NULL;
-	}
-
-	TemporalSeq **allsequences = palloc(sizeof(TemporalSeq *) * totalseqs);
-	int k = 0;
-	for (int i = 0; i < ts->count; i++)
-	{
-		for (int j = 0; j < countseqs[i]; j++)
-			allsequences[k++] = sequences[i][j];
-		if (sequences[i] != NULL)
-			pfree(sequences[i]);
-	}
-	TemporalS *result = temporals_from_temporalseqarr(allsequences, k, true);
-
-	pfree(sequences); pfree(countseqs);
-	for (int i = 0; i < totalseqs; i++)
-		pfree(allsequences[i]);
-	pfree(allsequences); 
-=======
 	int count1 = (ts->totalcount + seq->count);
 	TemporalSeq **sequences = palloc(sizeof(TemporalSeq *) * count1 * 3);
 	int k = 0, countstep;
@@ -3347,7 +2966,6 @@
 	for (int i = 0; i < k; i++)
 		pfree(sequences[i]);
 	pfree(sequences); 
->>>>>>> 9e2e71cf
 	
 	return result;
 }
@@ -3371,32 +2989,17 @@
 	if (!overlaps_period_period_internal(&p1, &p2))
 		return NULL;
 	
-<<<<<<< HEAD
-	/* Previously it was Max(ts1->count, ts2->count) and was not correct ????*/
-	int count = ts1->count + ts2->count;
-	TemporalSeq ***sequences = palloc(sizeof(TemporalSeq *) * count);
-	int *countseqs = palloc0(sizeof(int) * count);
-	int totalseqs = 0;
-	int i = 0, j = 0, k = 0;
-=======
 	/* General case */
 	int count = ts1->totalcount + ts2->totalcount;
 	TemporalSeq **sequences = palloc(sizeof(TemporalSeq *) * count * 3);
 	int i = 0, j = 0, k = 0, countstep;
->>>>>>> 9e2e71cf
 	while (i < ts1->count && j < ts2->count)
 	{
 		TemporalSeq *seq1 = temporals_seq_n(ts1, i);
 		TemporalSeq *seq2 = temporals_seq_n(ts2, j);
-<<<<<<< HEAD
-		sequences[k] = sync_oper3_temporalseq_temporalseq_crossdisc2(seq1, seq2, 
-			param, operator, valuetypid, &countseqs[k]);
-		totalseqs += countseqs[k++];
-=======
 		countstep = sync_oper3_temporalseq_temporalseq_crossdisc2(&sequences[k],
 			seq1, seq2, param, operator, valuetypid);
 		k += countstep;
->>>>>>> 9e2e71cf
 		if (period_eq_internal(&seq1->period, &seq2->period))
 		{
 			i++; j++;
@@ -3406,29 +3009,6 @@
 		else 
 			j++;
 	}
-<<<<<<< HEAD
-	if (totalseqs == 0)
-	{
-		pfree(sequences); pfree(countseqs);
-		return NULL;
-	}
-
-	TemporalSeq **allsequences = palloc(sizeof(TemporalSeq *) * totalseqs);
-	int l = 0;
-	for (int i = 0; i < k; i++)
-	{
-		for (int j = 0; j < countseqs[i]; j++)
-			allsequences[l++] = sequences[i][j];
-		if (sequences[i] != NULL)
-			pfree(sequences[i]);
-	}
-	TemporalS *result = temporals_from_temporalseqarr(allsequences, l, true);
-
-	pfree(sequences); pfree(countseqs);
-	for (int i = 0; i < totalseqs; i++)
-		pfree(allsequences[i]);
-	pfree(allsequences); 
-=======
 	if (k == 0)
 	{
 		pfree(sequences);
@@ -3440,7 +3020,6 @@
 	for (int i = 0; i < k; i++)
 		pfree(sequences[i]);
 	pfree(sequences); 
->>>>>>> 9e2e71cf
 	
 	return result;
 }
@@ -3695,37 +3274,20 @@
 	return 3;
 }
 
-<<<<<<< HEAD
-TemporalSeq **
-sync_oper4_temporalseq_temporalseq_crossdisc2(TemporalSeq *seq1, TemporalSeq *seq2,
-	Datum (*operator)(Datum, Datum, Oid, Oid), Datum valuetypid, int *count)
-=======
 int
 sync_oper4_temporalseq_temporalseq_crossdisc2(TemporalSeq **result,
 	TemporalSeq *seq1, TemporalSeq *seq2,
 	Datum (*operator)(Datum, Datum, Oid, Oid), Datum valuetypid)
->>>>>>> 9e2e71cf
 {
 	/* Test whether the bounding timespan of the two temporal values overlap */
 	Period *inter = intersection_period_period_internal(&seq1->period, 
 		&seq2->period);
 	if (inter == NULL)
-<<<<<<< HEAD
-	{
-		*count = 0;
-		return NULL;
-	}
-=======
 		return 0;
->>>>>>> 9e2e71cf
 	
 	/* If the two sequences intersect at an instant */
 	if (timestamp_cmp_internal(inter->lower, inter->upper) == 0)
 	{
-<<<<<<< HEAD
-		TemporalSeq **result = palloc(sizeof(TemporalSeq *));
-=======
->>>>>>> 9e2e71cf
 		Datum value1, value2;
 		temporalseq_value_at_timestamp(seq1, inter->lower, &value1);
 		temporalseq_value_at_timestamp(seq2, inter->lower, &value2);
@@ -3734,20 +3296,11 @@
 		result[0] = temporalseq_from_temporalinstarr(&inst, 1, true, true, false);
 		FREE_DATUM(value1, seq1->valuetypid); FREE_DATUM(value2, seq2->valuetypid);
 		FREE_DATUM(value, valuetypid); pfree(inst);
-<<<<<<< HEAD
-		*count = 1;
-		return result;
-=======
 		return 1;
->>>>>>> 9e2e71cf
 	}
 
 	/* General case */
 	int count1 = (seq1->count + seq2->count);
-<<<<<<< HEAD
-	TemporalSeq **result = palloc(sizeof(TemporalSeq *) * count1 * 3);
-=======
->>>>>>> 9e2e71cf
 	TemporalInst **tofree = palloc(sizeof(TemporalInst *) * count1 * 2);
 	TemporalInst *start1 = temporalseq_inst_n(seq1, 0);
 	TemporalInst *start2 = temporalseq_inst_n(seq2, 0);
@@ -3799,28 +3352,17 @@
 		start2 = end2;
 		lower_inc = true;
 	}
-<<<<<<< HEAD
-	*count = k;
-	return result;
-=======
 	return k;
->>>>>>> 9e2e71cf
 }
 
 TemporalS *
 sync_oper4_temporalseq_temporalseq_crossdisc(TemporalSeq *seq1, TemporalSeq *seq2, 
 	Datum (*operator)(Datum, Datum, Oid, Oid), Oid valuetypid)
 {
-<<<<<<< HEAD
-	int count;
-	TemporalSeq **sequences = sync_oper4_temporalseq_temporalseq_crossdisc2(
-		seq1, seq2, operator, valuetypid, &count);
-=======
 	int count1 = (seq1->count + seq2->count);
 	TemporalSeq **sequences = palloc(sizeof(TemporalSeq *) * count1 * 3);
 	int count = sync_oper4_temporalseq_temporalseq_crossdisc2(sequences,
 		seq1, seq2, operator, valuetypid);
->>>>>>> 9e2e71cf
 	if (count == 0)
 		return NULL;
 
@@ -3841,38 +3383,6 @@
 sync_oper4_temporals_temporalseq_crossdisc(TemporalS *ts, TemporalSeq *seq, 
 	Datum (*operator)(Datum, Datum, Oid, Oid), Oid valuetypid)
 {
-<<<<<<< HEAD
-	TemporalSeq ***sequences = palloc(sizeof(TemporalSeq *) * ts->count);
-	int *countseqs = palloc0(sizeof(int) * ts->count);
-	int totalseqs = 0;
-	for (int i = 0; i < ts->count; i++)
-	{
-		TemporalSeq *seq1 = temporals_seq_n(ts, i);
-		sequences[i] = sync_oper4_temporalseq_temporalseq_crossdisc2(seq1, seq, operator, 
-			valuetypid, &countseqs[i]);
-		totalseqs += countseqs[i];
-	}
-	if (totalseqs == 0)
-	{
-		pfree(sequences); pfree(countseqs);
-		return NULL;
-	}
-	TemporalSeq **allsequences = palloc(sizeof(TemporalSeq *) * totalseqs);
-	int k = 0;
-	for (int i = 0; i < ts->count; i++)
-	{
-		for (int j = 0; j < countseqs[i]; j++)
-			allsequences[k++] = sequences[i][j];
-		if (sequences[i] != NULL)
-			pfree(sequences[i]);
-	}
-	TemporalS *result = temporals_from_temporalseqarr(allsequences, k, true);
-
-	pfree(sequences); pfree(countseqs);
-	for (int i = 0; i < totalseqs; i++)
-		pfree(allsequences[i]);
-	pfree(allsequences); 
-=======
 	int count = (ts->totalcount + seq->count);
 	TemporalSeq **sequences = palloc(sizeof(TemporalSeq *) * count * 3);
 	int k = 0, countstep;
@@ -3893,7 +3403,6 @@
 	for (int i = 0; i < k; i++)
 		pfree(sequences[i]);
 	pfree(sequences); 
->>>>>>> 9e2e71cf
 	
 	return result;
 }
@@ -3916,32 +3425,17 @@
 	if (!overlaps_period_period_internal(&p1, &p2))
 		return NULL;
 	
-<<<<<<< HEAD
-	/* Previously it was Max(ts1->count, ts2->count) and was not correct ????*/
-	int count = ts1->count + ts2->count;
-	TemporalSeq ***sequences = palloc(sizeof(TemporalSeq *) * count);
-	int *countseqs = palloc0(sizeof(int) * count);
-	int totalseqs = 0;
-	int i = 0, j = 0, k = 0;
-=======
 	/* General case */
 	int count = ts1->totalcount + ts2->totalcount;
 	TemporalSeq **sequences = palloc(sizeof(TemporalSeq *) * count * 3);
 	int i = 0, j = 0, k = 0, countstep;
->>>>>>> 9e2e71cf
 	while (i < ts1->count && j < ts2->count)
 	{
 		TemporalSeq *seq1 = temporals_seq_n(ts1, i);
 		TemporalSeq *seq2 = temporals_seq_n(ts2, j);
-<<<<<<< HEAD
-		sequences[k] = sync_oper4_temporalseq_temporalseq_crossdisc2(seq1, seq2, operator, 
-			valuetypid, &countseqs[k]);
-		totalseqs += countseqs[k++];
-=======
 		countstep = sync_oper4_temporalseq_temporalseq_crossdisc2(&sequences[k],
 			seq1, seq2, operator, valuetypid);
 		k += countstep;
->>>>>>> 9e2e71cf
 		if (period_eq_internal(&seq1->period, &seq2->period))
 		{
 			i++; j++;
@@ -3951,29 +3445,6 @@
 		else 
 			j++;
 	}
-<<<<<<< HEAD
-	if (totalseqs == 0)
-	{
-		pfree(sequences); pfree(countseqs);
-		return NULL;
-	}
-
-	TemporalSeq **allsequences = palloc(sizeof(TemporalSeq *) * totalseqs);
-	int l = 0;
-	for (int i = 0; i < k; i++)
-	{
-		for (int j = 0; j < countseqs[i]; j++)
-			allsequences[l++] = sequences[i][j];
-		if (sequences[i] != NULL)
-			pfree(sequences[i]);
-	}
-	TemporalS *result = temporals_from_temporalseqarr(allsequences, l, true);
-
-	pfree(sequences); pfree(countseqs);
-	for (int i = 0; i < totalseqs; i++)
-		pfree(allsequences[i]);
-	pfree(allsequences); 
-=======
 	if (k == 0)
 	{
 		pfree(sequences);
@@ -3985,7 +3456,6 @@
 	for (int i = 0; i < k; i++)
 		pfree(sequences[i]);
 	pfree(sequences); 
->>>>>>> 9e2e71cf
 	
 	return result;
 }
