/*****************************************************************************
 *
 * WAggregateFuncs.c
 *	  Window temporal aggregate functions
 *
 * Portions Copyright (c) 2019, Esteban Zimanyi, Arthur Lesuisse,
 *		Universite Libre de Bruxelles
 * Portions Copyright (c) 1996-2019, PostgreSQL Global Development Group
 * Portions Copyright (c) 1994, Regents of the University of California
 *
 *****************************************************************************/

#include "TemporalTypes.h"

/*****************************************************************************
 * Generic functions
 *****************************************************************************/

/* Extend the temporal value by a time interval */

<<<<<<< HEAD
static TemporalSeq *
temporalinst_extend1(TemporalInst *inst, Interval *interval)
{
	TemporalSeq *result;
=======
static int
temporalinst_extend(TemporalSeq **result, TemporalInst *inst, Interval *interval)
{
>>>>>>> 9e2e71cf
	TemporalInst *instants[2];
	TimestampTz upper = DatumGetTimestampTz(
		DirectFunctionCall2(timestamptz_pl_interval,
		TimestampTzGetDatum(inst->t),
		PointerGetDatum(interval)));
	instants[0] = inst;
	instants[1] = temporalinst_make(temporalinst_value(inst), 
		upper, inst->valuetypid);
<<<<<<< HEAD
	result = temporalseq_from_temporalinstarr(instants, 2,
		true, true, false);
	pfree(instants[1]);
	return result;
}

static TemporalSeq **
temporalinst_extend(TemporalInst *inst, Interval *interval)
{
	TemporalSeq **result = palloc(sizeof(TemporalSeq *));
	result[0] = temporalinst_extend1(inst, interval);
	return result;
}

static TemporalSeq **
temporali_extend(TemporalI *ti, Interval *interval)
{
	TemporalSeq **result = palloc(sizeof(TemporalSeq *) * ti->count);
	for (int i = 0; i < ti->count; i++)
	{
		TemporalInst *inst = temporali_inst_n(ti, i);
		result[i] = temporalinst_extend1(inst, interval);
	}
	return result;
}

static TemporalSeq **
tempdiscseq_extend(TemporalSeq *seq, Interval *interval)
{
	if (seq->count == 1)
		return temporalinst_extend(temporalseq_inst_n(seq, 0), interval);
	
	TemporalSeq **result = palloc(sizeof(TemporalSeq *) * (seq->count-1));
=======
	result[0] = temporalseq_from_temporalinstarr(instants, 2,
		true, true, false);
	pfree(instants[1]);
	return 1;
}

static int
temporali_extend(TemporalSeq **result, TemporalI *ti, Interval *interval)
{
	for (int i = 0; i < ti->count; i++)
	{
		TemporalInst *inst = temporali_inst_n(ti, i);
		temporalinst_extend(&result[i], inst, interval);
	}
	return ti->count;
}

static int
tempdiscseq_extend(TemporalSeq **result, TemporalSeq *seq, Interval *interval)
{
	if (seq->count == 1)
		return temporalinst_extend(result, temporalseq_inst_n(seq, 0), interval);
	
>>>>>>> 9e2e71cf
	TemporalInst *instants[2];
	TemporalInst *inst1 = temporalseq_inst_n(seq, 0);
	bool lower_inc = seq->period.lower_inc;
	for (int i = 0; i < seq->count-1; i++)
	{
		TemporalInst *inst2 = temporalseq_inst_n(seq, i+1);
		bool upper_inc = (i == seq->count-2) ? seq->period.upper_inc : false ;
		TimestampTz upper = DatumGetTimestampTz(
			DirectFunctionCall2(timestamptz_pl_interval,
			TimestampTzGetDatum(inst2->t),
			PointerGetDatum(interval)));
		instants[0] = inst1;
		instants[1] = temporalinst_make(temporalinst_value(inst1), 
			upper, inst1->valuetypid);
		result[i] = temporalseq_from_temporalinstarr(instants, 2,
			lower_inc, upper_inc, false);
		pfree(instants[1]);
		inst1 = inst2;
		lower_inc = true;
	}
<<<<<<< HEAD
	return result;
}

static TemporalSeq **
tempcontseq_extend(TemporalSeq *seq, Interval *interval, bool min)
{
	if (seq->count == 1)
		return temporalinst_extend(temporalseq_inst_n(seq, 0), interval);

	TemporalSeq **result = palloc(sizeof(TemporalSeq *) * (seq->count-1));
=======
	return seq->count-1;
}

static int
tempcontseq_extend(TemporalSeq **result, TemporalSeq *seq, Interval *interval, bool min)
{
	if (seq->count == 1)
		return temporalinst_extend(result, temporalseq_inst_n(seq, 0), interval);

>>>>>>> 9e2e71cf
	TemporalInst *instants[3];
	TemporalInst *inst1 = temporalseq_inst_n(seq, 0);
	Datum value1 = temporalinst_value(inst1);
	bool lower_inc = seq->period.lower_inc;
	for (int i = 0; i < seq->count-1; i++)
	{
		TemporalInst *inst2 = temporalseq_inst_n(seq, i+1);
		Datum value2 = temporalinst_value(inst2);
		bool upper_inc = (i == seq->count-2) ? seq->period.upper_inc : false ;

		/* Constant segment */
		if (datum_eq(value1, value2, inst1->valuetypid))
		{
			TimestampTz upper = DatumGetTimestampTz(DirectFunctionCall2(
				timestamptz_pl_interval, TimestampTzGetDatum(inst2->t),
				PointerGetDatum(interval)));
			instants[0] = inst1;
			instants[1] = temporalinst_make(value1, upper, inst1->valuetypid);
			result[i] = temporalseq_from_temporalinstarr(instants, 2,
				lower_inc, upper_inc, false);
			pfree(instants[1]);
		}
		else
		{
			/* Increasing period and minimum function or
			 * decreasing period and maximum function */
			if ((datum_lt(value1, value2, inst1->valuetypid) && min) ||
				(datum_gt(value1, value2, inst1->valuetypid) && !min))
			{
				/* Extend the start value for the duration of the window */
				TimestampTz lower = DatumGetTimestampTz(DirectFunctionCall2(
					timestamptz_pl_interval, TimestampTzGetDatum(inst1->t),
					PointerGetDatum(interval)));
				TimestampTz upper = DatumGetTimestampTz(DirectFunctionCall2(
					timestamptz_pl_interval, TimestampTzGetDatum(inst2->t),
					PointerGetDatum(interval)));
				instants[0] = inst1;
				instants[1] = temporalinst_make(value1, lower, inst1->valuetypid);
				instants[2] = temporalinst_make(value2, upper, inst1->valuetypid);
				result[i] = temporalseq_from_temporalinstarr(instants, 3,
					lower_inc, upper_inc, false);
				pfree(instants[1]); pfree(instants[2]);
			}
			else
			{
				/* Extend the end value for the duration of the window */
				TimestampTz upper = DatumGetTimestampTz(DirectFunctionCall2(
					timestamptz_pl_interval, TimestampTzGetDatum(seq->period.upper),
					PointerGetDatum(interval)));
				instants[0] = inst1;
				instants[1] = inst2;
				instants[2] = temporalinst_make(value2, upper, inst1->valuetypid);
				result[i] = temporalseq_from_temporalinstarr(instants, 3,
					lower_inc, upper_inc, false);
				pfree(instants[2]);
			}
		}
		inst1 = inst2;
		lower_inc = true;
	}	
<<<<<<< HEAD
	return result;
}

static TemporalSeq **
tempdiscs_extend(TemporalS *ts, Interval *interval, int *count)
{
	if (ts->count == 1)
	{
		TemporalSeq *seq = temporals_seq_n(ts, 0);
		*count = seq->count == 1 ? 1 : seq->count - 1;
		return tempdiscseq_extend(seq, interval);
	}

	TemporalSeq ***sequences = palloc(sizeof(TemporalSeq *) * ts->count);
	int *countseqs = palloc0(sizeof(int) * ts->count);
	int totalseqs = 0;
	for (int i = 0; i < ts->count; i++)
	{
		TemporalSeq *seq = temporals_seq_n(ts, i);
		sequences[i] = tempdiscseq_extend(seq, interval);
		countseqs[i] = seq->count == 1 ? 1 : seq->count - 1;
		totalseqs += countseqs[i];
	}
	TemporalSeq **result = palloc(sizeof(TemporalSeq *) * totalseqs);
	int k = 0;
	for (int i = 0; i < ts->count; i++)
	{
		for (int j = 0; j < countseqs[i]; j++)
			result[k++] = sequences[i][j];
		pfree(sequences[i]);
	}

	pfree(sequences); pfree(countseqs);
	
	*count = totalseqs;
	return result;
}

static TemporalSeq **
tempconts_extend(TemporalS *ts, Interval *interval, bool min, int *count)
{
	if (ts->count == 1)
	{
		TemporalSeq *seq = temporals_seq_n(ts, 0);
		*count = seq->count == 1 ? 1 : seq->count - 1;
		return tempcontseq_extend(seq, interval, min);
	}

	TemporalSeq ***sequences = palloc(sizeof(TemporalSeq *) * ts->count);
	int *countseqs = palloc0(sizeof(int) * ts->count);
	int totalseqs = 0;
	for (int i = 0; i < ts->count; i++)
	{
		TemporalSeq *seq = temporals_seq_n(ts, i);
		sequences[i] = tempcontseq_extend(seq, interval, min);
		countseqs[i] = seq->count == 1 ? 1 : seq->count - 1;
		totalseqs += countseqs[i];
	}
	TemporalSeq **result = palloc(sizeof(TemporalSeq *) * totalseqs);
	int k = 0;
	for (int i = 0; i < ts->count; i++)
	{
		for (int j = 0; j < countseqs[i]; j++)
			result[k++] = sequences[i][j];
		pfree(sequences[i]);
	}
	
	pfree(sequences); pfree(countseqs);
	
	*count = totalseqs;
	return result;
=======
	return seq->count-1;
}

static int
tempdiscs_extend(TemporalSeq **result, TemporalS *ts, Interval *interval)
{
	if (ts->count == 1)
		return tempdiscseq_extend(result, temporals_seq_n(ts, 0), interval);

	int k = 0, countstep;
	for (int i = 0; i < ts->count; i++)
	{
		TemporalSeq *seq = temporals_seq_n(ts, i);
		countstep = tempdiscseq_extend(&result[k], seq, interval);
		k += countstep;
	}
	return k;
}

static int
tempconts_extend(TemporalSeq **result, TemporalS *ts, Interval *interval, bool min)
{
	if (ts->count == 1)
		return tempdiscseq_extend(result, temporals_seq_n(ts, 0), interval);

	int k = 0, countstep;
	for (int i = 0; i < ts->count; i++)
	{
		TemporalSeq *seq = temporals_seq_n(ts, i);
		countstep = tempcontseq_extend(&result[k], seq, interval, min);
		k += countstep;
	}
	return k;
>>>>>>> 9e2e71cf
}

/* Dispatch function */

static TemporalSeq **
<<<<<<< HEAD
temporal_extend(Temporal *temp, Interval *interval, 
	bool min, int *count)
{
	if (temp->type == TEMPORALINST)
	{
		TemporalInst *inst = (TemporalInst *)temp;
		*count = 1;
		return temporalinst_extend(inst, interval);
=======
temporal_extend(Temporal *temp, Interval *interval, bool min, int *count)
{
	TemporalSeq **result;
	if (temp->type == TEMPORALINST)
	{
		TemporalInst *inst = (TemporalInst *)temp;
		result = palloc(sizeof(TemporalSeq *));
		*count = temporalinst_extend(result, inst, interval);
		return result;
>>>>>>> 9e2e71cf
	}
	if (temp->type == TEMPORALI)
	{
		TemporalI *ti = (TemporalI *)temp;
<<<<<<< HEAD
		*count = ti->count;
		return temporali_extend(ti, interval);
=======
		result = palloc(sizeof(TemporalSeq *) * ti->count);
		*count = temporali_extend(result, ti, interval);
		return result;
>>>>>>> 9e2e71cf
	}
	else if (temp->type == TEMPORALSEQ)
	{
		TemporalSeq *seq = (TemporalSeq *)temp;
<<<<<<< HEAD
		*count = seq->count == 1 ? 1 : seq->count - 1;
		if (! MOBDB_FLAGS_GET_CONTINUOUS(temp->flags))
			return tempdiscseq_extend(seq, interval);
		else
			return tempcontseq_extend(seq, interval, min);
	}
	else if (temp->type == TEMPORALS)
	{
		if (! MOBDB_FLAGS_GET_CONTINUOUS(temp->flags))
			return tempdiscs_extend(
				(TemporalS *)temp, interval, count);
		else
			return tempconts_extend(
				(TemporalS *)temp, interval, min, count);
=======
		result = palloc(sizeof(TemporalSeq *) * seq->count);
		if (! MOBDB_FLAGS_GET_CONTINUOUS(temp->flags))
			*count = tempdiscseq_extend(result, seq, interval);
		else
			*count = tempcontseq_extend(result, seq, interval, min);
		return result;
	}
	else if (temp->type == TEMPORALS)
	{
		TemporalS *ts = (TemporalS *)temp;
		result = palloc(sizeof(TemporalSeq *) * ts->totalcount);
		if (! MOBDB_FLAGS_GET_CONTINUOUS(temp->flags))
			*count = tempdiscs_extend(result, ts, interval);
		else
			*count = tempconts_extend(result, ts, interval, min);
		return result;
>>>>>>> 9e2e71cf
	}
	else
		ereport(ERROR, (errcode(ERRCODE_INTERNAL_ERROR),
			errmsg("Operation not supported")));
}

/*****************************************************************************
 * Transform a temporal numeric type into a temporal integer type with value 1 
 * extended by a time interval. 
 *****************************************************************************/

<<<<<<< HEAD
static TemporalSeq *
temporalinst_transform_wcount1(TemporalInst *inst, Interval *interval)
{
	TemporalSeq *result;
=======
static int
temporalinst_transform_wcount(TemporalSeq **result, TemporalInst *inst, Interval *interval)
{
>>>>>>> 9e2e71cf
	TemporalInst *instants[2];
	TimestampTz upper = DatumGetTimestampTz(DirectFunctionCall2(
		timestamptz_pl_interval, TimestampTzGetDatum(inst->t), 
		PointerGetDatum(interval)));
	instants[0] = temporalinst_make(Int32GetDatum(1), inst->t, INT4OID);
	instants[1] = temporalinst_make(Int32GetDatum(1), upper, INT4OID);
<<<<<<< HEAD
	result = temporalseq_from_temporalinstarr(instants, 2, true, true, false);
	pfree(instants[0]);	pfree(instants[1]);
	return result;
}

static TemporalSeq **
temporalinst_transform_wcount(TemporalInst *inst, Interval *interval)
{
	TemporalSeq **result = palloc(sizeof(TemporalSeq *));
	result[0] = temporalinst_transform_wcount1(inst, interval);
	return result;
}


static TemporalSeq **
temporali_transform_wcount(TemporalI *ti, Interval *interval)
{
	TemporalSeq **result= palloc(sizeof(TemporalSeq *) * ti->count);
	for (int i = 0; i < ti->count; i++)
	{
		TemporalInst *inst = temporali_inst_n(ti, i);
		result[i] = temporalinst_transform_wcount1(inst, interval);
	}
	return result;
}

static TemporalSeq **
temporalseq_transform_wcount(TemporalSeq *seq, Interval *interval)
{
	if (seq->count == 1)
	{
		TemporalInst *inst = temporalseq_inst_n(seq, 0);
		TemporalSeq **result = palloc(sizeof(TemporalSeq *));
		result[0] = temporalinst_transform_wcount1(inst, interval);
		return result;
	}

	TemporalSeq **result = palloc(sizeof(TemporalSeq *) * (seq->count-1));
=======
	result[0] = temporalseq_from_temporalinstarr(instants, 2, true, true, false);
	pfree(instants[0]);	pfree(instants[1]);
	return 1;
}

static int
temporali_transform_wcount(TemporalSeq **result, TemporalI *ti, Interval *interval)
{
	for (int i = 0; i < ti->count; i++)
	{
		TemporalInst *inst = temporali_inst_n(ti, i);
		temporalinst_transform_wcount(&result[i], inst, interval);
	}
	return ti->count;
}

static int
temporalseq_transform_wcount(TemporalSeq **result, TemporalSeq *seq, Interval *interval)
{
	if (seq->count == 1)
		return temporalinst_transform_wcount(result, temporalseq_inst_n(seq, 0), interval);

>>>>>>> 9e2e71cf
	TemporalInst *instants[2];
	TemporalInst *inst1 = temporalseq_inst_n(seq, 0);
	bool lower_inc = seq->period.lower_inc;
	for (int i = 0; i < seq->count-1; i++)
	{
		TemporalInst *inst2 = temporalseq_inst_n(seq, i+1);
		bool upper_inc = (i == seq->count-2) ? seq->period.upper_inc : false ;
		TimestampTz upper = DatumGetTimestampTz(DirectFunctionCall2(
			timestamptz_pl_interval, TimestampTzGetDatum(inst2->t), 
			PointerGetDatum(interval)));
		instants[0] = temporalinst_make(Int32GetDatum(1), inst1->t, INT4OID);
		instants[1] = temporalinst_make(Int32GetDatum(1), upper, INT4OID);
		result[i] = temporalseq_from_temporalinstarr(instants, 2,
			lower_inc, upper_inc, false);
		pfree(instants[0]); pfree(instants[1]);
		inst1 = inst2;
		lower_inc = true;
	}	
<<<<<<< HEAD
	return result;
}

static TemporalSeq **
temporals_transform_wcount(TemporalS *ts, Interval *interval, int *count)
{
	TemporalSeq ***sequences = palloc(sizeof(TemporalSeq *) * ts->count);
	int *countseqs = palloc0(sizeof(int) * ts->count);
	int totalseqs = 0;
	for (int i = 0; i < ts->count; i++)
	{
		TemporalSeq *seq = temporals_seq_n(ts, i);
		sequences[i] = temporalseq_transform_wcount(seq, interval);
		countseqs[i] = seq->count == 1 ? 1 : seq->count - 1;
		totalseqs += countseqs[i];
	}
	TemporalSeq **result = palloc(sizeof(TemporalSeq *) * totalseqs);
	int k = 0;
	for (int i = 0; i < ts->count; i++)
	{
		for (int j = 0; j < countseqs[i]; j++)
			result[k++] = sequences[i][j];
		pfree(sequences[i]);
	}
		
	pfree(sequences); pfree(countseqs);
	
	*count = totalseqs;
	return result;
=======
	return seq->count-1;
}

static int
temporals_transform_wcount(TemporalSeq **result, TemporalS *ts, Interval *interval)
{
	int k = 0, countstep;
	for (int i = 0; i < ts->count; i++)
	{
		TemporalSeq *seq = temporals_seq_n(ts, i);
		countstep = temporalseq_transform_wcount(&result[k], seq, interval);
		k += countstep;
	}
	return k;
>>>>>>> 9e2e71cf
}

/* Dispatch function */

static TemporalSeq **
temporal_transform_wcount(Temporal *temp, Interval *interval, int *count)
{
<<<<<<< HEAD
	if (temp->type == TEMPORALINST)
	{
		TemporalInst *inst = (TemporalInst *)temp;
		*count = 1;
		return temporalinst_transform_wcount(inst, interval);
	}
	else if (temp->type == TEMPORALI)
	{
		TemporalI *ti = (TemporalI *)temp;
		*count = ti->count;
		return temporali_transform_wcount(ti, interval);
	}
	else if (temp->type == TEMPORALSEQ)
	{
		TemporalSeq *seq = (TemporalSeq *)temp;
		*count = seq->count == 1 ? 1 : seq->count - 1;
		return temporalseq_transform_wcount(seq, interval);
	}
	else if (temp->type == TEMPORALS)
	{
		TemporalS *ts = (TemporalS *)temp;
		return temporals_transform_wcount(ts, interval, count);
=======
	TemporalSeq **result;
	if (temp->type == TEMPORALINST)
	{
		TemporalInst *inst = (TemporalInst *)temp;
		result = palloc(sizeof(TemporalSeq *));
		*count = temporalinst_transform_wcount(result, inst, interval);
		return result;
	}
	if (temp->type == TEMPORALI)
	{
		TemporalI *ti = (TemporalI *)temp;
		result = palloc(sizeof(TemporalSeq *) * ti->count);
		*count = temporali_transform_wcount(result, ti, interval);
		return result;
	}
	if (temp->type == TEMPORALSEQ)
	{
		TemporalSeq *seq = (TemporalSeq *)temp;
		result = palloc(sizeof(TemporalSeq *) * seq->count);
		*count = temporalseq_transform_wcount(result, seq, interval);
		return result;
	}
	if (temp->type == TEMPORALS)
	{
		TemporalS *ts = (TemporalS *)temp;
		result = palloc(sizeof(TemporalSeq *) * ts->totalcount);
		*count = temporals_transform_wcount(result, ts, interval);
		return result;
>>>>>>> 9e2e71cf
	}
	else
		ereport(ERROR, (errcode(ERRCODE_INTERNAL_ERROR),
			errmsg("Operation not supported")));
}

/*****************************************************************************/

/* Transform a temporal numeric type into a temporal double and 
 * extend it by a time interval */

<<<<<<< HEAD
static TemporalSeq *
temporalinst_transform_wavg1(TemporalInst *inst, Interval *interval)
=======
static int
temporalinst_transform_wavg(TemporalSeq **result, TemporalInst *inst, Interval *interval)
>>>>>>> 9e2e71cf
{
	float8 value;
	if (inst->valuetypid == INT4OID)
		value = DatumGetInt32(temporalinst_value(inst)); 
	else if (inst->valuetypid == FLOAT8OID)
		value = DatumGetFloat8(temporalinst_value(inst)); 
	else 
		ereport(ERROR, (errcode(ERRCODE_INTERNAL_ERROR), 
			errmsg("Operation not supported")));

	double2 *dvalue = double2_construct(value, 1);
	TimestampTz upper = DatumGetTimestampTz(
		DirectFunctionCall2(timestamptz_pl_interval,
		TimestampTzGetDatum(inst->t),
		PointerGetDatum(interval)));
	TemporalInst *instants[2];
	instants[0] = temporalinst_make(PointerGetDatum(dvalue), 
		inst->t, type_oid(T_DOUBLE2));
	instants[1] = temporalinst_make(PointerGetDatum(dvalue), 
		upper, type_oid(T_DOUBLE2));
<<<<<<< HEAD
	TemporalSeq *result = temporalseq_from_temporalinstarr(instants, 2,
		true, true, false);
	pfree(instants[0]);	pfree(instants[1]);
	return result;
}

static TemporalSeq **
temporalinst_transform_wavg(TemporalInst *inst, Interval *interval)
{
	TemporalSeq **result = palloc(sizeof(TemporalSeq *));
	result[0] = temporalinst_transform_wavg1(inst, interval);
	return result;
}

static TemporalSeq **
temporali_transform_wavg(TemporalI *ti, Interval *interval)
{
	TemporalSeq **result= palloc(sizeof(TemporalSeq *) * ti->count);
	for (int i = 0; i < ti->count; i++)
	{
		TemporalInst *inst = temporali_inst_n(ti, i);
		result[i] = temporalinst_transform_wavg1(inst, interval);
	}
	return result;
=======
	result[0] = temporalseq_from_temporalinstarr(instants, 2,
		true, true, false);
	pfree(instants[0]);	pfree(instants[1]);
	return 1;
}

static int
temporali_transform_wavg(TemporalSeq **result, TemporalI *ti, Interval *interval)
{
	for (int i = 0; i < ti->count; i++)
	{
		TemporalInst *inst = temporali_inst_n(ti, i);
		temporalinst_transform_wavg(&result[i], inst, interval);
	}
	return ti->count;
>>>>>>> 9e2e71cf
}

/* Transform a discrete temporal numeric sequence into a temporal double and extend
 * it by a time interval. There is no equivalent function for continuous types */

<<<<<<< HEAD
static TemporalSeq **
tintseq_transform_wavg(TemporalSeq *seq, Interval *interval)
=======
static int
tintseq_transform_wavg(TemporalSeq **result, TemporalSeq *seq, Interval *interval)
>>>>>>> 9e2e71cf
{
	TemporalInst *instants[2];
	if (seq->count == 1)
	{
<<<<<<< HEAD
		TemporalSeq **result = palloc(sizeof(TemporalSeq *));
=======
>>>>>>> 9e2e71cf
		TemporalInst *inst = temporalseq_inst_n(seq, 0);
		double value = DatumGetInt32(temporalinst_value(inst)); 
		double2 *dvalue = double2_construct(value, 1);
		TimestampTz upper = DatumGetTimestampTz(
			DirectFunctionCall2(timestamptz_pl_interval,
			TimestampTzGetDatum(inst->t),
			PointerGetDatum(interval)));
		instants[0] = temporalinst_make(PointerGetDatum(dvalue), 
			inst->t, type_oid(T_DOUBLE2));
		instants[1] = temporalinst_make(PointerGetDatum(dvalue), 
			upper, type_oid(T_DOUBLE2));
		result[0] = temporalseq_from_temporalinstarr(instants, 2,
			true, true, false);
		pfree(instants[0]);	pfree(instants[1]);
<<<<<<< HEAD
		return result;
	}

	TemporalSeq **result = palloc(sizeof(TemporalSeq *) * (seq->count-1));
=======
		return 1;
	}

>>>>>>> 9e2e71cf
	TemporalInst *inst1 = temporalseq_inst_n(seq, 0);
	bool lower_inc = seq->period.lower_inc;
	for (int i = 0; i < seq->count-1; i++)
	{
		TemporalInst *inst2 = temporalseq_inst_n(seq, i+1);
		bool upper_inc = (i == seq->count-2) ? seq->period.upper_inc : false ;
		double value = DatumGetInt32(temporalinst_value(inst1)); 
		double2 *dvalue = double2_construct(value, 1);
		TimestampTz upper = DatumGetTimestampTz(DirectFunctionCall2(
			timestamptz_pl_interval, TimestampTzGetDatum(inst2->t),
			PointerGetDatum(interval)));
		instants[0] = temporalinst_make(PointerGetDatum(dvalue), inst1->t,
			type_oid(T_DOUBLE2));
		instants[1] = temporalinst_make(PointerGetDatum(dvalue), upper,
			type_oid(T_DOUBLE2));
		result[i] = temporalseq_from_temporalinstarr(instants, 2,
			lower_inc, upper_inc, false);
		pfree(instants[0]); pfree(instants[1]);
		inst1 = inst2;
		lower_inc = true;
	}
<<<<<<< HEAD
	return result;
}

static TemporalSeq **
tints_transform_wavg(TemporalS *ts, Interval *interval, int *count)
{
	TemporalSeq ***sequences = palloc(sizeof(TemporalSeq *) * ts->count);
	int *countseqs = palloc0(sizeof(int) * ts->count);
	int totalseqs = 0;
	for (int i = 0; i < ts->count; i++)
	{
		TemporalSeq *seq = temporals_seq_n(ts, i);
		sequences[i] = tintseq_transform_wavg(seq, interval);
		countseqs[i] = seq->count == 1 ? 1 : seq->count - 1;
		totalseqs += countseqs[i];
	}
	TemporalSeq **result = palloc(sizeof(TemporalSeq *) * totalseqs);
	int k = 0;
	for (int i = 0; i < ts->count; i++)
	{
		for (int j = 0; j < countseqs[i]; j++)
			result[k++] = sequences[i][j];
		pfree(sequences[i]);
	}
		
	pfree(sequences); pfree(countseqs);
	
	*count = totalseqs;
	return result;
=======
	return seq->count-1;
}

static int
tints_transform_wavg(TemporalSeq **result, TemporalS *ts, Interval *interval)
{
	int k = 0, countstep;
	for (int i = 0; i < ts->count; i++)
	{
		TemporalSeq *seq = temporals_seq_n(ts, i);
		countstep = tintseq_transform_wavg(&result[k], seq, interval);
		k += countstep;
	}
	return k;
>>>>>>> 9e2e71cf
}

/* Dispatch function */

static TemporalSeq **
temporal_transform_wavg(Temporal *temp, Interval *interval, int *count)
{
<<<<<<< HEAD
	if (temp->type == TEMPORALINST)
	{	
		TemporalInst *inst = (TemporalInst *)temp;
		*count = 1;
		return temporalinst_transform_wavg(inst, interval);
	}
	else if (temp->type == TEMPORALI)
	{	
		TemporalI *ti = (TemporalI *)temp;
		*count = ti->count;
		return temporali_transform_wavg(ti, interval);
	}
	else if (temp->type == TEMPORALSEQ)
	{
		TemporalSeq *seq = (TemporalSeq *)temp;
		*count = seq->count == 1 ? 1 : seq->count - 1;
		return tintseq_transform_wavg(seq, interval);
	}
	else if (temp->type == TEMPORALS)
	{
		TemporalS *ts = (TemporalS *)temp;
		return tints_transform_wavg(ts, interval, count);
=======
	TemporalSeq **result;
	if (temp->type == TEMPORALINST)
	{	
		TemporalInst *inst = (TemporalInst *)temp;
		result = palloc(sizeof(TemporalSeq *));
		*count = temporalinst_transform_wavg(result, inst, interval);
		return result;
	}
	if (temp->type == TEMPORALI)
	{	
		TemporalI *ti = (TemporalI *)temp;
		result = palloc(sizeof(TemporalSeq *) * ti->count);
		*count = temporali_transform_wavg(result, ti, interval);
		return result;
	}
	if (temp->type == TEMPORALSEQ)
	{
		TemporalSeq *seq = (TemporalSeq *)temp;
		result = palloc(sizeof(TemporalSeq *) * seq->count);
		*count = tintseq_transform_wavg(result, seq, interval);
		return result;
	}
	if (temp->type == TEMPORALS)
	{
		TemporalS *ts = (TemporalS *)temp;
		result = palloc(sizeof(TemporalSeq *) * ts->totalcount);
		*count = tints_transform_wavg(result, ts, interval);
		return result;
>>>>>>> 9e2e71cf
	}
	else
		ereport(ERROR, (errcode(ERRCODE_INTERNAL_ERROR),
			errmsg("Operation not supported")));
}

/*****************************************************************************
 * Temporal 
 *****************************************************************************/

/* Generic moving window transition function for min, max, sum */

static AggregateState *
temporal_wagg_transfn(FunctionCallInfo fcinfo, AggregateState *state, 
	Temporal *temp, Interval *interval,
	Datum (*operator)(Datum, Datum), bool min, bool crossings)
{
	int count;
	TemporalSeq **sequences = temporal_extend(temp, interval, min, &count);
	AggregateState *result = temporalseq_tagg_transfn(fcinfo, state, sequences[0], 
		operator, crossings);
	for (int i = 1; i < count; i++)
		result = temporalseq_tagg_transfn(fcinfo, result, sequences[i],
			operator, crossings);
	for (int i = 0; i < count; i++)
		pfree(sequences[i]);
	pfree(sequences);
	return result;
}
 
/* Moving window minimum transition function */

PG_FUNCTION_INFO_V1(tint_wmin_transfn);

PGDLLEXPORT Datum
tint_wmin_transfn(PG_FUNCTION_ARGS)
{
	AggregateState *state = PG_ARGISNULL(0) ?
		aggstate_make(fcinfo, 0, NULL) : (AggregateState *) PG_GETARG_POINTER(0);
<<<<<<< HEAD
=======
	if (PG_ARGISNULL(1) || PG_ARGISNULL(2))
		PG_RETURN_POINTER(state);
>>>>>>> 9e2e71cf
	Temporal *temp = PG_GETARG_TEMPORAL(1);
	Interval *interval = PG_GETARG_INTERVAL_P(2);
	AggregateState *result = temporal_wagg_transfn(fcinfo, state, temp, interval, 
		&datum_min_int32, true, true);
	PG_FREE_IF_COPY(temp, 1);
	PG_FREE_IF_COPY(interval, 2);
	PG_RETURN_POINTER(result);
}

PG_FUNCTION_INFO_V1(tfloat_wmin_transfn);

PGDLLEXPORT Datum
tfloat_wmin_transfn(PG_FUNCTION_ARGS)
{
	AggregateState *state = PG_ARGISNULL(0) ?
		aggstate_make(fcinfo, 0, NULL) : (AggregateState *) PG_GETARG_POINTER(0);
<<<<<<< HEAD
=======
	if (PG_ARGISNULL(1) || PG_ARGISNULL(2))
		PG_RETURN_POINTER(state);
>>>>>>> 9e2e71cf
	Temporal *temp = PG_GETARG_TEMPORAL(1);
	Interval *interval = PG_GETARG_INTERVAL_P(2);
	AggregateState *result = temporal_wagg_transfn(fcinfo, state, temp, interval, 
		&datum_min_float8, true, true);
	PG_FREE_IF_COPY(temp, 1);
	PG_FREE_IF_COPY(interval, 2);
	PG_RETURN_POINTER(result);
}

/* Moving window maximum transition function */

PG_FUNCTION_INFO_V1(tint_wmax_transfn);

PGDLLEXPORT Datum
tint_wmax_transfn(PG_FUNCTION_ARGS)
{
	AggregateState *state = PG_ARGISNULL(0) ?
		aggstate_make(fcinfo, 0, NULL) : (AggregateState *) PG_GETARG_POINTER(0);
<<<<<<< HEAD
=======
	if (PG_ARGISNULL(1) || PG_ARGISNULL(2))
		PG_RETURN_POINTER(state);
>>>>>>> 9e2e71cf
	Temporal *temp = PG_GETARG_TEMPORAL(1);
	Interval *interval = PG_GETARG_INTERVAL_P(2);
	AggregateState *result = temporal_wagg_transfn(fcinfo, state, temp, interval, 
		&datum_max_int32, false, true);
	PG_FREE_IF_COPY(temp, 1);
	PG_FREE_IF_COPY(interval, 2);
	PG_RETURN_POINTER(result);
}

PG_FUNCTION_INFO_V1(tfloat_wmax_transfn);

PGDLLEXPORT Datum
tfloat_wmax_transfn(PG_FUNCTION_ARGS)
{
	AggregateState *state = PG_ARGISNULL(0) ?
		aggstate_make(fcinfo, 0, NULL) : (AggregateState *) PG_GETARG_POINTER(0);
<<<<<<< HEAD
=======
	if (PG_ARGISNULL(1) || PG_ARGISNULL(2))
		PG_RETURN_POINTER(state);
>>>>>>> 9e2e71cf
	Temporal *temp = PG_GETARG_TEMPORAL(1);
	Interval *interval = PG_GETARG_INTERVAL_P(2);
	AggregateState *result = temporal_wagg_transfn(fcinfo, state, temp, interval, 
		&datum_max_float8, false, true);
	PG_FREE_IF_COPY(temp, 1);
	PG_FREE_IF_COPY(interval, 2);
	PG_RETURN_POINTER(result);
}

/* Moving window sum transition function */

PG_FUNCTION_INFO_V1(tint_wsum_transfn);

PGDLLEXPORT Datum
tint_wsum_transfn(PG_FUNCTION_ARGS)
{
	AggregateState *state = PG_ARGISNULL(0) ?
		aggstate_make(fcinfo, 0, NULL) : (AggregateState *) PG_GETARG_POINTER(0);
<<<<<<< HEAD
=======
	if (PG_ARGISNULL(1) || PG_ARGISNULL(2))
		PG_RETURN_POINTER(state);
>>>>>>> 9e2e71cf
	Temporal *temp = PG_GETARG_TEMPORAL(1);
	Interval *interval = PG_GETARG_INTERVAL_P(2);
	AggregateState *result = temporal_wagg_transfn(fcinfo, state, temp, interval, 
		&datum_sum_int32, true, false);
	PG_FREE_IF_COPY(temp, 1);
	PG_FREE_IF_COPY(interval, 2);
	PG_RETURN_POINTER(result);
}

PG_FUNCTION_INFO_V1(tfloat_wsum_transfn);

PGDLLEXPORT Datum
tfloat_wsum_transfn(PG_FUNCTION_ARGS)
{
	AggregateState *state = PG_ARGISNULL(0) ?
		aggstate_make(fcinfo, 0, NULL) : (AggregateState *) PG_GETARG_POINTER(0);
<<<<<<< HEAD
=======
	if (PG_ARGISNULL(1) || PG_ARGISNULL(2))
		PG_RETURN_POINTER(state);
>>>>>>> 9e2e71cf
	Temporal *temp = PG_GETARG_TEMPORAL(1);
	if ((temp->type == TEMPORALSEQ || temp->type == TEMPORALS) &&
		temp->valuetypid == FLOAT8OID)
		ereport(ERROR, (errcode(ERRCODE_INTERNAL_ERROR),
			errmsg("Operation not supported for temporal float sequences")));
	Interval *interval = PG_GETARG_INTERVAL_P(2);
	AggregateState *result = temporal_wagg_transfn(fcinfo, state, temp, interval, 
		&datum_sum_float8, true, false);
	PG_FREE_IF_COPY(temp, 1);
	PG_FREE_IF_COPY(interval, 2);
	PG_RETURN_POINTER(result);
}

/* Moving window count transition function */

PG_FUNCTION_INFO_V1(temporal_wcount_transfn);

PGDLLEXPORT Datum
temporal_wcount_transfn(PG_FUNCTION_ARGS)
{
	AggregateState *state = PG_ARGISNULL(0) ?
		aggstate_make(fcinfo, 0, NULL) : (AggregateState *) PG_GETARG_POINTER(0);
<<<<<<< HEAD
=======
	if (PG_ARGISNULL(1) || PG_ARGISNULL(2))
		PG_RETURN_POINTER(state);
>>>>>>> 9e2e71cf
	Temporal *temp = PG_GETARG_TEMPORAL(1);
	Interval *interval = PG_GETARG_INTERVAL_P(2);
	int count;
	TemporalSeq **sequences = temporal_transform_wcount(temp, interval, &count);
	AggregateState *result = temporalseq_tagg_transfn(fcinfo, state, sequences[0], 
		&datum_sum_int32, false);
	for (int i = 1; i < count; i++)
		result = temporalseq_tagg_transfn(fcinfo, result, sequences[i], 
			&datum_sum_int32, false);
	for (int i = 0; i < count; i++)
		pfree(sequences[i]);
	pfree(sequences);
	PG_FREE_IF_COPY(temp, 1);
	PG_FREE_IF_COPY(interval, 2);
	PG_RETURN_POINTER(result);
}

/* Moving window average transition function for TemporalInst */

PG_FUNCTION_INFO_V1(temporal_wavg_transfn);

PGDLLEXPORT Datum
temporal_wavg_transfn(PG_FUNCTION_ARGS)
{
	AggregateState *state = PG_ARGISNULL(0) ?
		aggstate_make(fcinfo, 0, NULL) : (AggregateState *) PG_GETARG_POINTER(0);
<<<<<<< HEAD
=======
	if (PG_ARGISNULL(1) || PG_ARGISNULL(2))
		PG_RETURN_POINTER(state);
>>>>>>> 9e2e71cf
	Temporal *temp = PG_GETARG_TEMPORAL(1);
	Interval *interval = PG_GETARG_INTERVAL_P(2);
	int count;
	TemporalSeq **sequences = temporal_transform_wavg(temp, interval, &count);
	AggregateState *result = temporalseq_tagg_transfn(fcinfo, state, sequences[0], 
		&datum_sum_double2, false);
	for (int i = 1; i < count; i++)
		result = temporalseq_tagg_transfn(fcinfo, result, sequences[i], 
			&datum_sum_double2, false);
	for (int i = 0; i < count; i++)
		pfree(sequences[i]);
	pfree(sequences);
	PG_FREE_IF_COPY(temp, 1);
	PG_FREE_IF_COPY(interval, 2);
	PG_RETURN_POINTER(result);
}

/*****************************************************************************/<|MERGE_RESOLUTION|>--- conflicted
+++ resolved
@@ -18,16 +18,9 @@
 
 /* Extend the temporal value by a time interval */
 
-<<<<<<< HEAD
-static TemporalSeq *
-temporalinst_extend1(TemporalInst *inst, Interval *interval)
-{
-	TemporalSeq *result;
-=======
 static int
 temporalinst_extend(TemporalSeq **result, TemporalInst *inst, Interval *interval)
 {
->>>>>>> 9e2e71cf
 	TemporalInst *instants[2];
 	TimestampTz upper = DatumGetTimestampTz(
 		DirectFunctionCall2(timestamptz_pl_interval,
@@ -36,41 +29,6 @@
 	instants[0] = inst;
 	instants[1] = temporalinst_make(temporalinst_value(inst), 
 		upper, inst->valuetypid);
-<<<<<<< HEAD
-	result = temporalseq_from_temporalinstarr(instants, 2,
-		true, true, false);
-	pfree(instants[1]);
-	return result;
-}
-
-static TemporalSeq **
-temporalinst_extend(TemporalInst *inst, Interval *interval)
-{
-	TemporalSeq **result = palloc(sizeof(TemporalSeq *));
-	result[0] = temporalinst_extend1(inst, interval);
-	return result;
-}
-
-static TemporalSeq **
-temporali_extend(TemporalI *ti, Interval *interval)
-{
-	TemporalSeq **result = palloc(sizeof(TemporalSeq *) * ti->count);
-	for (int i = 0; i < ti->count; i++)
-	{
-		TemporalInst *inst = temporali_inst_n(ti, i);
-		result[i] = temporalinst_extend1(inst, interval);
-	}
-	return result;
-}
-
-static TemporalSeq **
-tempdiscseq_extend(TemporalSeq *seq, Interval *interval)
-{
-	if (seq->count == 1)
-		return temporalinst_extend(temporalseq_inst_n(seq, 0), interval);
-	
-	TemporalSeq **result = palloc(sizeof(TemporalSeq *) * (seq->count-1));
-=======
 	result[0] = temporalseq_from_temporalinstarr(instants, 2,
 		true, true, false);
 	pfree(instants[1]);
@@ -94,7 +52,6 @@
 	if (seq->count == 1)
 		return temporalinst_extend(result, temporalseq_inst_n(seq, 0), interval);
 	
->>>>>>> 9e2e71cf
 	TemporalInst *instants[2];
 	TemporalInst *inst1 = temporalseq_inst_n(seq, 0);
 	bool lower_inc = seq->period.lower_inc;
@@ -115,18 +72,6 @@
 		inst1 = inst2;
 		lower_inc = true;
 	}
-<<<<<<< HEAD
-	return result;
-}
-
-static TemporalSeq **
-tempcontseq_extend(TemporalSeq *seq, Interval *interval, bool min)
-{
-	if (seq->count == 1)
-		return temporalinst_extend(temporalseq_inst_n(seq, 0), interval);
-
-	TemporalSeq **result = palloc(sizeof(TemporalSeq *) * (seq->count-1));
-=======
 	return seq->count-1;
 }
 
@@ -136,7 +81,6 @@
 	if (seq->count == 1)
 		return temporalinst_extend(result, temporalseq_inst_n(seq, 0), interval);
 
->>>>>>> 9e2e71cf
 	TemporalInst *instants[3];
 	TemporalInst *inst1 = temporalseq_inst_n(seq, 0);
 	Datum value1 = temporalinst_value(inst1);
@@ -197,79 +141,6 @@
 		inst1 = inst2;
 		lower_inc = true;
 	}	
-<<<<<<< HEAD
-	return result;
-}
-
-static TemporalSeq **
-tempdiscs_extend(TemporalS *ts, Interval *interval, int *count)
-{
-	if (ts->count == 1)
-	{
-		TemporalSeq *seq = temporals_seq_n(ts, 0);
-		*count = seq->count == 1 ? 1 : seq->count - 1;
-		return tempdiscseq_extend(seq, interval);
-	}
-
-	TemporalSeq ***sequences = palloc(sizeof(TemporalSeq *) * ts->count);
-	int *countseqs = palloc0(sizeof(int) * ts->count);
-	int totalseqs = 0;
-	for (int i = 0; i < ts->count; i++)
-	{
-		TemporalSeq *seq = temporals_seq_n(ts, i);
-		sequences[i] = tempdiscseq_extend(seq, interval);
-		countseqs[i] = seq->count == 1 ? 1 : seq->count - 1;
-		totalseqs += countseqs[i];
-	}
-	TemporalSeq **result = palloc(sizeof(TemporalSeq *) * totalseqs);
-	int k = 0;
-	for (int i = 0; i < ts->count; i++)
-	{
-		for (int j = 0; j < countseqs[i]; j++)
-			result[k++] = sequences[i][j];
-		pfree(sequences[i]);
-	}
-
-	pfree(sequences); pfree(countseqs);
-	
-	*count = totalseqs;
-	return result;
-}
-
-static TemporalSeq **
-tempconts_extend(TemporalS *ts, Interval *interval, bool min, int *count)
-{
-	if (ts->count == 1)
-	{
-		TemporalSeq *seq = temporals_seq_n(ts, 0);
-		*count = seq->count == 1 ? 1 : seq->count - 1;
-		return tempcontseq_extend(seq, interval, min);
-	}
-
-	TemporalSeq ***sequences = palloc(sizeof(TemporalSeq *) * ts->count);
-	int *countseqs = palloc0(sizeof(int) * ts->count);
-	int totalseqs = 0;
-	for (int i = 0; i < ts->count; i++)
-	{
-		TemporalSeq *seq = temporals_seq_n(ts, i);
-		sequences[i] = tempcontseq_extend(seq, interval, min);
-		countseqs[i] = seq->count == 1 ? 1 : seq->count - 1;
-		totalseqs += countseqs[i];
-	}
-	TemporalSeq **result = palloc(sizeof(TemporalSeq *) * totalseqs);
-	int k = 0;
-	for (int i = 0; i < ts->count; i++)
-	{
-		for (int j = 0; j < countseqs[i]; j++)
-			result[k++] = sequences[i][j];
-		pfree(sequences[i]);
-	}
-	
-	pfree(sequences); pfree(countseqs);
-	
-	*count = totalseqs;
-	return result;
-=======
 	return seq->count-1;
 }
 
@@ -303,22 +174,11 @@
 		k += countstep;
 	}
 	return k;
->>>>>>> 9e2e71cf
 }
 
 /* Dispatch function */
 
 static TemporalSeq **
-<<<<<<< HEAD
-temporal_extend(Temporal *temp, Interval *interval, 
-	bool min, int *count)
-{
-	if (temp->type == TEMPORALINST)
-	{
-		TemporalInst *inst = (TemporalInst *)temp;
-		*count = 1;
-		return temporalinst_extend(inst, interval);
-=======
 temporal_extend(Temporal *temp, Interval *interval, bool min, int *count)
 {
 	TemporalSeq **result;
@@ -328,39 +188,17 @@
 		result = palloc(sizeof(TemporalSeq *));
 		*count = temporalinst_extend(result, inst, interval);
 		return result;
->>>>>>> 9e2e71cf
 	}
 	if (temp->type == TEMPORALI)
 	{
 		TemporalI *ti = (TemporalI *)temp;
-<<<<<<< HEAD
-		*count = ti->count;
-		return temporali_extend(ti, interval);
-=======
 		result = palloc(sizeof(TemporalSeq *) * ti->count);
 		*count = temporali_extend(result, ti, interval);
 		return result;
->>>>>>> 9e2e71cf
 	}
 	else if (temp->type == TEMPORALSEQ)
 	{
 		TemporalSeq *seq = (TemporalSeq *)temp;
-<<<<<<< HEAD
-		*count = seq->count == 1 ? 1 : seq->count - 1;
-		if (! MOBDB_FLAGS_GET_CONTINUOUS(temp->flags))
-			return tempdiscseq_extend(seq, interval);
-		else
-			return tempcontseq_extend(seq, interval, min);
-	}
-	else if (temp->type == TEMPORALS)
-	{
-		if (! MOBDB_FLAGS_GET_CONTINUOUS(temp->flags))
-			return tempdiscs_extend(
-				(TemporalS *)temp, interval, count);
-		else
-			return tempconts_extend(
-				(TemporalS *)temp, interval, min, count);
-=======
 		result = palloc(sizeof(TemporalSeq *) * seq->count);
 		if (! MOBDB_FLAGS_GET_CONTINUOUS(temp->flags))
 			*count = tempdiscseq_extend(result, seq, interval);
@@ -377,7 +215,6 @@
 		else
 			*count = tempconts_extend(result, ts, interval, min);
 		return result;
->>>>>>> 9e2e71cf
 	}
 	else
 		ereport(ERROR, (errcode(ERRCODE_INTERNAL_ERROR),
@@ -389,62 +226,15 @@
  * extended by a time interval. 
  *****************************************************************************/
 
-<<<<<<< HEAD
-static TemporalSeq *
-temporalinst_transform_wcount1(TemporalInst *inst, Interval *interval)
-{
-	TemporalSeq *result;
-=======
 static int
 temporalinst_transform_wcount(TemporalSeq **result, TemporalInst *inst, Interval *interval)
 {
->>>>>>> 9e2e71cf
 	TemporalInst *instants[2];
 	TimestampTz upper = DatumGetTimestampTz(DirectFunctionCall2(
 		timestamptz_pl_interval, TimestampTzGetDatum(inst->t), 
 		PointerGetDatum(interval)));
 	instants[0] = temporalinst_make(Int32GetDatum(1), inst->t, INT4OID);
 	instants[1] = temporalinst_make(Int32GetDatum(1), upper, INT4OID);
-<<<<<<< HEAD
-	result = temporalseq_from_temporalinstarr(instants, 2, true, true, false);
-	pfree(instants[0]);	pfree(instants[1]);
-	return result;
-}
-
-static TemporalSeq **
-temporalinst_transform_wcount(TemporalInst *inst, Interval *interval)
-{
-	TemporalSeq **result = palloc(sizeof(TemporalSeq *));
-	result[0] = temporalinst_transform_wcount1(inst, interval);
-	return result;
-}
-
-
-static TemporalSeq **
-temporali_transform_wcount(TemporalI *ti, Interval *interval)
-{
-	TemporalSeq **result= palloc(sizeof(TemporalSeq *) * ti->count);
-	for (int i = 0; i < ti->count; i++)
-	{
-		TemporalInst *inst = temporali_inst_n(ti, i);
-		result[i] = temporalinst_transform_wcount1(inst, interval);
-	}
-	return result;
-}
-
-static TemporalSeq **
-temporalseq_transform_wcount(TemporalSeq *seq, Interval *interval)
-{
-	if (seq->count == 1)
-	{
-		TemporalInst *inst = temporalseq_inst_n(seq, 0);
-		TemporalSeq **result = palloc(sizeof(TemporalSeq *));
-		result[0] = temporalinst_transform_wcount1(inst, interval);
-		return result;
-	}
-
-	TemporalSeq **result = palloc(sizeof(TemporalSeq *) * (seq->count-1));
-=======
 	result[0] = temporalseq_from_temporalinstarr(instants, 2, true, true, false);
 	pfree(instants[0]);	pfree(instants[1]);
 	return 1;
@@ -467,7 +257,6 @@
 	if (seq->count == 1)
 		return temporalinst_transform_wcount(result, temporalseq_inst_n(seq, 0), interval);
 
->>>>>>> 9e2e71cf
 	TemporalInst *instants[2];
 	TemporalInst *inst1 = temporalseq_inst_n(seq, 0);
 	bool lower_inc = seq->period.lower_inc;
@@ -486,37 +275,6 @@
 		inst1 = inst2;
 		lower_inc = true;
 	}	
-<<<<<<< HEAD
-	return result;
-}
-
-static TemporalSeq **
-temporals_transform_wcount(TemporalS *ts, Interval *interval, int *count)
-{
-	TemporalSeq ***sequences = palloc(sizeof(TemporalSeq *) * ts->count);
-	int *countseqs = palloc0(sizeof(int) * ts->count);
-	int totalseqs = 0;
-	for (int i = 0; i < ts->count; i++)
-	{
-		TemporalSeq *seq = temporals_seq_n(ts, i);
-		sequences[i] = temporalseq_transform_wcount(seq, interval);
-		countseqs[i] = seq->count == 1 ? 1 : seq->count - 1;
-		totalseqs += countseqs[i];
-	}
-	TemporalSeq **result = palloc(sizeof(TemporalSeq *) * totalseqs);
-	int k = 0;
-	for (int i = 0; i < ts->count; i++)
-	{
-		for (int j = 0; j < countseqs[i]; j++)
-			result[k++] = sequences[i][j];
-		pfree(sequences[i]);
-	}
-		
-	pfree(sequences); pfree(countseqs);
-	
-	*count = totalseqs;
-	return result;
-=======
 	return seq->count-1;
 }
 
@@ -531,7 +289,6 @@
 		k += countstep;
 	}
 	return k;
->>>>>>> 9e2e71cf
 }
 
 /* Dispatch function */
@@ -539,30 +296,6 @@
 static TemporalSeq **
 temporal_transform_wcount(Temporal *temp, Interval *interval, int *count)
 {
-<<<<<<< HEAD
-	if (temp->type == TEMPORALINST)
-	{
-		TemporalInst *inst = (TemporalInst *)temp;
-		*count = 1;
-		return temporalinst_transform_wcount(inst, interval);
-	}
-	else if (temp->type == TEMPORALI)
-	{
-		TemporalI *ti = (TemporalI *)temp;
-		*count = ti->count;
-		return temporali_transform_wcount(ti, interval);
-	}
-	else if (temp->type == TEMPORALSEQ)
-	{
-		TemporalSeq *seq = (TemporalSeq *)temp;
-		*count = seq->count == 1 ? 1 : seq->count - 1;
-		return temporalseq_transform_wcount(seq, interval);
-	}
-	else if (temp->type == TEMPORALS)
-	{
-		TemporalS *ts = (TemporalS *)temp;
-		return temporals_transform_wcount(ts, interval, count);
-=======
 	TemporalSeq **result;
 	if (temp->type == TEMPORALINST)
 	{
@@ -591,7 +324,6 @@
 		result = palloc(sizeof(TemporalSeq *) * ts->totalcount);
 		*count = temporals_transform_wcount(result, ts, interval);
 		return result;
->>>>>>> 9e2e71cf
 	}
 	else
 		ereport(ERROR, (errcode(ERRCODE_INTERNAL_ERROR),
@@ -603,13 +335,8 @@
 /* Transform a temporal numeric type into a temporal double and 
  * extend it by a time interval */
 
-<<<<<<< HEAD
-static TemporalSeq *
-temporalinst_transform_wavg1(TemporalInst *inst, Interval *interval)
-=======
 static int
 temporalinst_transform_wavg(TemporalSeq **result, TemporalInst *inst, Interval *interval)
->>>>>>> 9e2e71cf
 {
 	float8 value;
 	if (inst->valuetypid == INT4OID)
@@ -630,32 +357,6 @@
 		inst->t, type_oid(T_DOUBLE2));
 	instants[1] = temporalinst_make(PointerGetDatum(dvalue), 
 		upper, type_oid(T_DOUBLE2));
-<<<<<<< HEAD
-	TemporalSeq *result = temporalseq_from_temporalinstarr(instants, 2,
-		true, true, false);
-	pfree(instants[0]);	pfree(instants[1]);
-	return result;
-}
-
-static TemporalSeq **
-temporalinst_transform_wavg(TemporalInst *inst, Interval *interval)
-{
-	TemporalSeq **result = palloc(sizeof(TemporalSeq *));
-	result[0] = temporalinst_transform_wavg1(inst, interval);
-	return result;
-}
-
-static TemporalSeq **
-temporali_transform_wavg(TemporalI *ti, Interval *interval)
-{
-	TemporalSeq **result= palloc(sizeof(TemporalSeq *) * ti->count);
-	for (int i = 0; i < ti->count; i++)
-	{
-		TemporalInst *inst = temporali_inst_n(ti, i);
-		result[i] = temporalinst_transform_wavg1(inst, interval);
-	}
-	return result;
-=======
 	result[0] = temporalseq_from_temporalinstarr(instants, 2,
 		true, true, false);
 	pfree(instants[0]);	pfree(instants[1]);
@@ -671,27 +372,17 @@
 		temporalinst_transform_wavg(&result[i], inst, interval);
 	}
 	return ti->count;
->>>>>>> 9e2e71cf
 }
 
 /* Transform a discrete temporal numeric sequence into a temporal double and extend
  * it by a time interval. There is no equivalent function for continuous types */
 
-<<<<<<< HEAD
-static TemporalSeq **
-tintseq_transform_wavg(TemporalSeq *seq, Interval *interval)
-=======
 static int
 tintseq_transform_wavg(TemporalSeq **result, TemporalSeq *seq, Interval *interval)
->>>>>>> 9e2e71cf
 {
 	TemporalInst *instants[2];
 	if (seq->count == 1)
 	{
-<<<<<<< HEAD
-		TemporalSeq **result = palloc(sizeof(TemporalSeq *));
-=======
->>>>>>> 9e2e71cf
 		TemporalInst *inst = temporalseq_inst_n(seq, 0);
 		double value = DatumGetInt32(temporalinst_value(inst)); 
 		double2 *dvalue = double2_construct(value, 1);
@@ -706,16 +397,9 @@
 		result[0] = temporalseq_from_temporalinstarr(instants, 2,
 			true, true, false);
 		pfree(instants[0]);	pfree(instants[1]);
-<<<<<<< HEAD
-		return result;
-	}
-
-	TemporalSeq **result = palloc(sizeof(TemporalSeq *) * (seq->count-1));
-=======
 		return 1;
 	}
 
->>>>>>> 9e2e71cf
 	TemporalInst *inst1 = temporalseq_inst_n(seq, 0);
 	bool lower_inc = seq->period.lower_inc;
 	for (int i = 0; i < seq->count-1; i++)
@@ -737,37 +421,6 @@
 		inst1 = inst2;
 		lower_inc = true;
 	}
-<<<<<<< HEAD
-	return result;
-}
-
-static TemporalSeq **
-tints_transform_wavg(TemporalS *ts, Interval *interval, int *count)
-{
-	TemporalSeq ***sequences = palloc(sizeof(TemporalSeq *) * ts->count);
-	int *countseqs = palloc0(sizeof(int) * ts->count);
-	int totalseqs = 0;
-	for (int i = 0; i < ts->count; i++)
-	{
-		TemporalSeq *seq = temporals_seq_n(ts, i);
-		sequences[i] = tintseq_transform_wavg(seq, interval);
-		countseqs[i] = seq->count == 1 ? 1 : seq->count - 1;
-		totalseqs += countseqs[i];
-	}
-	TemporalSeq **result = palloc(sizeof(TemporalSeq *) * totalseqs);
-	int k = 0;
-	for (int i = 0; i < ts->count; i++)
-	{
-		for (int j = 0; j < countseqs[i]; j++)
-			result[k++] = sequences[i][j];
-		pfree(sequences[i]);
-	}
-		
-	pfree(sequences); pfree(countseqs);
-	
-	*count = totalseqs;
-	return result;
-=======
 	return seq->count-1;
 }
 
@@ -782,7 +435,6 @@
 		k += countstep;
 	}
 	return k;
->>>>>>> 9e2e71cf
 }
 
 /* Dispatch function */
@@ -790,30 +442,6 @@
 static TemporalSeq **
 temporal_transform_wavg(Temporal *temp, Interval *interval, int *count)
 {
-<<<<<<< HEAD
-	if (temp->type == TEMPORALINST)
-	{	
-		TemporalInst *inst = (TemporalInst *)temp;
-		*count = 1;
-		return temporalinst_transform_wavg(inst, interval);
-	}
-	else if (temp->type == TEMPORALI)
-	{	
-		TemporalI *ti = (TemporalI *)temp;
-		*count = ti->count;
-		return temporali_transform_wavg(ti, interval);
-	}
-	else if (temp->type == TEMPORALSEQ)
-	{
-		TemporalSeq *seq = (TemporalSeq *)temp;
-		*count = seq->count == 1 ? 1 : seq->count - 1;
-		return tintseq_transform_wavg(seq, interval);
-	}
-	else if (temp->type == TEMPORALS)
-	{
-		TemporalS *ts = (TemporalS *)temp;
-		return tints_transform_wavg(ts, interval, count);
-=======
 	TemporalSeq **result;
 	if (temp->type == TEMPORALINST)
 	{	
@@ -842,7 +470,6 @@
 		result = palloc(sizeof(TemporalSeq *) * ts->totalcount);
 		*count = tints_transform_wavg(result, ts, interval);
 		return result;
->>>>>>> 9e2e71cf
 	}
 	else
 		ereport(ERROR, (errcode(ERRCODE_INTERNAL_ERROR),
@@ -882,11 +509,8 @@
 {
 	AggregateState *state = PG_ARGISNULL(0) ?
 		aggstate_make(fcinfo, 0, NULL) : (AggregateState *) PG_GETARG_POINTER(0);
-<<<<<<< HEAD
-=======
-	if (PG_ARGISNULL(1) || PG_ARGISNULL(2))
-		PG_RETURN_POINTER(state);
->>>>>>> 9e2e71cf
+	if (PG_ARGISNULL(1) || PG_ARGISNULL(2))
+		PG_RETURN_POINTER(state);
 	Temporal *temp = PG_GETARG_TEMPORAL(1);
 	Interval *interval = PG_GETARG_INTERVAL_P(2);
 	AggregateState *result = temporal_wagg_transfn(fcinfo, state, temp, interval, 
@@ -903,11 +527,8 @@
 {
 	AggregateState *state = PG_ARGISNULL(0) ?
 		aggstate_make(fcinfo, 0, NULL) : (AggregateState *) PG_GETARG_POINTER(0);
-<<<<<<< HEAD
-=======
-	if (PG_ARGISNULL(1) || PG_ARGISNULL(2))
-		PG_RETURN_POINTER(state);
->>>>>>> 9e2e71cf
+	if (PG_ARGISNULL(1) || PG_ARGISNULL(2))
+		PG_RETURN_POINTER(state);
 	Temporal *temp = PG_GETARG_TEMPORAL(1);
 	Interval *interval = PG_GETARG_INTERVAL_P(2);
 	AggregateState *result = temporal_wagg_transfn(fcinfo, state, temp, interval, 
@@ -926,11 +547,8 @@
 {
 	AggregateState *state = PG_ARGISNULL(0) ?
 		aggstate_make(fcinfo, 0, NULL) : (AggregateState *) PG_GETARG_POINTER(0);
-<<<<<<< HEAD
-=======
-	if (PG_ARGISNULL(1) || PG_ARGISNULL(2))
-		PG_RETURN_POINTER(state);
->>>>>>> 9e2e71cf
+	if (PG_ARGISNULL(1) || PG_ARGISNULL(2))
+		PG_RETURN_POINTER(state);
 	Temporal *temp = PG_GETARG_TEMPORAL(1);
 	Interval *interval = PG_GETARG_INTERVAL_P(2);
 	AggregateState *result = temporal_wagg_transfn(fcinfo, state, temp, interval, 
@@ -947,11 +565,8 @@
 {
 	AggregateState *state = PG_ARGISNULL(0) ?
 		aggstate_make(fcinfo, 0, NULL) : (AggregateState *) PG_GETARG_POINTER(0);
-<<<<<<< HEAD
-=======
-	if (PG_ARGISNULL(1) || PG_ARGISNULL(2))
-		PG_RETURN_POINTER(state);
->>>>>>> 9e2e71cf
+	if (PG_ARGISNULL(1) || PG_ARGISNULL(2))
+		PG_RETURN_POINTER(state);
 	Temporal *temp = PG_GETARG_TEMPORAL(1);
 	Interval *interval = PG_GETARG_INTERVAL_P(2);
 	AggregateState *result = temporal_wagg_transfn(fcinfo, state, temp, interval, 
@@ -970,11 +585,8 @@
 {
 	AggregateState *state = PG_ARGISNULL(0) ?
 		aggstate_make(fcinfo, 0, NULL) : (AggregateState *) PG_GETARG_POINTER(0);
-<<<<<<< HEAD
-=======
-	if (PG_ARGISNULL(1) || PG_ARGISNULL(2))
-		PG_RETURN_POINTER(state);
->>>>>>> 9e2e71cf
+	if (PG_ARGISNULL(1) || PG_ARGISNULL(2))
+		PG_RETURN_POINTER(state);
 	Temporal *temp = PG_GETARG_TEMPORAL(1);
 	Interval *interval = PG_GETARG_INTERVAL_P(2);
 	AggregateState *result = temporal_wagg_transfn(fcinfo, state, temp, interval, 
@@ -991,11 +603,8 @@
 {
 	AggregateState *state = PG_ARGISNULL(0) ?
 		aggstate_make(fcinfo, 0, NULL) : (AggregateState *) PG_GETARG_POINTER(0);
-<<<<<<< HEAD
-=======
-	if (PG_ARGISNULL(1) || PG_ARGISNULL(2))
-		PG_RETURN_POINTER(state);
->>>>>>> 9e2e71cf
+	if (PG_ARGISNULL(1) || PG_ARGISNULL(2))
+		PG_RETURN_POINTER(state);
 	Temporal *temp = PG_GETARG_TEMPORAL(1);
 	if ((temp->type == TEMPORALSEQ || temp->type == TEMPORALS) &&
 		temp->valuetypid == FLOAT8OID)
@@ -1018,11 +627,8 @@
 {
 	AggregateState *state = PG_ARGISNULL(0) ?
 		aggstate_make(fcinfo, 0, NULL) : (AggregateState *) PG_GETARG_POINTER(0);
-<<<<<<< HEAD
-=======
-	if (PG_ARGISNULL(1) || PG_ARGISNULL(2))
-		PG_RETURN_POINTER(state);
->>>>>>> 9e2e71cf
+	if (PG_ARGISNULL(1) || PG_ARGISNULL(2))
+		PG_RETURN_POINTER(state);
 	Temporal *temp = PG_GETARG_TEMPORAL(1);
 	Interval *interval = PG_GETARG_INTERVAL_P(2);
 	int count;
@@ -1049,11 +655,8 @@
 {
 	AggregateState *state = PG_ARGISNULL(0) ?
 		aggstate_make(fcinfo, 0, NULL) : (AggregateState *) PG_GETARG_POINTER(0);
-<<<<<<< HEAD
-=======
-	if (PG_ARGISNULL(1) || PG_ARGISNULL(2))
-		PG_RETURN_POINTER(state);
->>>>>>> 9e2e71cf
+	if (PG_ARGISNULL(1) || PG_ARGISNULL(2))
+		PG_RETURN_POINTER(state);
 	Temporal *temp = PG_GETARG_TEMPORAL(1);
 	Interval *interval = PG_GETARG_INTERVAL_P(2);
 	int count;
