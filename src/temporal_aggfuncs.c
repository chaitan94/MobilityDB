/*****************************************************************************
 *
 * temporal_aggfuncs.c
 *	  Temporal aggregate functions
 *
 * Portions Copyright (c) 2019, Esteban Zimanyi, Arthur Lesuisse,
 *		Universite Libre de Bruxelles
 * Portions Copyright (c) 1996-2019, PostgreSQL Global Development Group
 * Portions Copyright (c) 1994, Regents of the University of California
 *
 *****************************************************************************/

#include "temporal_aggfuncs.h"

#include <assert.h>
#include <math.h>
#include <strings.h>
#include <catalog/pg_collation.h>
#include <libpq/pqformat.h>
#include <utils/timestamp.h>
#include <executor/spi.h>

#include "period.h"
#include "timeops.h"
#include "temporaltypes.h"
#include "oidcache.h"
#include "temporal_util.h"
#include "temporal_boolops.h"
#include "doublen.h"

static TemporalInst **
temporalinst_tagg(TemporalInst **instants1, int count1, TemporalInst **instants2, 
	int count2, Datum (*func)(Datum, Datum), int *newcount);
static TemporalSeq **
temporalseq_tagg(TemporalSeq **sequences1, int count1, TemporalSeq **sequences2,
   int count2, Datum (*func)(Datum, Datum), bool crossings, int *newcount);

/*****************************************************************************
 * Functions manipulating skip lists
 *****************************************************************************/

static MemoryContext
set_aggregation_context(FunctionCallInfo fcinfo)
{
	MemoryContext ctx;
	if (!AggCheckCallContext(fcinfo, &ctx))
		ereport(ERROR, (errcode(ERRCODE_INTERNAL_ERROR),
				errmsg("Operation not supported")));
	return  MemoryContextSwitchTo(ctx);
}

static void
unset_aggregation_context(MemoryContext ctx)
{
	MemoryContextSwitchTo(ctx);
}

static int
skiplist_alloc(FunctionCallInfo fcinfo, SkipList *list)
{
	list->length ++;
	if (! list->freecount)
	{
		/* No free list, give first available entry */
		if (list->next >= list->capacity)
		{
			/* No more capacity, let's grow */
			list->capacity <<= SKIPLIST_GROW;
			MemoryContext ctx = set_aggregation_context(fcinfo);
			list->elems = repalloc(list->elems, sizeof(Elem) * list->capacity);
			unset_aggregation_context(ctx);
		}
		list->next ++;
		return list->next - 1;
	}
	else 
	{
		list->freecount --;
		return list->freed[list->freecount];
	}
}

static void
skiplist_free(FunctionCallInfo fcinfo, SkipList *list, int cur)
{
	if (! list->freed)
	{
		list->freecap = SKIPLIST_INITIAL_FREELIST;
		MemoryContext ctx = set_aggregation_context(fcinfo);
		list->freed = palloc(sizeof(int) * list->freecap);
		unset_aggregation_context(ctx);
	}
	else if (list->freecount == list->freecap)
	{
		list->freecap <<= 1;
		MemoryContext ctx = set_aggregation_context(fcinfo);
		list->freed = repalloc(list->freed, sizeof(int) * list->freecap);
		unset_aggregation_context(ctx);
	}
	list->freed[list->freecount ++] = cur;
	list->length --;
}

typedef enum
{
	BEFORE,
	DURING,
	AFTER
} RelativeTimePos;

static RelativeTimePos
pos_timestamp_timestamp(TimestampTz t1, TimestampTz t)
{
	int32 cmp = timestamp_cmp_internal(t1, t);
	if (cmp > 0)
		return BEFORE;
	if (cmp < 0)
		return AFTER;
	return DURING;
}

static RelativeTimePos
pos_period_timestamp(Period *p, TimestampTz t)
{
	int32 cmp = timestamp_cmp_internal(p->lower, t);
	if (cmp > 0)
		return BEFORE;
	if (cmp == 0 && !(p->lower_inc))
		return BEFORE;
	cmp = timestamp_cmp_internal(p->upper, t);
	if (cmp < 0)
		return AFTER;
	if (cmp == 0 && !(p->upper_inc))
		return AFTER;
	return DURING;
}

/* Comparison function used for skiplists */
static RelativeTimePos 
skiplist_elmpos(SkipList *list, int cur, TimestampTz t)
{
	if (cur == 0)
		return AFTER; /* Head is -inf */
	else if (cur == -1 || cur == list->tail)
		return BEFORE; /* Tail is +inf */
	else
	{
		if (list->elems[cur].value->duration == TEMPORALINST)
			return pos_timestamp_timestamp(((TemporalInst *)list->elems[cur].value)->t, t);
		else
			return pos_period_timestamp(&((TemporalSeq *)list->elems[cur].value)->period, t);
	}
}

/* Outputs the skiplist in graphviz dot format for visualisation and debugging purposes */
static void 
skiplist_print(SkipList *list)
{
	int len = 0;
	char buf[16384];
	len += sprintf(buf+len, "digraph skiplist {\n");
	len += sprintf(buf+len, "\trankdir = LR;\n");
	len += sprintf(buf+len, "\tnode [shape = record];\n");
	int cur = 0;
	while (cur != -1)
	{
		Elem *e = &list->elems[cur];
		len += sprintf(buf+len, "\telm%d [label=\"", cur);
		for (int l = e->height - 1; l > 0; l --)
		{
			len += sprintf(buf+len, "<p%d>|", l);
		}
		if (! e->value)
			len += sprintf(buf+len, "<p0>\"];\n");
		else
			len += sprintf(buf+len, "<p0>%f\"];\n", 
				DatumGetFloat8(temporal_min_value_internal(e->value)));
		if (e->next[0] != -1)
		{
			for (int l = 0; l < e->height; l ++)
			{
				int next = e->next[l];
				len += sprintf(buf+len, "\telm%d:p%d -> elm%d:p%d ", cur, l, next, l);
				if (l == 0)
					len += sprintf(buf+len, "[weight=100];\n");
				else
					len += sprintf(buf+len, ";\n");
			}
		}
		cur = e->next[0];
	}
	sprintf(buf+len, "}\n");
	ereport(WARNING, (errcode(ERRCODE_WARNING), errmsg("SKIPLIST: %s", buf)));
}

/* This simulates up to SKIPLIST_MAXLEVEL repeated coin flips without 
	spinning the RNG every time (courtesy of the internet) */
static int
random_level()
{
	return ffsl(~(random() & ((1l << SKIPLIST_MAXLEVEL) - 1)));
}

SkipList *
skiplist_make(FunctionCallInfo fcinfo, Temporal **values, int count)
{
	assert(count > 0);
	//FIXME: tail should be a constant (e.g. 1) but is not, for ease of construction

	MemoryContext oldctx = set_aggregation_context(fcinfo);
	int capacity = SKIPLIST_INITIAL_CAPACITY;
	count += 2; /* Account for head and tail */
	while (capacity <= count)
		capacity <<= 1;
	SkipList *result = palloc0(sizeof(SkipList));
	result->elems = palloc0(sizeof(Elem) * capacity);
	int height = (int) ceil(log2(count - 1));
	result->capacity = capacity;
	result->next = count;
	result->length = count - 2;
	result->extra = NULL;
	result->extrasize = 0;

	/* Fill values first */
	result->elems[0].value = NULL;
	for (int i = 0; i < count - 2; i ++)
		result->elems[i + 1].value = temporal_copy(values[i]);
	result->elems[count - 1].value = NULL;
	result->tail = count - 1;

	/* Link the list in a balanced fashion */
	for (int level = 0; level < height; level ++)
	{
		int step = 1 << level;
		for (int i = 0; i < count; i += step)
		{
			int next = i + step < count ? i + step : count - 1;
			if (i != count - 1)
			{
				result->elems[i].next[level] = next;
				result->elems[i].height = level + 1;
			}
			else
			{
				result->elems[i].next[level] = - 1;
				result->elems[i].height = height;
			}
		}
	}
	unset_aggregation_context(oldctx);
	return result;
}

Temporal *
skiplist_headval(SkipList *list)
{
	return list->elems[list->elems[0].next[0]].value;
}

/*  Function not currently used
static Temporal *
skiplist_tailval(SkipList *list)
{
	// Despite the look, this is pretty much O(1)
	int cur = 0;
	Elem *e = &list->elems[cur];
	int height = e->height;
	while (e->next[height - 1] != list->tail)
		e = &list->elems[e->next[height - 1]];
	return e->value;
}
*/

Temporal **
skiplist_values(SkipList *list)
{
	Temporal **result = palloc(sizeof(Temporal *) * list->length);
	int cur = list->elems[0].next[0];
	int count = 0;
	while (cur != list->tail)
	{
		result[count++] = list->elems[cur].value;
		cur = list->elems[cur].next[0];
	}
	return result;
}

void
skiplist_splice(FunctionCallInfo fcinfo, SkipList *list, Temporal **values,
	int count, Datum (*func)(Datum, Datum), bool crossings)
{
	/*
	 * O(count*log(n)) average (unless I'm mistaken)
	 * O(n+count*log(n)) worst case (when period spans the whole list so everything has to be deleted) 
	 */
	assert(list->length > 0);
	int16 duration = skiplist_headval(list)->duration;
	Period period;
	if (duration == TEMPORALINST)
		period_set(&period, ((TemporalInst *)values[0])->t, ((TemporalInst *)values[count - 1])->t,
			true, true);
	else
		period_set(&period, ((TemporalSeq *)values[0])->period.lower, ((TemporalSeq *)values[count - 1])->period.upper,
			((TemporalSeq *)values[0])->period.lower_inc, ((TemporalSeq *)values[count - 1])->period.upper_inc);

	int update[SKIPLIST_MAXLEVEL];
	memset(update, 0, sizeof(update));
	int cur = 0;
	int height = list->elems[cur].height;
	Elem *e = &list->elems[cur];
	for (int level = height - 1; level >= 0; level --)
	{
		while (e->next[level] != -1 && 
			skiplist_elmpos(list, e->next[level], period.lower) == AFTER)
		{
			cur = e->next[level];
			e = &list->elems[cur];
		}
		update[level] = cur;
	}

	int lower = e->next[0];
	cur = lower;
	e = &list->elems[cur];

	int spliced_count = 0;
	while (skiplist_elmpos(list, cur, period.upper) == AFTER)
	{
		cur = e->next[0];
		e = &list->elems[cur];
		spliced_count ++;
	}
	int upper = cur;
	if (upper >= 0 && skiplist_elmpos(list, upper, period.upper) == DURING)
	{
		upper = e->next[0]; /* if found upper, one more to remove */
		spliced_count ++;
	}

	/* Delete spliced-out elements but remember their values for later */
	cur = lower;
	Temporal **spliced = palloc(sizeof(Temporal *) * spliced_count);
	spliced_count = 0;
	while (cur != upper && cur != -1)
	{
		for (int level = 0; level < height; level ++)
		{
			Elem *prev = &list->elems[update[level]];
			if (prev->next[level] != cur)
				break;

			prev->next[level] = list->elems[cur].next[level];
		}
		spliced[spliced_count++] = list->elems[cur].value;
		skiplist_free(fcinfo, list, cur);
		cur = list->elems[cur].next[0];
	}

	/* Level down head & tail if necessary */
	Elem *head = &list->elems[0];
	Elem *tail = &list->elems[list->tail];
	while (head->height > 1 && head->next[head->height - 1] == list->tail)
	{
		head->height --;
		tail->height --;
		height --;
	}

	if (spliced_count != 0)
	{
		/* We are not in a gap, we need to compute the aggregation */
		int newcount = 0;
		Temporal **newtemps;
		if (duration == TEMPORALINST)
			newtemps = (Temporal **)temporalinst_tagg((TemporalInst **)spliced, 
				spliced_count, (TemporalInst **)values, count, func, &newcount);
		else
			newtemps = (Temporal **)temporalseq_tagg((TemporalSeq **)spliced, 
				spliced_count, (TemporalSeq **)values, count, func, crossings, &newcount);
		values = newtemps;
		count = newcount;
		/* We need to delete the spliced-out temporal values */
		for (int i = 0; i < spliced_count; i ++)
			pfree(spliced[i]);
		pfree(spliced);
	}

	/* Insert new elements */
	for (int i = count - 1; i >= 0; i--)
	{
		int rheight = random_level();
		if (rheight > height)
		{
			for (int l = height; l < rheight; l ++)
				update[l] = 0;
			/* Grow head and tail as appropriate */
			head->height = rheight;
			tail->height = rheight;
		}
		int new = skiplist_alloc(fcinfo, list);
		Elem *newelm = &list->elems[new];
		MemoryContext ctx = set_aggregation_context(fcinfo);
		newelm->value = temporal_copy(values[i]);
		unset_aggregation_context(ctx);
		newelm->height = rheight;

		for (int level = 0; level < rheight; level ++)
		{
			newelm->next[level] = list->elems[update[level]].next[level];
			list->elems[update[level]].next[level] = new;
			if (level >= height && update[0] != list->tail)
			{
				newelm->next[level] = list->tail;
			}
		}
		if (rheight > height)
			height = rheight;
	}

	if (spliced_count != 0)
	{
		/* We need to delete the new aggregate temporal values */
		for (int i = 0; i < count; i++)
			pfree(values[i]);
		pfree(values);	
	}
}

PG_FUNCTION_INFO_V1(sl_test);
PGDLLEXPORT Datum
sl_test(PG_FUNCTION_ARGS)
{
	ArrayType *array = PG_GETARG_ARRAYTYPE_P(0);
	int count = -1;
	//int count2 = -1;
	//Period *p = PG_GETARG_PERIOD(1);
	//ArrayType *array2 = PG_GETARG_ARRAYTYPE_P(2);
	Temporal **temps = temporalarr_extract(array, &count);
	//Temporal **temps2 = temporalarr_extract(array2, &count2);
	SkipList *sl = skiplist_make(fcinfo, temps, count);
	skiplist_print(sl);
	//skiplist_splice(fcinfo, sl, temps2, count2, p);
	//skiplist_print(sl);
	PG_RETURN_INT32(0);
}

/*****************************************************************************
 * Numeric aggregate functions on datums
 *****************************************************************************/

/* Get the minimum/maximum value of the two arguments */

Datum
datum_min_int32(Datum l, Datum r)
{
	return DatumGetInt32(l) < DatumGetInt32(r) ? l : r;
}

Datum
datum_max_int32(Datum l, Datum r)
{
	return DatumGetInt32(l) > DatumGetInt32(r) ? l : r;
}

Datum
datum_min_float8(Datum l, Datum r)
{
	return DatumGetFloat8(l) < DatumGetFloat8(r) ? l : r;
}

Datum
datum_max_float8(Datum l, Datum r)
{
	return DatumGetFloat8(l) > DatumGetFloat8(r) ? l : r;
}

Datum
datum_min_text(Datum l, Datum r)
{
	return text_cmp(DatumGetTextP(l), DatumGetTextP(r), DEFAULT_COLLATION_OID) < 0 ? l : r;
}

Datum
datum_max_text(Datum l, Datum r)
{
	return text_cmp(DatumGetTextP(l), DatumGetTextP(r), DEFAULT_COLLATION_OID) > 0 ? l : r;
}

/* Get the sum of the two arguments */

Datum
datum_sum_int32(Datum l, Datum r)
{
	return Int32GetDatum(DatumGetInt32(l) + DatumGetInt32(r));
}

Datum
datum_sum_float8(Datum l, Datum r)
{
	return Float8GetDatum(DatumGetFloat8(l) + DatumGetFloat8(r));
}

Datum
datum_sum_double2(Datum l, Datum r)
{
	return PointerGetDatum(double2_add((double2 *)DatumGetPointer(l), 
		(double2 *)DatumGetPointer(r)));
}

Datum
datum_sum_double3(Datum l, Datum r)
{
	return PointerGetDatum(double3_add((double3 *)DatumGetPointer(l), 
		(double3 *)DatumGetPointer(r)));
}

Datum
datum_sum_double4(Datum l, Datum r)
{
	return PointerGetDatum(double4_add((double4 *)DatumGetPointer(l), 
		(double4 *)DatumGetPointer(r)));
}

/*****************************************************************************
 * Generic binary aggregate functions needed for parallelization
 *****************************************************************************/

static void 
aggstate_write(SkipList *state, StringInfo buf)
{
	Temporal **values = skiplist_values(state);
#if MOBDB_PGSQL_VERSION < 110000
	pq_sendint(buf, (uint32) state->length, 4);
#else
	pq_sendint32(buf, (uint32) state->length);
#endif
	Oid valuetypid = InvalidOid;
	if (state->length > 0)
		valuetypid = values[0]->valuetypid;
#if MOBDB_PGSQL_VERSION < 110000
	pq_sendint(buf, valuetypid, 4);
#else
	pq_sendint32(buf, valuetypid);
<<<<<<< HEAD
#endif
    for (int i = 0; i < state->length; i ++)
	{
        SPI_connect();
        temporal_write(values[i], buf);
        SPI_finish();
    }
#if MOBDB_PGSQL_VERSION < 110000
	pq_sendint(buf, state->extrasize, 8);
#else
=======
	for (int i = 0; i < state->length; i ++)
	{
		SPI_connect();
		temporal_write(values[i], buf);
		SPI_finish();
	}
>>>>>>> cc09c680
	pq_sendint64(buf, state->extrasize);
#endif
	if (state->extra)
		pq_sendbytes(buf, state->extra, state->extrasize);
	pfree(values);
}

static SkipList *
aggstate_read(FunctionCallInfo fcinfo, StringInfo buf)
{
	int size = pq_getmsgint(buf, 4);
	Oid valuetypid = pq_getmsgint(buf, 4);
	Temporal **values = palloc0(sizeof(Temporal *) * size);
	for (int i = 0; i < size; i ++)
		values[i] = temporal_read(buf, valuetypid);
	SkipList *result = skiplist_make(fcinfo, values, size);
	size_t extrasize = (size_t) pq_getmsgint64(buf);
	if (extrasize)
	{
		const char *extra = pq_getmsgbytes(buf, extrasize);
		aggstate_set_extra(fcinfo, result, (void *)extra, extrasize);
	}
	for (int i = 0; i < size; i ++)
		pfree(values[i]);
	pfree(values);
	return result;
}

void
aggstate_set_extra(FunctionCallInfo fcinfo, SkipList *state, void *data,
	size_t size)
{
	MemoryContext ctx;
	assert(AggCheckCallContext(fcinfo, &ctx));
	MemoryContext oldctx = MemoryContextSwitchTo(ctx);
	state->extra = palloc(size);
	state->extrasize = size;
	memcpy(state->extra, data, size);
	MemoryContextSwitchTo(oldctx);
}

PG_FUNCTION_INFO_V1(temporal_tagg_serialize);

PGDLLEXPORT Datum
temporal_tagg_serialize(PG_FUNCTION_ARGS)
{
	SkipList *state = (SkipList *) PG_GETARG_POINTER(0);
	StringInfoData buf;
	pq_begintypsend(&buf);
	aggstate_write(state, &buf);
	PG_RETURN_BYTEA_P(pq_endtypsend(&buf));
}

PG_FUNCTION_INFO_V1(temporal_tagg_deserialize);

PGDLLEXPORT Datum
temporal_tagg_deserialize(PG_FUNCTION_ARGS)
{
	bytea *data = PG_GETARG_BYTEA_P(0);
	StringInfoData buf =
	{
		.cursor = 0,
		.data = VARDATA(data),
		.len = VARSIZE(data),
		.maxlen = VARSIZE(data)
	};
	SkipList *result = aggstate_read(fcinfo, &buf);
	PG_RETURN_POINTER(result);
}

/*****************************************************************************
 * Transformation functions for count and avg
 *****************************************************************************/

/*
 * Transform a temporal type into a temporal integer for performing count
 * aggregation
 */
 
static TemporalInst *
temporalinst_transform_tcount(TemporalInst *inst)
{
	return temporalinst_make(Int32GetDatum(1), inst->t, INT4OID);
}

static TemporalInst **
temporali_transform_tcount(TemporalI *ti)
{
	TemporalInst **result = palloc(sizeof(TemporalInst *) * ti->count);
	for (int i = 0; i < ti->count; i++)
	{
		TemporalInst *inst = temporali_inst_n(ti, i);
		result[i] = temporalinst_make(Int32GetDatum(1), inst->t, INT4OID);
	}
	return result;
}

static TemporalSeq *
temporalseq_transform_tcount(TemporalSeq *seq)
{
	TemporalSeq *result;
	if (seq->count == 1)
	{
		TemporalInst *inst = temporalinst_make(Int32GetDatum(1), 
			seq->period.lower, INT4OID); 
		result = temporalseq_from_temporalinstarr(&inst, 1,
			true, true, false);
		pfree(inst);
		return result;
	}

	TemporalInst *instants[2];
	instants[0] = temporalinst_make(Int32GetDatum(1), seq->period.lower,
		INT4OID); 
	instants[1] = temporalinst_make(Int32GetDatum(1), seq->period.upper,
		INT4OID); 
	result = temporalseq_from_temporalinstarr(instants, 2,
		seq->period.lower_inc, seq->period.upper_inc, false);
	pfree(instants[0]); pfree(instants[1]); 
	return result;
}

static TemporalSeq **
temporals_transform_tcount(TemporalS *ts)
{
	TemporalSeq **result = palloc(sizeof(TemporalSeq *) * ts->count);
	for (int i = 0; i < ts->count; i++)
	{
		TemporalSeq *seq = temporals_seq_n(ts, i);
		result[i] = temporalseq_transform_tcount(seq);
	}
	return result;
}

/* Dispatch function */

static Temporal **
temporal_transform_tcount(Temporal *temp, int *count)
{
	Temporal **result = NULL;
	if (temp->duration == TEMPORALINST) 
	{
		result = palloc(sizeof(Temporal *));
		result[0] = (Temporal *)temporalinst_transform_tcount((TemporalInst *)temp);
		*count = 1;
	}
	else if (temp->duration == TEMPORALI)
	{
		result = (Temporal **)temporali_transform_tcount((TemporalI *) temp);
		*count = ((TemporalI *)temp)->count;
	} 
	else if (temp->duration == TEMPORALSEQ)
	{
		result = palloc(sizeof(Temporal *));
		result[0] = (Temporal *)temporalseq_transform_tcount((TemporalSeq *) temp);
		*count = 1;
	}
	else if (temp->duration == TEMPORALS)
	{
		result = (Temporal **)temporals_transform_tcount((TemporalS *) temp);
		*count = ((TemporalS *)temp)->count;
	}
	assert(result != NULL);
	return result;
}

/*****************************************************************************/

/*
 * Transform a temporal number type into a temporal double2 type for 
 * performing average aggregation 
 */

static TemporalInst *
tnumberinst_transform_tavg(TemporalInst *inst)
{
	double value = datum_double(temporalinst_value(inst), inst->valuetypid);
	double2 *dvalue = double2_construct(value, 1);
	TemporalInst *result = temporalinst_make(PointerGetDatum(dvalue), inst->t,
		type_oid(T_DOUBLE2));
	pfree(dvalue);
	return result;
}

static TemporalInst **
tnumberi_transform_tavg(TemporalI *ti)
{
	TemporalInst **result = palloc(sizeof(TemporalInst *) * ti->count);
	for (int i = 0; i < ti->count; i++)
	{
		TemporalInst *inst = temporali_inst_n(ti, i);
		result[i] = tnumberinst_transform_tavg(inst);
	}
	return result;
}

static int
tintseq_transform_tavg(TemporalSeq **result, TemporalSeq *seq)
{
	if (seq->count == 1)
	{
		TemporalInst *inst = temporalseq_inst_n(seq, 0);
		TemporalInst *inst1 = tnumberinst_transform_tavg(inst);
		result[0] = temporalseq_from_temporalinstarr(&inst1, 1,
			true, true, false);
		pfree(inst1);
		return 1;
	}
	
	int count;
	TemporalInst *instants[2];
	TemporalInst *inst1, *inst2;
	inst1 = temporalseq_inst_n(seq, 0);
	Datum value1 = temporalinst_value(inst1);
	Datum value2;
	bool lower_inc = seq->period.lower_inc;
	for (int i = 0; i < seq->count - 1; i++)
	{
		inst2 = temporalseq_inst_n(seq, i + 1);
		value2 = temporalinst_value(inst2);
		instants[0] = tnumberinst_transform_tavg(inst1);
		TemporalInst *inst = temporalinst_make(value1, inst2->t,
			inst1->valuetypid);
		instants[1] = tnumberinst_transform_tavg(inst);
		bool upper_inc = ( (i == seq->count - 2) ? seq->period.upper_inc : false ) &&
			datum_eq(value1, value2, inst1->valuetypid);
		result[i] = temporalseq_from_temporalinstarr(instants, 2,
			lower_inc, upper_inc, false);
		pfree(inst); pfree(instants[0]); pfree(instants[1]);
		inst1 = inst2;
		value1 = value2;
		lower_inc = true;
	}
	if (seq->period.upper_inc && seq->count > 1 &&
		! result[seq->count - 2]->period.upper_inc)
	{
		instants[0] = tnumberinst_transform_tavg(inst2);
		result[seq->count - 1] = temporalseq_from_temporalinstarr(instants, 1,
			true, true, false);
		count = seq->count;
		pfree(instants[0]);
	}
	else
		count = seq->count - 1;
	return count;
}

static int 
tfloatseq_transform_tavg(TemporalSeq **result, TemporalSeq *seq)
{
	TemporalInst **instants = palloc(sizeof(TemporalInst *) * seq->count);
	for (int i = 0; i < seq->count; i++)
	{
		TemporalInst *inst = temporalseq_inst_n(seq, i);
		instants[i] = tnumberinst_transform_tavg(inst);
	}
	result[0] = temporalseq_from_temporalinstarr(instants, seq->count,
		seq->period.lower_inc, seq->period.upper_inc, false);
		
	for (int i = 0; i < seq->count; i++)
		pfree(instants[i]);
	pfree(instants);
	return 1;
}

static TemporalSeq **
tnumberseq_transform_tavg(TemporalSeq *seq, int *count)
{
	int maxcount = 0;
	numeric_base_type_oid(seq->valuetypid);
	if (seq->valuetypid == INT4OID)
		maxcount = seq->count;
	else if (seq->valuetypid == FLOAT8OID)
		maxcount = 1;
	TemporalSeq **result = palloc(sizeof(TemporalSeq *) * maxcount);
	if (seq->valuetypid == INT4OID)
		*count = tintseq_transform_tavg(result, seq);
	else if (seq->valuetypid == FLOAT8OID)
		*count = tfloatseq_transform_tavg(result, seq);
	return result;
}

static TemporalSeq **
tnumbers_transform_tavg(TemporalS *ts, int *count)
{
	int maxcount = 0;
	numeric_base_type_oid(ts->valuetypid);
	if (ts->valuetypid == INT4OID)
		maxcount = ts->totalcount;
	else if (ts->valuetypid == FLOAT8OID)
		maxcount = ts->count;
	TemporalSeq **result = palloc(sizeof(TemporalSeq *) * maxcount);
	int k = 0, countstep;
	for (int i = 0; i < ts->count; i++)
	{
		TemporalSeq *seq = temporals_seq_n(ts, i);
		if (seq->valuetypid == INT4OID)
			countstep = tintseq_transform_tavg(&result[k], seq);
		else if (seq->valuetypid == FLOAT8OID)
			countstep = tfloatseq_transform_tavg(&result[k], seq);
		k += countstep;
	}
	*count = k;
	return result;
}

/* Dispatch function  */

static Temporal **
tnumber_transform_tavg(Temporal *temp, int *count)
{
	Temporal **result = NULL;
	if (temp->duration == TEMPORALINST) 
	{
		result = palloc(sizeof(Temporal *));
		result[0] = (Temporal *)tnumberinst_transform_tavg((TemporalInst *)temp);
		*count = 1;
	}
	else if (temp->duration == TEMPORALI)
	{
		result = (Temporal **)tnumberi_transform_tavg((TemporalI *) temp);
		*count = ((TemporalI *)temp)->count;
	} 
	else if (temp->duration == TEMPORALSEQ)
		result = (Temporal **)tnumberseq_transform_tavg((TemporalSeq *) temp, count);
	else if (temp->duration == TEMPORALS)
		result = (Temporal **)tnumbers_transform_tavg((TemporalS *) temp, count);
	assert(result != NULL);
	return result;
}

/*****************************************************************************
 * TemporalInst generic aggregation functions
 *****************************************************************************/

/*
 * Generic aggregate function for temporal instants.
 * Arguments:
 * - instants1 is the accumulated state 
 * - instants2 are the instants of a TemporalI value
 * Returns new sequences that must be freed by the calling function.
 */

static TemporalInst **
temporalinst_tagg(TemporalInst **instants1, int count1, TemporalInst **instants2, 
	int count2, Datum (*func)(Datum, Datum), int *newcount)
{
	TemporalInst **result = palloc(sizeof(TemporalInst *) * (count1 + count2));
	int i = 0, j = 0, count = 0;
	while (i < count1 && j < count2)
	{
		TemporalInst *inst1 = instants1[i];
		TemporalInst *inst2 = instants2[j];
		int cmp = timestamp_cmp_internal(inst1->t, inst2->t);
		if (cmp == 0)
		{
			result[count++] = temporalinst_make(
				func(temporalinst_value(inst1), temporalinst_value(inst2)),
				inst1->t, inst1->valuetypid);
			i++;
			j++;
		}
		else if (cmp < 0)
		{
			result[count++] = temporalinst_copy(inst1);
			i++;
		}
		else
		{
			result[count++] = temporalinst_copy(inst2);
			j++;
		}
	}
	/* Copy the instants from state2 that are after the end of state1 */
	while (j < count2)
		result[count++] = temporalinst_copy(instants2[j++]);
	*newcount = count;	
	return result;
}

/*****************************************************************************
 * TemporalSeq generic aggregation functions
 *****************************************************************************/

/* 
 * Generic aggregate function for temporal sequences.
 * Returns new sequences that must be freed by the calling function.
 */

static void
temporalseq_tagg1(TemporalSeq **result,	TemporalSeq *seq1, TemporalSeq *seq2, 
	Datum (*func)(Datum, Datum), bool crossings, int *newcount)
{
	Period *intersect = intersection_period_period_internal(&seq1->period, &seq2->period);
	if (intersect == NULL)
	{
		TemporalSeq *sequences[2];
		/* The two sequences do not intersect: copy the sequences in the right order */
		if (period_cmp_internal(&seq1->period, &seq2->period) < 0)
		{
			sequences[0] = seq1;
			sequences[1] = seq2;
		}
		else
		{
			sequences[0] = seq2;
			sequences[1] = seq1;
		}
		/* Normalization */
		int l;
		TemporalSeq **normsequences = temporalseqarr_normalize(sequences, 2, &l);
		for (int i = 0; i < l; i++)
			result[i] = normsequences[i];
		pfree(normsequences);
		*newcount = l;	
		return;
	}

	/* 
	 * If the two sequences intersect there will be at most 3 sequences in the
	 * result: one before the intersection, one for the intersection, and one 
	 * after the intersection. This will be also the case for discrete sequences
	 * (e.g., tint) that has the last value different from the previous one as
	 * tint '[1@2000-01-03, 2@2000-01-04]' and tint '[3@2000-01-01, 4@2000-01-05]'
	 * whose result for sum would be the following three sequences
	 * [3@2000-01-01, 3@2000-01-03), [4@2000-01-03, 5@2000-01-04], and
	 * (3@2000-01-04, 4@2000-01-05] which after normalization becomes
	 * [3@2000-01-01, 4@2000-01-03, 5@2000-01-04], and
	 * (3@2000-01-04, 4@2000-01-05]
	 */
	Period period;
	TimestampTz lower1 = seq1->period.lower;
	TimestampTz upper1 = seq1->period.upper;
	bool lower1_inc = seq1->period.lower_inc;
	bool upper1_inc = seq1->period.upper_inc;

	TimestampTz lower2 = seq2->period.lower;
	TimestampTz upper2 = seq2->period.upper;
	bool lower2_inc = seq2->period.lower_inc;
	bool upper2_inc = seq2->period.upper_inc;

	TimestampTz lower = intersect->lower;
	TimestampTz upper = intersect->upper;
	bool lower_inc = intersect->lower_inc;
	bool upper_inc = intersect->upper_inc;
	TemporalSeq *sequences[3];
	int k = 0;

	/* Compute the aggregation on the period before the 
	 * intersection of the intervals */
	if (timestamp_cmp_internal(lower1, lower) < 0 ||
		(lower1_inc && !lower_inc && timestamp_cmp_internal(lower1, lower) == 0))
	{
		period_set(&period, lower1, lower, lower1_inc, !lower_inc);
		sequences[k++] = temporalseq_at_period(seq1, &period);
	}
	else if (timestamp_cmp_internal(lower2, lower) < 0 ||
		(lower2_inc && !lower_inc && timestamp_cmp_internal(lower2, lower) == 0))
	{
		period_set(&period, lower2, lower, lower2_inc, !lower_inc);
		sequences[k++] = temporalseq_at_period(seq2, &period);
	}
	
	/*
	 * Compute the aggregation on the intersection of intervals
	 */
	TemporalSeq *syncseq1, *syncseq2;
	synchronize_temporalseq_temporalseq(seq1, seq2, &syncseq1, &syncseq2, crossings);
	TemporalInst **instants = palloc(sizeof(TemporalInst *) * syncseq1->count);
	for (int i = 0; i < syncseq1->count; i++)
	{
		TemporalInst *inst1 = temporalseq_inst_n(syncseq1, i);
		TemporalInst *inst2 = temporalseq_inst_n(syncseq2, i);
		instants[i] = temporalinst_make(
			func(temporalinst_value(inst1), temporalinst_value(inst2)),
			inst1->t, inst1->valuetypid);
	}
	sequences[k++] = temporalseq_from_temporalinstarr(instants, syncseq1->count, 
		lower_inc, upper_inc, true);
	for (int i = 0; i < syncseq1->count; i++)
		pfree(instants[i]);
	pfree(instants); pfree(syncseq1); pfree(syncseq2);
	
	/* Compute the aggregation on the period after the intersection 
	 * of the intervals */
	if (timestamp_cmp_internal(upper, upper1) < 0 ||
		(!upper_inc && upper1_inc && timestamp_cmp_internal(upper, upper1) == 0))
	{
		period_set(&period, upper, upper1, !upper_inc, upper1_inc);
		sequences[k++] = temporalseq_at_period(seq1, &period);
	}
	else if (timestamp_cmp_internal(upper, upper2) < 0 ||
		(!upper_inc && upper2_inc && timestamp_cmp_internal(upper, upper2) == 0))
	{
		period_set(&period, upper, upper2, !upper_inc, upper2_inc);
		sequences[k++] = temporalseq_at_period(seq2, &period);
	}
	pfree(intersect); 

	/* Normalization */
	if (k == 1)
	{
		result[0] = sequences[0];
		*newcount = 1;	
		return;
	}
	int l;
	TemporalSeq **normsequences = temporalseqarr_normalize(sequences, k, &l);
	for (int i = 0; i < k; i++)
		pfree(sequences[i]);
	for (int i = 0; i < l; i++)
		result[i] = normsequences[i];
	pfree(normsequences);
	*newcount = l;	
	return;
}

/* 
 * Generic aggregate function for temporal sequences.
 * Arguments:
 * - sequences1 is the accumulated state 
 * - sequences2 are the sequences of a TemporalS value
 * where both may be non contiguous
 * Returns new sequences that must be freed by the calling function.
 */
static TemporalSeq **
temporalseq_tagg(TemporalSeq **sequences1, int count1, TemporalSeq **sequences2, 
	int count2, Datum (*func)(Datum, Datum), bool crossings, int *newcount)
{
	/*
	 * Each sequence can be split 3 times, there may be count - 1 holes between
	 * sequences for both sequences1 and sequences2, and there may be 
	 * 2 sequences before and after.
	 * TODO Verify this formula
	 */
	int seqcount = (count1 * 3) + count1 + count2 + 1;
	TemporalSeq **sequences = palloc(sizeof(TemporalSeq *) * seqcount);
	int i = 0, j = 0, k = 0, countstep;
	TemporalSeq *seq1 = sequences1[i];
	TemporalSeq *seq2 = sequences2[j];
	while (i < count1 && j < count2)
	{
		temporalseq_tagg1(&sequences[k], seq1, seq2, func, crossings,
			&countstep);
		k += countstep - 1;
		/* If both upper bounds are equal */
		if (timestamp_cmp_internal(seq1->period.upper, seq2->period.upper) == 0 &&
			seq1->period.upper_inc == seq2->period.upper_inc)
		{
			k++; i++; j++;
			if (i == count1 || j == count2)
				break;
			seq1 = sequences1[i];
			seq2 = sequences2[j];
		}
		/* If upper bound of seq1 is less than or equal to the upper bound of seq2 */
		else if (timestamp_cmp_internal(seq1->period.upper, seq2->period.upper) < 0 ||
			(!seq1->period.upper_inc && seq2->period.upper_inc &&
			timestamp_cmp_internal(seq1->period.upper, seq2->period.upper) == 0))
		{
			i++;
			if (i == count1)
			{
				k++; j++;
				break;				
			}
			seq1 = sequences1[i];
			seq2 = sequences[k];
		}
		else
		{
			j++;
			if (j == count2)
			{
				k++; i++;
				break;				
			}
			seq1 = sequences[k];
			seq2 = sequences2[j];
		}
	}
	while (i < count1)
		sequences[k++] = temporalseq_copy(sequences1[i++]);
	while (j < count2)
		sequences[k++] = temporalseq_copy(sequences2[j++]);

	/* Normalization */
	if (k == 1)
	{
		TemporalSeq **result = palloc(sizeof(TemporalSeq *));
		result[0] = sequences[0];
		pfree(sequences);
		*newcount = 1;	
		return result;
	}
	int l;
	TemporalSeq **result = temporalseqarr_normalize(sequences, k, &l);
	for (int i = 0; i < k; i++)
		pfree(sequences[i]);
	pfree(sequences);
	*newcount = l;	
	return result;
}

/*****************************************************************************
 * Generic aggregate transition functions
 *****************************************************************************/

static SkipList *
temporalinst_tagg_transfn(FunctionCallInfo fcinfo, SkipList *state,
	TemporalInst *inst, Datum (*func)(Datum, Datum))
{
	SkipList *result;
	if (! state)
		result = skiplist_make(fcinfo, (Temporal **)&inst, 1);
	else
	{
		if (skiplist_headval(state)->duration != TEMPORALINST)
			ereport(ERROR, (errcode(ERRCODE_INTERNAL_ERROR),
				errmsg("Cannot aggregate temporal values of different duration")));
		skiplist_splice(fcinfo, state, (Temporal **)&inst, 1, func, false);
		result = state;
	}
	return result;
}

static SkipList *
temporali_tagg_transfn(FunctionCallInfo fcinfo, SkipList *state, 
	TemporalI *ti, Datum (*func)(Datum, Datum))
{
	TemporalInst **instants = temporali_instants(ti);
	SkipList *result;
	if (! state)
		result = skiplist_make(fcinfo, (Temporal **)instants, ti->count);
	else
	{
		if (skiplist_headval(state)->duration != TEMPORALINST)
			ereport(ERROR, (errcode(ERRCODE_INTERNAL_ERROR),
				errmsg("Cannot aggregate temporal values of different duration")));
		skiplist_splice(fcinfo, state, (Temporal **)instants, ti->count, func, false);
		result = state;
	}
	pfree(instants);
	return result;
}

SkipList *
temporalseq_tagg_transfn(FunctionCallInfo fcinfo, SkipList *state, 
	TemporalSeq *seq, Datum (*func)(Datum, Datum), bool crossings)
{
	SkipList *result;
	if (! state)
		result = skiplist_make(fcinfo, (Temporal **)&seq, 1);
	else
	{
		if (skiplist_headval(state)->duration != TEMPORALSEQ)
			ereport(ERROR, (errcode(ERRCODE_INTERNAL_ERROR),
				errmsg("Cannot aggregate temporal values of different duration")));
		skiplist_splice(fcinfo, state, (Temporal **)&seq, 1, func, crossings);
		result = state;
	}
	return result;
}

static SkipList *
temporals_tagg_transfn(FunctionCallInfo fcinfo, SkipList *state, 
	TemporalS *ts, Datum (*func)(Datum, Datum), bool crossings)
{
	TemporalSeq **sequences = temporals_sequences(ts);
	SkipList *result;
	if (! state)
		result = skiplist_make(fcinfo, (Temporal **)sequences, ts->count);
	else
	{
		if (skiplist_headval(state)->duration != TEMPORALSEQ)
			ereport(ERROR, (errcode(ERRCODE_INTERNAL_ERROR),
				errmsg("Cannot aggregate temporal values of different duration")));
		skiplist_splice(fcinfo, state, (Temporal **)sequences, ts->count, func, crossings);
		result = state;
	}
	pfree(sequences);
	return result;
}

static SkipList *
temporal_tagg_transfn(FunctionCallInfo fcinfo, SkipList *state, 
	Temporal *temp, Datum (*func)(Datum, Datum), bool crossings)
{
	temporal_duration_is_valid(temp->duration);
	SkipList *result = NULL;
	if (temp->duration == TEMPORALINST) 
		result =  temporalinst_tagg_transfn(fcinfo, state, (TemporalInst *)temp, 
			func);
	else if (temp->duration == TEMPORALI) 
		result =  temporali_tagg_transfn(fcinfo, state, (TemporalI *)temp, 
			func);
	else if (temp->duration == TEMPORALSEQ) 
		result =  temporalseq_tagg_transfn(fcinfo, state, (TemporalSeq *)temp, 
			func, crossings);
	else if (temp->duration == TEMPORALS) 
		result = temporals_tagg_transfn(fcinfo, state, (TemporalS *)temp, 
			func, crossings);
	return result;
}

/*****************************************************************************
 * Generic aggregate combine function for TemporalInst and TemporalSeq
 *****************************************************************************/

SkipList *
temporal_tagg_combinefn(FunctionCallInfo fcinfo, SkipList *state1, 
	SkipList *state2, Datum (*func)(Datum, Datum), bool crossings)
{
	if (! state1)
		return state2;
	if (! state2)
		return state1;
	if (skiplist_headval(state1)->duration != skiplist_headval(state2)->duration)
		ereport(ERROR, (errcode(ERRCODE_INTERNAL_ERROR),
			errmsg("Cannot aggregate temporal values of different duration")));

	int count2 = state2->length;
	Temporal **values2 = skiplist_values(state2);
	skiplist_splice(fcinfo, state1, values2, count2, func, crossings);
	pfree(values2);
	return state1;
}

/*****************************************************************************
 * Extent
 *****************************************************************************/

PG_FUNCTION_INFO_V1(temporal_extent_transfn);

PGDLLEXPORT Datum 
temporal_extent_transfn(PG_FUNCTION_ARGS)
{
	Period *p = PG_ARGISNULL(0) ? NULL : PG_GETARG_PERIOD(0);
	Temporal *temp = PG_ARGISNULL(1) ? NULL : PG_GETARG_TEMPORAL(1);
	Period p1, *result = NULL;

	/* Can't do anything with null inputs */
	if (!p && !temp)
		PG_RETURN_NULL();
	/* Null period and non-null temporal, return the bbox of the temporal */
	if (!p)
	{
		result = palloc(sizeof(Period));
		temporal_bbox(result, temp);
		PG_RETURN_POINTER(result);
	}
	/* Non-null period and null temporal, return the period */
	if (!temp)
	{
		result = palloc(sizeof(Period));
		memcpy(result, p, sizeof(Period));
		PG_RETURN_POINTER(result);
	}

	temporal_bbox(&p1, temp);
	result = period_super_union(p, &p1);

	PG_FREE_IF_COPY(temp, 1);
	PG_RETURN_POINTER(result);
}

PG_FUNCTION_INFO_V1(temporal_extent_combinefn);

PGDLLEXPORT Datum 
temporal_extent_combinefn(PG_FUNCTION_ARGS)
{
	Period *p1 = PG_ARGISNULL(0) ? NULL : PG_GETARG_PERIOD(0);
	Period *p2 = PG_ARGISNULL(1) ? NULL : PG_GETARG_PERIOD(1);
	Period *result;

	if (!p2 && !p1)
		PG_RETURN_NULL();
	if (p1 && !p2)
		PG_RETURN_POINTER(p1);
	if (p2 && !p1)
		PG_RETURN_POINTER(p2);

	result = period_super_union(p1, p2);
	PG_RETURN_POINTER(result);
}

/*****************************************************************************/

PG_FUNCTION_INFO_V1(tnumber_extent_transfn);

PGDLLEXPORT Datum 
tnumber_extent_transfn(PG_FUNCTION_ARGS)
{
	TBOX *box = PG_ARGISNULL(0) ? NULL : PG_GETARG_TBOX_P(0);
	Temporal *temp = PG_ARGISNULL(1) ? NULL : PG_GETARG_TEMPORAL(1);
	TBOX box1, *result = NULL;
	memset(&box1, 0, sizeof(TBOX));

	/* Can't do anything with null inputs */
	if (!box && !temp)
		PG_RETURN_NULL();
	/* Null box and non-null temporal, return the bbox of the temporal */
	if (!box)
	{
		result = palloc(sizeof(TBOX));
		temporal_bbox(result, temp);
		PG_RETURN_POINTER(result);
	}
	/* Non-null box and null temporal, return the box */
	if (!temp)
	{
		result = palloc(sizeof(TBOX));
		memcpy(result, box, sizeof(TBOX));
		PG_RETURN_POINTER(result);
	}

	if (!MOBDB_FLAGS_GET_X(box->flags) || !MOBDB_FLAGS_GET_T(box->flags))
		ereport(ERROR, (errcode(ERRCODE_INVALID_PARAMETER_VALUE),
				errmsg("Argument TBOX must have both X and T dimensions")));

	temporal_bbox(&box1, temp);
	result = palloc(sizeof(TBOX));
	result->xmax = Max(box->xmax, box1.xmax);
	result->tmax = Max(box->tmax, box1.tmax);
	result->xmin = Min(box->xmin, box1.xmin);
	result->tmin = Min(box->tmin, box1.tmin);
	MOBDB_FLAGS_SET_X(result->flags, true);
	MOBDB_FLAGS_SET_T(result->flags, true);

	PG_FREE_IF_COPY(temp, 1);
	PG_RETURN_POINTER(result);
}

PG_FUNCTION_INFO_V1(tnumber_extent_combinefn);

PGDLLEXPORT Datum 
tnumber_extent_combinefn(PG_FUNCTION_ARGS)
{
	TBOX *box1 = PG_ARGISNULL(0) ? NULL : PG_GETARG_TBOX_P(0);
	TBOX *box2 = PG_ARGISNULL(1) ? NULL : PG_GETARG_TBOX_P(1);
	TBOX *result;

	if (!box2 && !box1)
		PG_RETURN_NULL();
	if (box1 && !box2)
		PG_RETURN_POINTER(box1);
	if (box2 && !box1)
		PG_RETURN_POINTER(box2);

	if (!MOBDB_FLAGS_GET_X(box1->flags) || !MOBDB_FLAGS_GET_T(box1->flags) ||
		!MOBDB_FLAGS_GET_X(box2->flags) || !MOBDB_FLAGS_GET_T(box2->flags))
		ereport(ERROR, (errcode(ERRCODE_INVALID_PARAMETER_VALUE),
				errmsg("Argument TBOX must have both X and T dimensions")));

	result = palloc(sizeof(TBOX));
	result->xmax = Max(box1->xmax, box2->xmax);
	result->tmax = Max(box1->tmax, box2->tmax);
	result->xmin = Min(box1->xmin, box2->xmin);
	result->tmin = Min(box1->tmin, box2->tmin);
	MOBDB_FLAGS_SET_X(result->flags, true);
	MOBDB_FLAGS_SET_T(result->flags, true);

	PG_RETURN_POINTER(result);
}

/*****************************************************************************
 * Temporal aggregate functions
 *****************************************************************************/

PG_FUNCTION_INFO_V1(tbool_tand_transfn);

PGDLLEXPORT Datum
tbool_tand_transfn(PG_FUNCTION_ARGS)
{
	SkipList *state = PG_ARGISNULL(0) ? NULL :
		(SkipList *) PG_GETARG_POINTER(0);
	if (PG_ARGISNULL(1))
	{
		if (state)
			PG_RETURN_POINTER(state);
		else
			PG_RETURN_NULL();
	}
	Temporal *temp = PG_GETARG_TEMPORAL(1);
	SkipList *result = temporal_tagg_transfn(fcinfo, state, temp, 
		&datum_and, false);
	PG_FREE_IF_COPY(temp, 1);
	PG_RETURN_POINTER(result);
}

PG_FUNCTION_INFO_V1(tbool_tand_combinefn);

PGDLLEXPORT Datum
tbool_tand_combinefn(PG_FUNCTION_ARGS)
{
	SkipList *state1 = PG_ARGISNULL(0) ? NULL : 
		(SkipList *) PG_GETARG_POINTER(0);
	SkipList *state2 = PG_ARGISNULL(1) ? NULL :
		(SkipList *) PG_GETARG_POINTER(1);
	SkipList *result = temporal_tagg_combinefn(fcinfo, state1, state2, 
		&datum_and, false);

	if(result != state2)
		pfree(state2);
	PG_RETURN_POINTER(result);
}

PG_FUNCTION_INFO_V1(tbool_tor_transfn);

PGDLLEXPORT Datum
tbool_tor_transfn(PG_FUNCTION_ARGS)
{
	SkipList *state = PG_ARGISNULL(0) ? NULL :
		(SkipList *) PG_GETARG_POINTER(0);
	if (PG_ARGISNULL(1))
	{
		if (state)
			PG_RETURN_POINTER(state);
		else
			PG_RETURN_NULL();
	}
	Temporal *temp = PG_GETARG_TEMPORAL(1);
	SkipList *result = temporal_tagg_transfn(fcinfo, state, temp, 
		&datum_or, false);
	PG_FREE_IF_COPY(temp, 1);
	PG_RETURN_POINTER(result);
}

PG_FUNCTION_INFO_V1(tbool_tor_combinefn);

PGDLLEXPORT Datum
tbool_tor_combinefn(PG_FUNCTION_ARGS)
{
	SkipList *state1 = PG_ARGISNULL(0) ? NULL : 
		(SkipList *) PG_GETARG_POINTER(0);
	SkipList *state2 = PG_ARGISNULL(1) ? NULL :
		(SkipList *) PG_GETARG_POINTER(1);
	SkipList *result = temporal_tagg_combinefn(fcinfo, state1, state2, 
		&datum_or, false);

	if(result != state2)
		pfree(state2);
	PG_RETURN_POINTER(result);
}

/*****************************************************************************/

PG_FUNCTION_INFO_V1(tint_tmin_transfn);

PGDLLEXPORT Datum
tint_tmin_transfn(PG_FUNCTION_ARGS)
{
	SkipList *state = PG_ARGISNULL(0) ? NULL :
		(SkipList *) PG_GETARG_POINTER(0);
	if (PG_ARGISNULL(1))
	{
		if (state)
			PG_RETURN_POINTER(state);
		else
			PG_RETURN_NULL();
	}
	Temporal *temp = PG_GETARG_TEMPORAL(1);
	SkipList *result = temporal_tagg_transfn(fcinfo, state, temp, 
		&datum_min_int32, false);
	PG_FREE_IF_COPY(temp, 1);
	PG_RETURN_POINTER(result);
}

PG_FUNCTION_INFO_V1(tint_tmin_combinefn);

PGDLLEXPORT Datum
tint_tmin_combinefn(PG_FUNCTION_ARGS)
{
	SkipList *state1 = PG_ARGISNULL(0) ? NULL :
		(SkipList *) PG_GETARG_POINTER(0);
	SkipList *state2 = PG_ARGISNULL(1) ? NULL :
		(SkipList *) PG_GETARG_POINTER(1);
	SkipList *result = temporal_tagg_combinefn(fcinfo, state1, state2, 
		&datum_min_int32, true);

	if (result != state2)
		pfree(state2);
	PG_RETURN_POINTER(result);
}

PG_FUNCTION_INFO_V1(tfloat_tmin_transfn);

PGDLLEXPORT Datum
tfloat_tmin_transfn(PG_FUNCTION_ARGS)
{
	SkipList *state = PG_ARGISNULL(0) ? NULL :
		(SkipList *) PG_GETARG_POINTER(0);
	if (PG_ARGISNULL(1))
	{
		if (state)
			PG_RETURN_POINTER(state);
		else
			PG_RETURN_NULL();
	}
	Temporal *temp = PG_GETARG_TEMPORAL(1);
	SkipList *result = temporal_tagg_transfn(fcinfo, state, temp, 
		&datum_min_float8, true);
	PG_FREE_IF_COPY(temp, 1);
	PG_RETURN_POINTER(result);
}

PG_FUNCTION_INFO_V1(tfloat_tmin_combinefn);

PGDLLEXPORT Datum
tfloat_tmin_combinefn(PG_FUNCTION_ARGS)
{
	SkipList *state1 = PG_ARGISNULL(0) ? NULL :
		(SkipList *) PG_GETARG_POINTER(0);
	SkipList *state2 = PG_ARGISNULL(1) ? NULL :
		(SkipList *) PG_GETARG_POINTER(1);
	SkipList *result = temporal_tagg_combinefn(fcinfo, state1, state2, 
		&datum_min_float8, true);

	if (result != state2)
		pfree(state2);
	PG_RETURN_POINTER(result);
}

PG_FUNCTION_INFO_V1(tint_tmax_transfn);

PGDLLEXPORT Datum
tint_tmax_transfn(PG_FUNCTION_ARGS)
{
	SkipList *state = PG_ARGISNULL(0) ? NULL :
		(SkipList *) PG_GETARG_POINTER(0);
	if (PG_ARGISNULL(1))
	{
		if (state)
			PG_RETURN_POINTER(state);
		else
			PG_RETURN_NULL();
	}
	Temporal *temp = PG_GETARG_TEMPORAL(1);
	SkipList *result = temporal_tagg_transfn(fcinfo, state, temp, 
		&datum_max_int32, true);
	PG_FREE_IF_COPY(temp, 1);
	PG_RETURN_POINTER(result);
}

PG_FUNCTION_INFO_V1(tint_tmax_combinefn);

PGDLLEXPORT Datum
tint_tmax_combinefn(PG_FUNCTION_ARGS)
{
	SkipList *state1 = PG_ARGISNULL(0) ? NULL :
		(SkipList *) PG_GETARG_POINTER(0);
	SkipList *state2 = PG_ARGISNULL(1) ? NULL :
		(SkipList *) PG_GETARG_POINTER(1);
	SkipList *result = temporal_tagg_combinefn(fcinfo, state1, state2, 
		&datum_max_int32, true);

	if (result != state2)
		pfree(state2);
	PG_RETURN_POINTER(result);
}

PG_FUNCTION_INFO_V1(tfloat_tmax_transfn);

PGDLLEXPORT Datum
tfloat_tmax_transfn(PG_FUNCTION_ARGS)
{
	SkipList *state = PG_ARGISNULL(0) ? NULL :
		(SkipList *) PG_GETARG_POINTER(0);
	if (PG_ARGISNULL(1))
	{
		if (state)
			PG_RETURN_POINTER(state);
		else
			PG_RETURN_NULL();
	}
	Temporal *temp = PG_GETARG_TEMPORAL(1);
	SkipList *result = temporal_tagg_transfn(fcinfo, state, temp, 
		&datum_max_float8, true);
	PG_FREE_IF_COPY(temp, 1);
	PG_RETURN_POINTER(result);
}

PG_FUNCTION_INFO_V1(tfloat_tmax_combinefn);

PGDLLEXPORT Datum
tfloat_tmax_combinefn(PG_FUNCTION_ARGS)
{
	SkipList *state1 = PG_ARGISNULL(0) ? NULL :
		(SkipList *) PG_GETARG_POINTER(0);
	SkipList *state2 = PG_ARGISNULL(1) ? NULL :
		(SkipList *) PG_GETARG_POINTER(1);
	SkipList *result = temporal_tagg_combinefn(fcinfo, state1, state2, 
		&datum_max_float8, true);

	if (result != state2)
		pfree(state2);
	PG_RETURN_POINTER(result);
}

PG_FUNCTION_INFO_V1(tint_tsum_transfn);

PGDLLEXPORT Datum
tint_tsum_transfn(PG_FUNCTION_ARGS)
{
	SkipList *state = PG_ARGISNULL(0) ? NULL :
		(SkipList *) PG_GETARG_POINTER(0);
	if (PG_ARGISNULL(1))
	{
		if (state)
			PG_RETURN_POINTER(state);
		else
			PG_RETURN_NULL();
	}
	Temporal *temp = PG_GETARG_TEMPORAL(1);
	SkipList *result = temporal_tagg_transfn(fcinfo, state, temp, 
		&datum_sum_int32, false);
	PG_FREE_IF_COPY(temp, 1);
	PG_RETURN_POINTER(result);
}

PG_FUNCTION_INFO_V1(tint_tsum_combinefn);

PGDLLEXPORT Datum
tint_tsum_combinefn(PG_FUNCTION_ARGS)
{
	SkipList *state1 = PG_ARGISNULL(0) ? NULL :
		(SkipList *) PG_GETARG_POINTER(0);
	SkipList *state2 = PG_ARGISNULL(1) ? NULL :
		(SkipList *) PG_GETARG_POINTER(1);
	SkipList *result = temporal_tagg_combinefn(fcinfo, state1, state2, 
		&datum_sum_int32, false);

	if (result != state2)
		pfree(state2);
	PG_RETURN_POINTER(result);
}

PG_FUNCTION_INFO_V1(tfloat_tsum_transfn);

PGDLLEXPORT Datum
tfloat_tsum_transfn(PG_FUNCTION_ARGS)
{
	SkipList *state = PG_ARGISNULL(0) ? NULL :
		(SkipList *) PG_GETARG_POINTER(0);
	if (PG_ARGISNULL(1))
	{
		if (state)
			PG_RETURN_POINTER(state);
		else
			PG_RETURN_NULL();
	}
	Temporal *temp = PG_GETARG_TEMPORAL(1);
	SkipList *result = temporal_tagg_transfn(fcinfo, state, temp, 
		&datum_sum_float8, false);
	PG_FREE_IF_COPY(temp, 1);
	PG_RETURN_POINTER(result);
}

PG_FUNCTION_INFO_V1(tfloat_tsum_combinefn);

PGDLLEXPORT Datum
tfloat_tsum_combinefn(PG_FUNCTION_ARGS)
{
	SkipList *state1 = PG_ARGISNULL(0) ? NULL :
		(SkipList *) PG_GETARG_POINTER(0);
	SkipList *state2 = PG_ARGISNULL(1) ? NULL :
		(SkipList *) PG_GETARG_POINTER(1);
	SkipList *result = temporal_tagg_combinefn(fcinfo, state1, state2, 
		&datum_sum_float8, false);

	if (result != state2)
		pfree(state2);
	PG_RETURN_POINTER(result);
}

/*****************************************************************************/

PG_FUNCTION_INFO_V1(ttext_tmin_transfn);

PGDLLEXPORT Datum
ttext_tmin_transfn(PG_FUNCTION_ARGS)
{
	SkipList *state = PG_ARGISNULL(0) ? NULL :
		(SkipList *) PG_GETARG_POINTER(0);
	if (PG_ARGISNULL(1))
	{
		if (state)
			PG_RETURN_POINTER(state);
		else
			PG_RETURN_NULL();
	}
	Temporal *temp = PG_GETARG_TEMPORAL(1);
	SkipList *result = temporal_tagg_transfn(fcinfo, state, temp, 
		&datum_min_text, false);
	PG_FREE_IF_COPY(temp, 1);
	PG_RETURN_POINTER(result);
}

PG_FUNCTION_INFO_V1(ttext_tmin_combinefn);

PGDLLEXPORT Datum
ttext_tmin_combinefn(PG_FUNCTION_ARGS)
{
	SkipList *state1 = PG_ARGISNULL(0) ? NULL :
		(SkipList *) PG_GETARG_POINTER(0);
	SkipList *state2 = PG_ARGISNULL(1) ? NULL :
		(SkipList *) PG_GETARG_POINTER(1);
	SkipList *result = temporal_tagg_combinefn(fcinfo, state1, state2, 
		&datum_min_text, false);

	if (result != state2)
		pfree(state2);
	PG_RETURN_POINTER(result);
}

PG_FUNCTION_INFO_V1(ttext_tmax_transfn);

PGDLLEXPORT Datum
ttext_tmax_transfn(PG_FUNCTION_ARGS)
{
	SkipList *state = PG_ARGISNULL(0) ? NULL :
		(SkipList *) PG_GETARG_POINTER(0);
	if (PG_ARGISNULL(1))
	{
		if (state)
			PG_RETURN_POINTER(state);
		else
			PG_RETURN_NULL();
	}
	Temporal *temp = PG_GETARG_TEMPORAL(1);
	SkipList *result = temporal_tagg_transfn(fcinfo, state, temp, 
		&datum_max_text, false);
	PG_FREE_IF_COPY(temp, 1);
	PG_RETURN_POINTER(result);
}

PG_FUNCTION_INFO_V1(ttext_tmax_combinefn);

PGDLLEXPORT Datum
ttext_tmax_combinefn(PG_FUNCTION_ARGS)
{
	SkipList *state1 = PG_ARGISNULL(0) ? NULL :
		(SkipList *) PG_GETARG_POINTER(0);
	SkipList *state2 = PG_ARGISNULL(1) ? NULL :
		(SkipList *) PG_GETARG_POINTER(1);
	SkipList *result = temporal_tagg_combinefn(fcinfo, state1, state2, 
		&datum_max_text, false);

	if (result != state2)
		pfree(state2);
	PG_RETURN_POINTER(result);
}

/*****************************************************************************
 * Functions for temporal count
 *****************************************************************************/

PG_FUNCTION_INFO_V1(temporal_tcount_transfn);

PGDLLEXPORT Datum 
temporal_tcount_transfn(PG_FUNCTION_ARGS)
{
	SkipList *state = PG_ARGISNULL(0) ? NULL : 
		(SkipList *) PG_GETARG_POINTER(0);
	if (PG_ARGISNULL(1))
	{
		if (state)
			PG_RETURN_POINTER(state);
		else
			PG_RETURN_NULL();
	}

	Temporal *temp = PG_GETARG_TEMPORAL(1);
	int count;
	Temporal **temporals = temporal_transform_tcount(temp, &count);
	if (state)
	{
		if (skiplist_headval(state)->duration != temporals[0]->duration)
			ereport(ERROR, (errcode(ERRCODE_INTERNAL_ERROR),
				errmsg("Cannot aggregate temporal values of different duration")));
		skiplist_splice(fcinfo, state, temporals, count, &datum_sum_int32, false);
	}
	else
		state = skiplist_make(fcinfo, temporals, count);

	for (int i = 0; i< count; i++)
		pfree(temporals[i]);
	pfree(temporals);		
	PG_FREE_IF_COPY(temp, 1);
	PG_RETURN_POINTER(state);
}

PG_FUNCTION_INFO_V1(temporal_tcount_combinefn);

PGDLLEXPORT Datum 
temporal_tcount_combinefn(PG_FUNCTION_ARGS)
{
	SkipList *state1 = PG_ARGISNULL(0) ? NULL : 
		(SkipList *) PG_GETARG_POINTER(0);
	SkipList *state2 = PG_ARGISNULL(1) ? NULL :
		(SkipList *) PG_GETARG_POINTER(1);

	SkipList *result = temporal_tagg_combinefn(fcinfo, state1, state2,
		&datum_sum_int32, false);

	if (result != state2)
		pfree(state2);

	PG_RETURN_POINTER(result);
}

PG_FUNCTION_INFO_V1(temporal_tagg_finalfn);

PGDLLEXPORT Datum
temporal_tagg_finalfn(PG_FUNCTION_ARGS)
{
	/* The final function is strict, we do not need to test for null values */
	SkipList *state = (SkipList *) PG_GETARG_POINTER(0);
	if (state->length == 0)
		PG_RETURN_NULL();

	Temporal **values = skiplist_values(state);
	Temporal *result = NULL;
	assert(values[0]->duration == TEMPORALINST || 
		values[0]->duration == TEMPORALSEQ);
	if (values[0]->duration == TEMPORALINST)
		result = (Temporal *)temporali_from_temporalinstarr(
			(TemporalInst **)values, state->length);
	else if (values[0]->duration == TEMPORALSEQ)
		result = (Temporal *)temporals_from_temporalseqarr(
			(TemporalSeq **)values, state->length, true);
	pfree(values);
	PG_RETURN_POINTER(result);
}

/*****************************************************************************
 * Functions for temporal average
 *****************************************************************************/

PG_FUNCTION_INFO_V1(tnumber_tavg_transfn);

PGDLLEXPORT Datum
tnumber_tavg_transfn(PG_FUNCTION_ARGS)
{
	SkipList *state = PG_ARGISNULL(0) ? NULL : 
		(SkipList *) PG_GETARG_POINTER(0);
	if (PG_ARGISNULL(1))
	{
		if (state)
			PG_RETURN_POINTER(state);
		else
			PG_RETURN_NULL();
	}

	Temporal *temp = PG_GETARG_TEMPORAL(1);
	int count;
	Temporal **temporals = tnumber_transform_tavg(temp, &count);
	if (state)
	{
		if (skiplist_headval(state)->duration != temporals[0]->duration)
			ereport(ERROR, (errcode(ERRCODE_INTERNAL_ERROR),
				errmsg("Cannot aggregate temporal values of different duration")));
		skiplist_splice(fcinfo, state, temporals, count, &datum_sum_double2, false);
	}
	else
		state = skiplist_make(fcinfo, temporals, count);

	for (int i = 0; i< count; i++)
		pfree(temporals[i]);
	pfree(temporals);
	PG_FREE_IF_COPY(temp, 1);
	PG_RETURN_POINTER(state);
}

PG_FUNCTION_INFO_V1(tnumber_tavg_combinefn);

PGDLLEXPORT Datum
tnumber_tavg_combinefn(PG_FUNCTION_ARGS)
{
	SkipList *state1 = PG_ARGISNULL(0) ? NULL : 
		(SkipList *) PG_GETARG_POINTER(0);
	SkipList *state2 = PG_ARGISNULL(1) ? NULL :
		(SkipList *) PG_GETARG_POINTER(1);

	SkipList *result = temporal_tagg_combinefn(fcinfo, state1, state2,
		&datum_sum_double2, false);

	if (result != state2)
		pfree(state2);

	PG_RETURN_POINTER(result);
}

/* Final function for tavg */

static TemporalI *
temporalinst_tavg_finalfn(TemporalInst **instants, int count)
{
	TemporalInst **newinstants = palloc(sizeof(TemporalInst *) * count);
	for (int i = 0; i < count; i++)
	{
		TemporalInst *inst = instants[i];
		double2 *value = (double2 *)DatumGetPointer(temporalinst_value(inst));
		double tavg = value->a / value->b;
		newinstants[i] = temporalinst_make(Float8GetDatum(tavg), inst->t,
			FLOAT8OID);
	}
	TemporalI *result = temporali_from_temporalinstarr(newinstants, count);

	for (int i = 0; i < count; i++)
		pfree(newinstants[i]);
	pfree(newinstants);
	
	return result;
}

static TemporalS *
temporalseq_tavg_finalfn(TemporalSeq **sequences, int count)
{
	TemporalSeq **newsequences = palloc(sizeof(TemporalSeq *) * count);
	for (int i = 0; i < count; i++)
	{
		TemporalSeq *seq = sequences[i];
		TemporalInst **instants = palloc(sizeof(TemporalInst *) * seq->count);
		for (int j = 0; j < seq->count; j++)
		{
			TemporalInst *inst = temporalseq_inst_n(seq, j);
			double2 *value2 = (double2 *)DatumGetPointer(temporalinst_value(inst));
			double value = value2->a / value2->b;
			instants[j] = temporalinst_make(Float8GetDatum(value), inst->t,
				FLOAT8OID);
		}
		newsequences[i] = temporalseq_from_temporalinstarr(instants, 
			seq->count, seq->period.lower_inc, seq->period.upper_inc, true);
		for (int j = 0; j < seq->count; j++)
			pfree(instants[j]);
		pfree(instants);
	}
	TemporalS *result = temporals_from_temporalseqarr(newsequences, count, true);

	for (int i = 0; i < count; i++)
		pfree(newsequences[i]);
	pfree(newsequences);
	
	return result;
}

PG_FUNCTION_INFO_V1(tnumber_tavg_finalfn);

PGDLLEXPORT Datum
tnumber_tavg_finalfn(PG_FUNCTION_ARGS)
{
	/* The final function is strict, we do not need to test for null values */
	SkipList *state = (SkipList *) PG_GETARG_POINTER(0);
	if (state->length == 0)
		PG_RETURN_NULL();

	Temporal **values = skiplist_values(state);
	Temporal *result = NULL;
	assert(values[0]->duration == TEMPORALINST || 
		values[0]->duration == TEMPORALSEQ);
	if (values[0]->duration == TEMPORALINST)
		result = (Temporal *)temporalinst_tavg_finalfn(
			(TemporalInst **)values, state->length);
	else if (values[0]->duration == TEMPORALSEQ)
		result = (Temporal *)temporalseq_tavg_finalfn(
			(TemporalSeq **)values, state->length);
	pfree(values);
	PG_RETURN_POINTER(result);
}

/*****************************************************************************/<|MERGE_RESOLUTION|>--- conflicted
+++ resolved
@@ -541,25 +541,16 @@
 	pq_sendint(buf, valuetypid, 4);
 #else
 	pq_sendint32(buf, valuetypid);
-<<<<<<< HEAD
 #endif
-    for (int i = 0; i < state->length; i ++)
-	{
-        SPI_connect();
-        temporal_write(values[i], buf);
-        SPI_finish();
-    }
+	for (int i = 0; i < state->length; i ++)
+	{
+		SPI_connect();
+		temporal_write(values[i], buf);
+		SPI_finish();
+	}
 #if MOBDB_PGSQL_VERSION < 110000
 	pq_sendint(buf, state->extrasize, 8);
 #else
-=======
-	for (int i = 0; i < state->length; i ++)
-	{
-		SPI_connect();
-		temporal_write(values[i], buf);
-		SPI_finish();
-	}
->>>>>>> cc09c680
 	pq_sendint64(buf, state->extrasize);
 #endif
 	if (state->extra)
