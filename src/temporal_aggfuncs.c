--- conflicted
+++ resolved
@@ -554,12 +554,7 @@
 	pq_sendint64(buf, state->extrasize);
 #endif
 	if (state->extra)
-<<<<<<< HEAD
-	
-		pq_sendbytes(buf, state->extra, state->extrasize);
-=======
 		pq_sendbytes(buf, state->extra, (int) state->extrasize);
->>>>>>> 0660b70d
 	pfree(values);
 }
 
