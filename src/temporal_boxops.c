--- conflicted
+++ resolved
@@ -212,13 +212,8 @@
 
 /* Make the bounding box a temporal sequence from its values */
 void
-<<<<<<< HEAD
-temporalseq_make_bbox(void *box, TemporalInst **instants, int count, 
+temporalseq_make_bbox(void *box, TemporalInst **instants, int count,
 	bool lower_inc, bool upper_inc, bool linear)
-=======
-temporalseq_make_bbox(void *box, TemporalInst **instants, int count,
-	bool lower_inc, bool upper_inc)
->>>>>>> 4bb1ab9d
 {
 	/* Only external types have bounding box */
 	ensure_temporal_base_type(instants[0]->valuetypid);
