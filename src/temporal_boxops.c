/*****************************************************************************
 *
 * temporal_boxops.c
 *	  Bounding box operators for temporal types.
 *
 * The bounding box of temporal values are 
 * - a period for temporal Booleans
 * - a TBOX for temporal integers and floats, where the x coordinate is for 
 *   the value dimension and the t coordinate is for the time dimension.
 * The following operators are defined:
 *	  overlaps, contains, contained, same
 * The operators consider as many dimensions as they are shared in both 
 * arguments: only the value dimension, only the time dimension, or both
 * the value and the time dimensions.
 *
 * Portions Copyright (c) 2020, Esteban Zimanyi, Arthur Lesuisse, 
 * 		Universite Libre de Bruxelles
 * Portions Copyright (c) 1996-2020, PostgreSQL Global Development Group
 * Portions Copyright (c) 1994, Regents of the University of California
 *
 *****************************************************************************/

#include "temporal_boxops.h"

#include <assert.h>
#include <utils/builtins.h>
#include <utils/timestamp.h>

#include "timestampset.h"
#include "period.h"
#include "periodset.h"
#include "timeops.h"
#include "temporaltypes.h"
#include "oidcache.h"
#include "temporal_util.h"
#include "rangetypes_ext.h"
#include "tbox.h"
<<<<<<< HEAD

#ifdef WITH_POSTGIS
=======
#include "tpoint.h"
>>>>>>> 7a8939ce
#include "stbox.h"
#include "tpoint.h"
#include "tpoint_boxops.h"
<<<<<<< HEAD
#include "tnpoint.h"
#include "tnpoint_static.h"
#include "tnpoint_boxops.h"
#endif

/*****************************************************************************
 * TBOX functions
 *****************************************************************************/

/* contains? */

bool
contains_tbox_tbox_internal(const TBOX *box1, const TBOX *box2)
{
	/* The boxes should have at least one common dimension X or T  */
	assert((MOBDB_FLAGS_GET_X(box1->flags) && MOBDB_FLAGS_GET_X(box2->flags)) ||
		(MOBDB_FLAGS_GET_T(box1->flags) && MOBDB_FLAGS_GET_T(box2->flags)));
	if (MOBDB_FLAGS_GET_X(box1->flags) && MOBDB_FLAGS_GET_X(box2->flags)) 
		if (box2->xmin < box1->xmin || box2->xmax > box1->xmax)
			return false;
	if (MOBDB_FLAGS_GET_T(box1->flags) && MOBDB_FLAGS_GET_T(box2->flags)) 
		if (box2->tmin < box1->tmin || box2->tmax > box1->tmax)
			return false;
	return true;
}

PG_FUNCTION_INFO_V1(contains_tbox_tbox);

PGDLLEXPORT Datum
contains_tbox_tbox(PG_FUNCTION_ARGS)
{
	TBOX *box1 = PG_GETARG_TBOX_P(0);
	TBOX *box2 = PG_GETARG_TBOX_P(1);
	PG_RETURN_BOOL(contains_tbox_tbox_internal(box1, box2));
}

/* contained? */

bool
contained_tbox_tbox_internal(const TBOX *box1, const TBOX *box2)
{
	return contains_tbox_tbox_internal(box2, box1);
}

PG_FUNCTION_INFO_V1(contained_tbox_tbox);

PGDLLEXPORT Datum
contained_tbox_tbox(PG_FUNCTION_ARGS)
{
	TBOX *box1 = PG_GETARG_TBOX_P(0);
	TBOX *box2 = PG_GETARG_TBOX_P(1);
	PG_RETURN_BOOL(contained_tbox_tbox_internal(box1, box2));
}

/* overlaps? */

bool
overlaps_tbox_tbox_internal(const TBOX *box1, const TBOX *box2)
{
	/* The boxes should have at least one common dimension X or T  */
	assert((MOBDB_FLAGS_GET_X(box1->flags) && MOBDB_FLAGS_GET_X(box2->flags)) ||
		(MOBDB_FLAGS_GET_T(box1->flags) && MOBDB_FLAGS_GET_T(box2->flags)));
	if (MOBDB_FLAGS_GET_X(box1->flags) && MOBDB_FLAGS_GET_X(box2->flags)) 
		if (box1->xmax < box2->xmin || box1->xmin > box2->xmax)
			return false;
	if (MOBDB_FLAGS_GET_T(box1->flags) && MOBDB_FLAGS_GET_T(box2->flags)) 
		if (box1->tmax < box2->tmin || box1->tmin > box2->tmax)
			return false;
	return true;
}

PG_FUNCTION_INFO_V1(overlaps_tbox_tbox);

PGDLLEXPORT Datum
overlaps_tbox_tbox(PG_FUNCTION_ARGS)
{
	TBOX *box1 = PG_GETARG_TBOX_P(0);
	TBOX *box2 = PG_GETARG_TBOX_P(1);
	PG_RETURN_BOOL(overlaps_tbox_tbox_internal(box1, box2));
}

/* same? */

bool
same_tbox_tbox_internal(const TBOX *box1, const TBOX *box2)
{
	/* The boxes should have at least one common dimension X or T  */
	assert((MOBDB_FLAGS_GET_X(box1->flags) && MOBDB_FLAGS_GET_X(box2->flags)) ||
		(MOBDB_FLAGS_GET_T(box1->flags) && MOBDB_FLAGS_GET_T(box2->flags)));
	if (MOBDB_FLAGS_GET_X(box1->flags) && MOBDB_FLAGS_GET_X(box2->flags)) 
		if (box1->xmin != box2->xmin || box1->xmax != box2->xmax)
			return false;
	if (MOBDB_FLAGS_GET_T(box1->flags) && MOBDB_FLAGS_GET_T(box2->flags)) 
		if (box1->tmin != box2->tmin || box1->tmax != box2->tmax)
			return false;
	return true;
}

PG_FUNCTION_INFO_V1(same_tbox_tbox);

PGDLLEXPORT Datum
same_tbox_tbox(PG_FUNCTION_ARGS)
{
	TBOX *box1 = PG_GETARG_TBOX_P(0);
	TBOX *box2 = PG_GETARG_TBOX_P(1);
	PG_RETURN_BOOL(same_tbox_tbox_internal(box1, box2));
}

/* adjacent? */

bool
adjacent_tbox_tbox_internal(const TBOX *box1, const TBOX *box2)
{
	/* The boxes should have at least one common dimension X or T  */
	assert((MOBDB_FLAGS_GET_X(box1->flags) && MOBDB_FLAGS_GET_X(box2->flags)) ||
		   (MOBDB_FLAGS_GET_T(box1->flags) && MOBDB_FLAGS_GET_T(box2->flags)));
	TBOX *inter = tbox_intersection_internal(box1, box2);
	if (inter == NULL)
		return false;
	/* Boxes are adjacent if they share n dimensions and their intersection is
	 * at most of n-1 dimensions */
	bool hasx = MOBDB_FLAGS_GET_X(box1->flags) && MOBDB_FLAGS_GET_X(box2->flags);
	bool hast = MOBDB_FLAGS_GET_T(box1->flags) && MOBDB_FLAGS_GET_T(box2->flags);
	if (!hasx && hast)
		return inter->tmin == inter->tmax;
	else if (hasx && !hast)
		return inter->xmin == inter->xmax;
	else
		return inter->xmin == inter->xmax || inter->tmin == inter->tmax;
}

PG_FUNCTION_INFO_V1(adjacent_tbox_tbox);

PGDLLEXPORT Datum
adjacent_tbox_tbox(PG_FUNCTION_ARGS)
{
	TBOX *box1 = PG_GETARG_TBOX_P(0);
	TBOX *box2 = PG_GETARG_TBOX_P(1);
	PG_RETURN_BOOL(adjacent_tbox_tbox_internal(box1, box2));
}
=======
>>>>>>> 7a8939ce

/* Size of bounding box */

size_t
temporal_bbox_size(Oid valuetypid) 
{
	if (valuetypid == BOOLOID || valuetypid == TEXTOID)
		return sizeof(Period);
	if (valuetypid == INT4OID || valuetypid == FLOAT8OID)
		return sizeof(TBOX);
<<<<<<< HEAD
#ifdef WITH_POSTGIS
	if (valuetypid == type_oid(T_GEOGRAPHY) || 
		valuetypid == type_oid(T_GEOMETRY) || 
		valuetypid == type_oid(T_NPOINT)) 
=======
	if (valuetypid == type_oid(T_GEOGRAPHY) ||
		valuetypid == type_oid(T_GEOMETRY)) 
>>>>>>> 7a8939ce
		return sizeof(STBOX);
	/* Types without bounding box, for example, tdoubleN */
	return 0;
}

/*****************************************************************************
 * Equality and comparison of bounding boxes of temporal types
 *****************************************************************************/

bool
temporal_bbox_eq(Oid valuetypid, void *box1, void *box2) 
{
	/* Only external types have bounding box */
	ensure_temporal_base_type(valuetypid);
	bool result = false;
	if (valuetypid == BOOLOID || valuetypid == TEXTOID)
		result = period_eq_internal((Period *)box1, (Period *)box2);
	else if (valuetypid == INT4OID || valuetypid == FLOAT8OID)
		result = tbox_eq_internal((TBOX *)box1, (TBOX *)box2);
<<<<<<< HEAD
#ifdef WITH_POSTGIS
	else if (valuetypid == type_oid(T_GEOGRAPHY) || 
		valuetypid == type_oid(T_GEOMETRY) || 
		valuetypid == type_oid(T_NPOINT))
=======
	else if (valuetypid == type_oid(T_GEOGRAPHY) ||
		valuetypid == type_oid(T_GEOMETRY))
>>>>>>> 7a8939ce
		result = stbox_cmp_internal((STBOX *)box1, (STBOX *)box2) == 0;
	/* Types without bounding box, for example, doubleN */
	return result;
} 

int
temporal_bbox_cmp(Oid valuetypid, void *box1, void *box2) 
{
	/* Only external types have bounding box */
	ensure_temporal_base_type(valuetypid);
	int result = 0;
	if (valuetypid == BOOLOID || valuetypid == TEXTOID)
		result = period_cmp_internal((Period *)box1, (Period *)box2);
	else if (valuetypid == INT4OID || valuetypid == FLOAT8OID)
		result = tbox_cmp_internal((TBOX *)box1, (TBOX *)box2);
<<<<<<< HEAD
#ifdef WITH_POSTGIS
	else if (valuetypid == type_oid(T_GEOGRAPHY) || 
		valuetypid == type_oid(T_GEOMETRY) || 
		valuetypid == type_oid(T_NPOINT))
=======
	else if (valuetypid == type_oid(T_GEOGRAPHY) ||
		valuetypid == type_oid(T_GEOMETRY))
>>>>>>> 7a8939ce
		result = stbox_cmp_internal((STBOX *)box1, (STBOX *)box2);
	/* Types without bounding box, for example, doubleN */
	return result;
} 

/*****************************************************************************
 * Compute the bounding box at the creation of temporal values
 * Only external types have precomputed bbox, internal types such as double2, 
 * double3, or double4 do not have precomputed bounding box.
 *****************************************************************************/

/* Make the bounding box a temporal instant from its values */

void
temporalinst_make_bbox(void *box, TemporalInst *inst)
{
	/* Only external types have bounding box */
	ensure_temporal_base_type(inst->valuetypid);
	if (inst->valuetypid == BOOLOID || inst->valuetypid == TEXTOID)
		period_set((Period *)box, inst->t, inst->t, true, true);
	else if (inst->valuetypid == INT4OID || inst->valuetypid == FLOAT8OID)
	{
		double dvalue = datum_double(temporalinst_value(inst), inst->valuetypid);
		TBOX *result = (TBOX *)box;
		result->xmin = result->xmax = dvalue;
		result->tmin = result->tmax = inst->t;
		MOBDB_FLAGS_SET_X(result->flags, true);
		MOBDB_FLAGS_SET_T(result->flags, true);
	}
<<<<<<< HEAD
#ifdef WITH_POSTGIS
	else if (valuetypid == type_oid(T_GEOGRAPHY) || 
		valuetypid == type_oid(T_GEOMETRY)) 
		tpointinst_make_stbox((STBOX *)box, value, t);
	else if (valuetypid == type_oid(T_NPOINT)) 
		tnpointinst_make_stbox((STBOX *)box, value, t);
#endif
=======
	else if (inst->valuetypid == type_oid(T_GEOGRAPHY) ||
		inst->valuetypid == type_oid(T_GEOMETRY))
		tpointinst_make_stbox((STBOX *)box, inst);
>>>>>>> 7a8939ce
}

/* Transform an array of temporal instant to a period */

static void
temporalinstarr_to_period(Period *period, TemporalInst **instants, int count, 
	bool lower_inc, bool upper_inc) 
{
	period_set(period, instants[0]->t, instants[count - 1]->t, lower_inc, upper_inc);
}

/* Expand the first box with the second one */

void
tbox_expand(TBOX *box1, const TBOX *box2)
{
	box1->xmin = Min(box1->xmin, box2->xmin);
	box1->xmax = Max(box1->xmax, box2->xmax);
	box1->tmin = Min(box1->tmin, box2->tmin);
	box1->tmax = Max(box1->tmax, box2->tmax);
}

/* Transform an array of tnumber instant to a box */

static void
tnumberinstarr_to_tbox(TBOX *box, TemporalInst **instants, int count) 
{
	temporalinst_make_bbox(box, instants[0]);
	for (int i = 1; i < count; i++)
	{
		TBOX box1;
		memset(&box1, 0, sizeof(TBOX));
		temporalinst_make_bbox(&box1, instants[i]);
		tbox_expand(box, &box1);
	}
}

/* Make the bounding box a temporal instant set from its values */
void 
temporali_make_bbox(void *box, TemporalInst **instants, int count) 
{
	/* Only external types have bounding box */
	ensure_temporal_base_type(instants[0]->valuetypid);
	if (instants[0]->valuetypid == BOOLOID || 
		instants[0]->valuetypid == TEXTOID)
		temporalinstarr_to_period((Period *)box, instants, count, true, true);
	else if (instants[0]->valuetypid == INT4OID || 
		instants[0]->valuetypid == FLOAT8OID)
		tnumberinstarr_to_tbox((TBOX *)box, instants, count);
	else if (instants[0]->valuetypid == type_oid(T_GEOGRAPHY) ||
		instants[0]->valuetypid == type_oid(T_GEOMETRY)) 
		tpointinstarr_to_stbox((STBOX *)box, instants, count);
<<<<<<< HEAD
	else if (instants[0]->valuetypid == type_oid(T_NPOINT)) 
		tnpointinstarr_stepw_to_stbox((STBOX *)box, instants, count);
#endif
=======
>>>>>>> 7a8939ce
}

/* Make the bounding box a temporal sequence from its values */
void
temporalseq_make_bbox(void *box, TemporalInst **instants, int count, 
	bool lower_inc, bool upper_inc, bool linear)
{
	/* Only external types have bounding box */
	ensure_temporal_base_type(instants[0]->valuetypid);
	Oid valuetypid = instants[0]->valuetypid;
	if (instants[0]->valuetypid == BOOLOID || 
		instants[0]->valuetypid == TEXTOID)
		temporalinstarr_to_period((Period *)box, instants, count, 
			lower_inc, upper_inc);
	else if (valuetypid == INT4OID || valuetypid == FLOAT8OID) 
		tnumberinstarr_to_tbox((TBOX *)box, instants, count);
	/* This code is currently not used since for temporal points the bounding
	 * box is computed from the trajectory for efficiency reasons. It is left
	 * here in case this is no longer the case
	else if (instants[0]->valuetypid == type_oid(T_GEOGRAPHY) || 
		instants[0]->valuetypid == type_oid(T_GEOMETRY)) 
		tpointinstarr_to_stbox((STBOX *)box, instants, count);
<<<<<<< HEAD
	else if (instants[0]->valuetypid == type_oid(T_NPOINT)) 
	{	
		if (linear)
			tnpointinstarr_linear_to_stbox((STBOX *)box, instants, count);
		else
			tnpointinstarr_stepw_to_stbox((STBOX *)box, instants, count);
	}
#endif
=======
	 */
>>>>>>> 7a8939ce
}

/* Transform an array of temporal sequence to a period */

static void
temporalseqarr_to_period_internal(Period *period, TemporalSeq **sequences, int count) 
{
	Period *first = &sequences[0]->period;
	Period *last = &sequences[count - 1]->period;
	period_set(period, first->lower, last->upper, first->lower_inc, last->upper_inc);
}

/* Transform an array of tnumber period to a box */

static void
tnumberseqarr_to_tbox_internal(TBOX *box, TemporalSeq **sequences, int count)
{
	memcpy(box, temporalseq_bbox_ptr(sequences[0]), sizeof(TBOX));
	for (int i = 1; i < count; i++)
	{
		TBOX *box1 = temporalseq_bbox_ptr(sequences[i]);
		tbox_expand(box, box1);
	}
}

/* Make the bounding box a temporal sequence from its values */
void
temporals_make_bbox(void *box, TemporalSeq **sequences, int count)
{
	/* Only external types have bounding box */
	ensure_temporal_base_type(sequences[0]->valuetypid);
	Oid valuetypid = sequences[0]->valuetypid;
	if (valuetypid == BOOLOID || valuetypid == TEXTOID) 
		temporalseqarr_to_period_internal((Period *)box, sequences, count);
	else if (valuetypid == INT4OID || valuetypid == FLOAT8OID) 
		tnumberseqarr_to_tbox_internal((TBOX *)box, sequences, count);
	else if (sequences[0]->valuetypid == type_oid(T_GEOMETRY) ||
		sequences[0]->valuetypid == type_oid(T_GEOGRAPHY)) 
		tpointseqarr_to_stbox((STBOX *)box, sequences, count);
<<<<<<< HEAD
	else if (sequences[0]->valuetypid == type_oid(T_NPOINT)) 
		tnpointseqarr_to_stbox((STBOX *)box, sequences, count);
#endif
=======
>>>>>>> 7a8939ce
}

/*****************************************************************************
 * Shift the bounding box of a Temporal with an Interval
 *****************************************************************************/

void 
shift_bbox(void *box, Oid valuetypid, Interval *interval)
{
	ensure_temporal_base_type(valuetypid);
	if (valuetypid == BOOLOID || valuetypid == TEXTOID)
	{
        Period *period = (Period *)box;
		period->lower = DatumGetTimestampTz(
			DirectFunctionCall2(timestamptz_pl_interval,
			TimestampTzGetDatum(period->lower), PointerGetDatum(interval)));
		period->upper = DatumGetTimestampTz(
			DirectFunctionCall2(timestamptz_pl_interval,
			TimestampTzGetDatum(period->upper), PointerGetDatum(interval)));
		return;
	}
	else if (valuetypid == INT4OID || valuetypid == FLOAT8OID)
	{
		TBOX *tbox = (TBOX *)box;
		tbox->tmin = DatumGetTimestampTz(
			DirectFunctionCall2(timestamptz_pl_interval,
			TimestampTzGetDatum(tbox->tmin), PointerGetDatum(interval)));
		tbox->tmax = DatumGetTimestampTz(
			DirectFunctionCall2(timestamptz_pl_interval,
			TimestampTzGetDatum(tbox->tmax), PointerGetDatum(interval)));
		return;
	}
	else if (valuetypid == type_oid(T_GEOGRAPHY) ||
		valuetypid == type_oid(T_GEOMETRY))
	{
		STBOX *stbox = (STBOX *)box;
		stbox->tmin = DatumGetTimestampTz(
			DirectFunctionCall2(timestamptz_pl_interval,
			TimestampTzGetDatum(stbox->tmin), PointerGetDatum(interval)));
		stbox->tmax = DatumGetTimestampTz(
			DirectFunctionCall2(timestamptz_pl_interval,
			TimestampTzGetDatum(stbox->tmax), PointerGetDatum(interval)));
		return;
	}
}

/*****************************************************************************
 * Expand the bounding box of a Temporal with a TemporalInst
 * The functions assume that the argument box is set to 0 before with palloc0
 *****************************************************************************/

static void
temporali_expand_period(Period *period, TemporalI *ti, TemporalInst *inst)
{
	TemporalInst *inst1 = temporali_inst_n(ti, 0);
	period_set(period, inst1->t, inst->t, true, true);
}

static void
temporalseq_expand_period(Period *period, TemporalSeq *seq, TemporalInst *inst)
{
	TemporalInst *inst1 = temporalseq_inst_n(seq, 0);
	period_set(period, inst1->t, inst->t, seq->period.lower_inc, true);
}

static void
temporals_expand_period(Period *period, TemporalS *ts, TemporalInst *inst)
{
	TemporalSeq *seq = temporals_seq_n(ts, 0);
	TemporalInst *inst1 = temporalseq_inst_n(seq, 0);
	period_set(period, inst1->t, inst->t, seq->period.lower_inc, true);
}

static void
tnumber_expand_tbox(TBOX *box, Temporal *temp, TemporalInst *inst)
{
	temporal_bbox(box, temp);
	TBOX box1;
	memset(&box1, 0, sizeof(TBOX));
	temporalinst_make_bbox(&box1, inst);
	tbox_expand(box, &box1);
}

bool 
temporali_expand_bbox(void *box, TemporalI *ti, TemporalInst *inst)
{
	ensure_temporal_base_type(ti->valuetypid);
	bool result = false;
	if (ti->valuetypid == BOOLOID || ti->valuetypid == TEXTOID)
	{
		temporali_expand_period((Period *)box, ti, inst);
		result = true;
	}
	else if (ti->valuetypid == INT4OID || ti->valuetypid == FLOAT8OID)
	{
		tnumber_expand_tbox((TBOX *)box, (Temporal *)ti, inst);
		result = true;
	}
	else if (ti->valuetypid == type_oid(T_GEOGRAPHY) ||
		ti->valuetypid == type_oid(T_GEOMETRY)) 
	{
		tpoint_expand_stbox((STBOX *)box, (Temporal *)ti, inst);
		result = true;
	}
	return result;
}

bool 
temporalseq_expand_bbox(void *box, TemporalSeq *seq, TemporalInst *inst)
{
	ensure_temporal_base_type(seq->valuetypid);
	bool result = false;
	if (seq->valuetypid == BOOLOID || seq->valuetypid == TEXTOID)
	{
		temporalseq_expand_period((Period *)box, seq, inst);
		result = true;
	}
	if (seq->valuetypid == INT4OID || seq->valuetypid == FLOAT8OID)
	{
		tnumber_expand_tbox((TBOX *)box, (Temporal *)seq, inst);
		result = true;
	}
	if (seq->valuetypid == type_oid(T_GEOGRAPHY) ||
		seq->valuetypid == type_oid(T_GEOMETRY)) 
	{
		tpoint_expand_stbox((STBOX *)box, (Temporal *)seq, inst);
		result = true;
	}
	return result;
}

bool 
temporals_expand_bbox(void *box, TemporalS *ts, TemporalInst *inst)
{
	ensure_temporal_base_type(ts->valuetypid);
	bool result = false;
	if (ts->valuetypid == BOOLOID || ts->valuetypid == TEXTOID)
	{
		temporals_expand_period((Period *)box, ts, inst);
		result = true;
	}
	if (ts->valuetypid == INT4OID || ts->valuetypid == FLOAT8OID)
	{
		tnumber_expand_tbox((TBOX *)box, (Temporal *)ts, inst);
		result = true;
	}
	if (ts->valuetypid == type_oid(T_GEOGRAPHY) ||
		ts->valuetypid == type_oid(T_GEOMETRY)) 
	{
		tpoint_expand_stbox((STBOX *)box, (Temporal *)ts, inst);
		result = true;
	}
	return result;
}

/*****************************************************************************
 * Transform a <Type> to a TBOX
 * The functions assume that the argument box is set to 0 before with palloc0
 *****************************************************************************/

/* Transform a value to a box (internal function only) */

void
number_to_box(TBOX *box, Datum value, Oid valuetypid)
{
	ensure_numeric_base_type(valuetypid);
	if (valuetypid == INT4OID)
		box->xmin = box->xmax = (double)(DatumGetInt32(value));
	else if (valuetypid == FLOAT8OID)
		box->xmin = box->xmax = DatumGetFloat8(value);
	MOBDB_FLAGS_SET_X(box->flags, true);
	MOBDB_FLAGS_SET_T(box->flags, false);
}

/* Transform an integer to a box */

void
int_to_tbox_internal(TBOX *box, int i)
{
	box->xmin = box->xmax = (double)i;
	MOBDB_FLAGS_SET_X(box->flags, true);
	MOBDB_FLAGS_SET_T(box->flags, false);
}

PG_FUNCTION_INFO_V1(int_to_tbox);

PGDLLEXPORT Datum
int_to_tbox(PG_FUNCTION_ARGS)
{
	int i = PG_GETARG_INT32(0);
	TBOX *result = palloc0(sizeof(TBOX));
	int_to_tbox_internal(result, i);
	PG_RETURN_POINTER(result);
}

/* Transform a float to a box */

void
float_to_tbox_internal(TBOX *box, double d)
{
	box->xmin = box->xmax = d;
	MOBDB_FLAGS_SET_X(box->flags, true);
	MOBDB_FLAGS_SET_T(box->flags, false);
}

PG_FUNCTION_INFO_V1(float_to_tbox);

PGDLLEXPORT Datum
float_to_tbox(PG_FUNCTION_ARGS)
{
	double d = PG_GETARG_FLOAT8(0);
	TBOX *result = palloc0(sizeof(TBOX));
	float_to_tbox_internal(result, d);
	PG_RETURN_POINTER(result);
}

/* Transform a numeric to a box */

PG_FUNCTION_INFO_V1(numeric_to_tbox);

PGDLLEXPORT Datum
numeric_to_tbox(PG_FUNCTION_ARGS)
{
	Datum num = PG_GETARG_DATUM(0);
	double d = DatumGetFloat8(call_function1(numeric_float8, num));
	TBOX *result = palloc0(sizeof(TBOX));
	float_to_tbox_internal(result, d);
	PG_RETURN_POINTER(result);
}

/* Transform a range to a box */

void
range_to_tbox_internal(TBOX *box, RangeType *range)
{
	ensure_numrange_type(range->rangetypid);
	if (range->rangetypid == type_oid(T_INTRANGE))
	{
		box->xmin = (double)(DatumGetInt32(lower_datum(range)));
		box->xmax = (double)(DatumGetInt32(upper_datum(range)));
	}
	else if (range->rangetypid == type_oid(T_FLOATRANGE))
	{
		box->xmin = DatumGetFloat8(lower_datum(range));
		box->xmax = DatumGetFloat8(upper_datum(range));
	}
	MOBDB_FLAGS_SET_X(box->flags, true);
	MOBDB_FLAGS_SET_T(box->flags, false);
}

/* Transform an integer range to a box */

void
intrange_to_tbox_internal(TBOX *box, RangeType *range)
{
	box->xmin = (double)(DatumGetInt32(lower_datum(range)));
	box->xmax = (double)(DatumGetInt32(upper_datum(range)));
	MOBDB_FLAGS_SET_X(box->flags, true);
	MOBDB_FLAGS_SET_T(box->flags, false);
}

PG_FUNCTION_INFO_V1(intrange_to_tbox);

PGDLLEXPORT Datum
intrange_to_tbox(PG_FUNCTION_ARGS)
{
	RangeType *range = PG_GETARG_RANGE_P(0);
	TBOX *result = palloc0(sizeof(TBOX));
	intrange_to_tbox_internal(result, range);
	PG_RETURN_POINTER(result);
}

/* Transform a float range to a box */

void
floatrange_to_tbox_internal(TBOX *box, RangeType *range)
{
	box->xmin = DatumGetFloat8(lower_datum(range));
	box->xmax = DatumGetFloat8(upper_datum(range));
	MOBDB_FLAGS_SET_X(box->flags, true);
	MOBDB_FLAGS_SET_T(box->flags, false);
}

PG_FUNCTION_INFO_V1(floatrange_to_tbox);

PGDLLEXPORT Datum
floatrange_to_tbox(PG_FUNCTION_ARGS)
{
	RangeType *range = PG_GETARG_RANGE_P(0);
	TBOX *result = palloc0(sizeof(TBOX));
	floatrange_to_tbox_internal(result, range);
	PG_RETURN_POINTER(result);
}

/* Transform a timestamptz to a box */

void
timestamp_to_tbox_internal(TBOX *box, TimestampTz t)
{
	box->tmin = box->tmax = t;
	MOBDB_FLAGS_SET_X(box->flags, false);
	MOBDB_FLAGS_SET_T(box->flags, true);
}

PG_FUNCTION_INFO_V1(timestamp_to_tbox);

PGDLLEXPORT Datum
timestamp_to_tbox(PG_FUNCTION_ARGS)
{
	TimestampTz t = PG_GETARG_TIMESTAMPTZ(0);
	TBOX *result = palloc0(sizeof(TBOX));
	timestamp_to_tbox_internal(result, t);
	PG_RETURN_POINTER(result);
}

/* Transform a period set to a box */

void
timestampset_to_tbox_internal(TBOX *box, TimestampSet *ts)
{
	Period *p = timestampset_bbox(ts);
	box->tmin = p->lower;
	box->tmax = p->upper;
	MOBDB_FLAGS_SET_X(box->flags, false);
	MOBDB_FLAGS_SET_T(box->flags, true);
}

PG_FUNCTION_INFO_V1(timestampset_to_tbox);

PGDLLEXPORT Datum
timestampset_to_tbox(PG_FUNCTION_ARGS)
{
	TimestampSet *ts = PG_GETARG_TIMESTAMPSET(0);
	TBOX *result = palloc0(sizeof(TBOX));
	timestampset_to_tbox_internal(result, ts);
	PG_FREE_IF_COPY(ts, 0);
	PG_RETURN_POINTER(result);
}

/* Transform a period to a box */

void
period_to_tbox_internal(TBOX *box, Period *p)
{
	box->tmin = p->lower;
	box->tmax = p->upper;
	MOBDB_FLAGS_SET_X(box->flags, false);
	MOBDB_FLAGS_SET_T(box->flags, true);
}

PG_FUNCTION_INFO_V1(period_to_tbox);

PGDLLEXPORT Datum
period_to_tbox(PG_FUNCTION_ARGS)
{
	Period *p = PG_GETARG_PERIOD(0);
	TBOX *result = palloc0(sizeof(TBOX));
	period_to_tbox_internal(result, p);
	PG_RETURN_POINTER(result);
}

/* Transform a period set to a box */

void
periodset_to_tbox_internal(TBOX *box, PeriodSet *ps)
{
	Period *p = periodset_bbox(ps);
	box->tmin = p->lower;
	box->tmax = p->upper;
	MOBDB_FLAGS_SET_X(box->flags, false);
	MOBDB_FLAGS_SET_T(box->flags, true);
}

PG_FUNCTION_INFO_V1(periodset_to_tbox);

PGDLLEXPORT Datum
periodset_to_tbox(PG_FUNCTION_ARGS)
{
	PeriodSet *ps = PG_GETARG_PERIODSET(0);
	TBOX *result = palloc0(sizeof(TBOX));
	periodset_to_tbox_internal(result, ps);
	PG_FREE_IF_COPY(ps, 0);
	PG_RETURN_POINTER(result);
}

/*****************************************************************************/
 
/* Transform an integer value and a timestamptz to a box */

PG_FUNCTION_INFO_V1(int_timestamp_to_tbox);

PGDLLEXPORT Datum 
int_timestamp_to_tbox(PG_FUNCTION_ARGS)
{
	int i = PG_GETARG_INT32(0);
	TimestampTz t = PG_GETARG_TIMESTAMPTZ(1);
	TBOX *result = palloc0(sizeof(TBOX));
	result->xmin = result->xmax = (double)i;
	result->tmin = result->tmax = t;
	MOBDB_FLAGS_SET_X(result->flags, true);
	MOBDB_FLAGS_SET_T(result->flags, true);
	PG_RETURN_POINTER(result);
}

/* Transform a float value and a timestamptz to a box */

PG_FUNCTION_INFO_V1(float_timestamp_to_tbox);

PGDLLEXPORT Datum 
float_timestamp_to_tbox(PG_FUNCTION_ARGS)
{
	double d = PG_GETARG_FLOAT8(0);
	TimestampTz t = PG_GETARG_TIMESTAMPTZ(1);
	TBOX *result = palloc0(sizeof(TBOX));
	result->xmin = result->xmax = d;
	result->tmin = result->tmax = t;
	MOBDB_FLAGS_SET_X(result->flags, true);
	MOBDB_FLAGS_SET_T(result->flags, true);
	PG_RETURN_POINTER(result);
}

/* Transform an integer value and a period to a box */

PG_FUNCTION_INFO_V1(int_period_to_tbox);

PGDLLEXPORT Datum 
int_period_to_tbox(PG_FUNCTION_ARGS)
{
	int i = PG_GETARG_INT32(0);
	Period *p = PG_GETARG_PERIOD(1);
	TBOX *result = palloc0(sizeof(TBOX));
	result->xmin = result->xmax = (double)i;
	result->tmin = p->lower;
	result->tmax = p->upper;
	MOBDB_FLAGS_SET_X(result->flags, true);
	MOBDB_FLAGS_SET_T(result->flags, true);
	PG_RETURN_POINTER(result);
}

/* Transform a float value and a period to a box */

PG_FUNCTION_INFO_V1(float_period_to_tbox);

PGDLLEXPORT Datum 
float_period_to_tbox(PG_FUNCTION_ARGS)
{
	double d = PG_GETARG_FLOAT8(0);
	Period *p = PG_GETARG_PERIOD(1);
	TBOX *result = palloc0(sizeof(TBOX));
	result->xmin = result->xmax = d;
	result->tmin = p->lower;
	result->tmax = p->upper;
	MOBDB_FLAGS_SET_X(result->flags, true);
	MOBDB_FLAGS_SET_T(result->flags, true);
	PG_RETURN_POINTER(result);
}

/* Transform an integer range and a timestamptz to a box */

PG_FUNCTION_INFO_V1(intrange_timestamp_to_tbox);

PGDLLEXPORT Datum 
intrange_timestamp_to_tbox(PG_FUNCTION_ARGS)
{
	RangeType *range = PG_GETARG_RANGE_P(0);
	TimestampTz t = PG_GETARG_TIMESTAMPTZ(1);
	TBOX *result = palloc0(sizeof(TBOX));
	result->xmin = (double)(DatumGetInt32(lower_datum(range)));
	result->xmax = (double)(DatumGetInt32(upper_datum(range)));
	result->tmin = result->tmax = t;
	MOBDB_FLAGS_SET_X(result->flags, true);
	MOBDB_FLAGS_SET_T(result->flags, true);
	PG_FREE_IF_COPY(range, 0);
	PG_RETURN_POINTER(result);
}

/* Transform a float range and a timestamptz to a box */

PG_FUNCTION_INFO_V1(floatrange_timestamp_to_tbox);

PGDLLEXPORT Datum 
floatrange_timestamp_to_tbox(PG_FUNCTION_ARGS)
{
	RangeType *range = PG_GETARG_RANGE_P(0);
	TimestampTz t = PG_GETARG_TIMESTAMPTZ(1);
	TBOX *result = palloc0(sizeof(TBOX));
	result->xmin = DatumGetFloat8(lower_datum(range));
	result->xmax = DatumGetFloat8(upper_datum(range));
	result->tmin = result->tmax = t;
	MOBDB_FLAGS_SET_X(result->flags, true);
	MOBDB_FLAGS_SET_T(result->flags, true);
	PG_FREE_IF_COPY(range, 0);
	PG_RETURN_POINTER(result);
}

/* Transform an integer range and a period to a box */

PG_FUNCTION_INFO_V1(intrange_period_to_tbox);

PGDLLEXPORT Datum 
intrange_period_to_tbox(PG_FUNCTION_ARGS)
{
	RangeType *range = PG_GETARG_RANGE_P(0);
	Period *p = PG_GETARG_PERIOD(1);
	TBOX *result = palloc0(sizeof(TBOX));
	result->xmin = (double)(DatumGetInt32(lower_datum(range)));
	result->xmax = (double)(DatumGetInt32(upper_datum(range)));
	result->tmin = p->lower;
	result->tmax = p->upper;
	MOBDB_FLAGS_SET_X(result->flags, true);
	MOBDB_FLAGS_SET_T(result->flags, true);
	PG_FREE_IF_COPY(range, 0);
	PG_RETURN_POINTER(result);
}

/* Transform a float range and a period to a box */

PG_FUNCTION_INFO_V1(floatrange_period_to_tbox);

PGDLLEXPORT Datum 
floatrange_period_to_tbox(PG_FUNCTION_ARGS)
{
	RangeType *range = PG_GETARG_RANGE_P(0);
	Period *p = PG_GETARG_PERIOD(1);
	TBOX *result = palloc0(sizeof(TBOX));
	result->xmin = DatumGetFloat8(lower_datum(range));
	result->xmax = DatumGetFloat8(upper_datum(range));
	result->tmin = p->lower;
	result->tmax = p->upper;
	MOBDB_FLAGS_SET_X(result->flags, true);
	MOBDB_FLAGS_SET_T(result->flags, true);
	PG_FREE_IF_COPY(range, 0);
	PG_RETURN_POINTER(result);
}

/*****************************************************************************
 * Bounding box operators for temporal types 
 * The inclusive/exclusive bounds are taken into account for the comparisons 
 *****************************************************************************/

PG_FUNCTION_INFO_V1(contains_bbox_period_temporal);

PGDLLEXPORT Datum
contains_bbox_period_temporal(PG_FUNCTION_ARGS) 
{
	Period *p = PG_GETARG_PERIOD(0);
	Temporal *temp = PG_GETARG_TEMPORAL(1);
	Period p1;
	temporal_period(&p1, temp);
	bool result = contains_period_period_internal(p, &p1);
	PG_FREE_IF_COPY(temp, 1);
	PG_RETURN_BOOL(result);
}

PG_FUNCTION_INFO_V1(contains_bbox_temporal_period);

PGDLLEXPORT Datum
contains_bbox_temporal_period(PG_FUNCTION_ARGS) 
{
	Temporal *temp = PG_GETARG_TEMPORAL(0);
	Period *p = PG_GETARG_PERIOD(1);
	Period p1;
	temporal_period(&p1, temp);
	bool result = contains_period_period_internal(&p1, p);
	PG_FREE_IF_COPY(temp, 0);
	PG_RETURN_BOOL(result);
}

PG_FUNCTION_INFO_V1(contains_bbox_temporal_temporal);

PGDLLEXPORT Datum
contains_bbox_temporal_temporal(PG_FUNCTION_ARGS) 
{
	Temporal *temp1 = PG_GETARG_TEMPORAL(0);
	Temporal *temp2 = PG_GETARG_TEMPORAL(1);
	Period p1, p2;
	temporal_period(&p1, temp1);
	temporal_period(&p2, temp2);
	bool result = contains_period_period_internal(&p1, &p2);
	PG_FREE_IF_COPY(temp1, 0);
	PG_FREE_IF_COPY(temp2, 1);
	PG_RETURN_BOOL(result);
}

/*****************************************************************************/

PG_FUNCTION_INFO_V1(contained_bbox_period_temporal);

PGDLLEXPORT Datum
contained_bbox_period_temporal(PG_FUNCTION_ARGS) 
{
	Period *p = PG_GETARG_PERIOD(0);
	Temporal *temp = PG_GETARG_TEMPORAL(1);
	Period p1;
	temporal_period(&p1, temp);
	bool result = contains_period_period_internal(&p1, p);
	PG_FREE_IF_COPY(temp, 1);
	PG_RETURN_BOOL(result);
}

PG_FUNCTION_INFO_V1(contained_bbox_temporal_period);

PGDLLEXPORT Datum
contained_bbox_temporal_period(PG_FUNCTION_ARGS) 
{
	Temporal *temp = PG_GETARG_TEMPORAL(0);
	Period *p = PG_GETARG_PERIOD(1);
	Period p1;
	temporal_period(&p1, temp);
	bool result = contains_period_period_internal(p, &p1);
	PG_FREE_IF_COPY(temp, 0);
	PG_RETURN_BOOL(result);
}

PG_FUNCTION_INFO_V1(contained_bbox_temporal_temporal);

PGDLLEXPORT Datum
contained_bbox_temporal_temporal(PG_FUNCTION_ARGS) 
{
	Temporal *temp1 = PG_GETARG_TEMPORAL(0);
	Temporal *temp2 = PG_GETARG_TEMPORAL(1);
	Period p1, p2;
	temporal_period(&p1, temp1);
	temporal_period(&p2, temp2);
	bool result = contains_period_period_internal(&p2, &p1);
	PG_FREE_IF_COPY(temp1, 0);
	PG_FREE_IF_COPY(temp2, 1);
	PG_RETURN_BOOL(result);
}

/*****************************************************************************/

PG_FUNCTION_INFO_V1(overlaps_bbox_period_temporal);

PGDLLEXPORT Datum
overlaps_bbox_period_temporal(PG_FUNCTION_ARGS) 
{
	Period *p = PG_GETARG_PERIOD(0);
	Temporal *temp = PG_GETARG_TEMPORAL(1);
	Period p1;
	temporal_period(&p1, temp);
	bool result = overlaps_period_period_internal(p, &p1);
	PG_FREE_IF_COPY(temp, 1);
	PG_RETURN_BOOL(result);
}

PG_FUNCTION_INFO_V1(overlaps_bbox_temporal_period);

PGDLLEXPORT Datum
overlaps_bbox_temporal_period(PG_FUNCTION_ARGS) 
{
	Temporal *temp = PG_GETARG_TEMPORAL(0);
	Period *p = PG_GETARG_PERIOD(1);
	Period p1;
	temporal_period(&p1, temp);
	bool result = overlaps_period_period_internal(&p1, p);
	PG_FREE_IF_COPY(temp, 0);
	PG_RETURN_BOOL(result);
}

PG_FUNCTION_INFO_V1(overlaps_bbox_temporal_temporal);

PGDLLEXPORT Datum
overlaps_bbox_temporal_temporal(PG_FUNCTION_ARGS) 
{
	Temporal *temp1 = PG_GETARG_TEMPORAL(0);
	Temporal *temp2 = PG_GETARG_TEMPORAL(1);
	Period p1, p2;
	temporal_period(&p1, temp1);
	temporal_period(&p2, temp2);
	bool result = overlaps_period_period_internal(&p1, &p2);
	PG_FREE_IF_COPY(temp1, 0);
	PG_FREE_IF_COPY(temp2, 1);
	PG_RETURN_BOOL(result);
}

/*****************************************************************************/

PG_FUNCTION_INFO_V1(same_bbox_period_temporal);

PGDLLEXPORT Datum
same_bbox_period_temporal(PG_FUNCTION_ARGS) 
{
	Period *p = PG_GETARG_PERIOD(0);
	Temporal *temp = PG_GETARG_TEMPORAL(1);
	Period p1;
	temporal_period(&p1, temp);
	bool result = period_eq_internal(p, &p1);
	PG_FREE_IF_COPY(temp, 1);
	PG_RETURN_BOOL(result);
}

PG_FUNCTION_INFO_V1(same_bbox_temporal_period);

PGDLLEXPORT Datum
same_bbox_temporal_period(PG_FUNCTION_ARGS) 
{
	Temporal *temp = PG_GETARG_TEMPORAL(0);
	Period *p = PG_GETARG_PERIOD(1);
	Period p1;
	temporal_period(&p1, temp);
	bool result = period_eq_internal(&p1, p);
	PG_FREE_IF_COPY(temp, 0);
	PG_RETURN_BOOL(result);
}

PG_FUNCTION_INFO_V1(same_bbox_temporal_temporal);

PGDLLEXPORT Datum
same_bbox_temporal_temporal(PG_FUNCTION_ARGS) 
{
	Temporal *temp1 = PG_GETARG_TEMPORAL(0);
	Temporal *temp2 = PG_GETARG_TEMPORAL(1);
	Period p1, p2;
	temporal_period(&p1, temp1);
	temporal_period(&p2, temp2);
	bool result = period_eq_internal(&p1, &p2);
	PG_FREE_IF_COPY(temp1, 0);
	PG_FREE_IF_COPY(temp2, 1);
	PG_RETURN_BOOL(result);
}

/*****************************************************************************/

PG_FUNCTION_INFO_V1(adjacent_bbox_period_temporal);

PGDLLEXPORT Datum
adjacent_bbox_period_temporal(PG_FUNCTION_ARGS)
{
	Period *p = PG_GETARG_PERIOD(0);
	Temporal *temp = PG_GETARG_TEMPORAL(1);
	Period p1;
	temporal_period(&p1, temp);
	bool result = adjacent_period_period_internal(p, &p1);
	PG_FREE_IF_COPY(temp, 1);
	PG_RETURN_BOOL(result);
}

PG_FUNCTION_INFO_V1(adjacent_bbox_temporal_period);

PGDLLEXPORT Datum
adjacent_bbox_temporal_period(PG_FUNCTION_ARGS)
{
	Temporal *temp = PG_GETARG_TEMPORAL(0);
	Period *p = PG_GETARG_PERIOD(1);
	Period p1;
	temporal_period(&p1, temp);
	bool result = adjacent_period_period_internal(&p1, p);
	PG_FREE_IF_COPY(temp, 0);
	PG_RETURN_BOOL(result);
}

PG_FUNCTION_INFO_V1(adjacent_bbox_temporal_temporal);

PGDLLEXPORT Datum
adjacent_bbox_temporal_temporal(PG_FUNCTION_ARGS)
{
	Temporal *temp1 = PG_GETARG_TEMPORAL(0);
	Temporal *temp2 = PG_GETARG_TEMPORAL(1);
	Period p1, p2;
	temporal_period(&p1, temp1);
	temporal_period(&p2, temp2);
	bool result = adjacent_period_period_internal(&p1, &p2);
	PG_FREE_IF_COPY(temp1, 0);
	PG_FREE_IF_COPY(temp2, 1);
	PG_RETURN_BOOL(result);
}

/*****************************************************************************
 * Bounding box operators for temporal number types
 *****************************************************************************/

PG_FUNCTION_INFO_V1(contains_bbox_range_tnumber);

PGDLLEXPORT Datum
contains_bbox_range_tnumber(PG_FUNCTION_ARGS)
{
	RangeType *range = PG_GETARG_RANGE_P(0);
	Temporal *temp = PG_GETARG_TEMPORAL(1);
	TBOX box1, box2;
	memset(&box1, 0, sizeof(TBOX));
	memset(&box2, 0, sizeof(TBOX));
	range_to_tbox_internal(&box1, range);
	temporal_bbox(&box2, temp);
	bool result = contains_tbox_tbox_internal(&box1, &box2);
	PG_FREE_IF_COPY(range, 0);
	PG_FREE_IF_COPY(temp, 1);
	PG_RETURN_BOOL(result);
}

PG_FUNCTION_INFO_V1(contains_bbox_tnumber_range);

PGDLLEXPORT Datum
contains_bbox_tnumber_range(PG_FUNCTION_ARGS) 
{
	Temporal *temp = PG_GETARG_TEMPORAL(0);
	RangeType *range = PG_GETARG_RANGE_P(1);
	TBOX box1, box2;
	memset(&box1, 0, sizeof(TBOX));
	memset(&box2, 0, sizeof(TBOX));
	temporal_bbox(&box1, temp);
	range_to_tbox_internal(&box2, range);
	bool result = contains_tbox_tbox_internal(&box1, &box2);
	PG_FREE_IF_COPY(temp, 0);
	PG_FREE_IF_COPY(range, 1);
	PG_RETURN_BOOL(result);
}

PG_FUNCTION_INFO_V1(contains_bbox_tbox_tnumber);

PGDLLEXPORT Datum
contains_bbox_tbox_tnumber(PG_FUNCTION_ARGS) 
{
	TBOX *box = PG_GETARG_TBOX_P(0);
	Temporal *temp = PG_GETARG_TEMPORAL(1);
	TBOX box1;
	memset(&box1, 0, sizeof(TBOX));
	temporal_bbox(&box1, temp);
	bool result = contains_tbox_tbox_internal(box, &box1);
	PG_FREE_IF_COPY(temp, 1);
	PG_RETURN_BOOL(result);
}

PG_FUNCTION_INFO_V1(contains_bbox_tnumber_tbox);

PGDLLEXPORT Datum
contains_bbox_tnumber_tbox(PG_FUNCTION_ARGS) 
{
	Temporal *temp = PG_GETARG_TEMPORAL(0);
	TBOX *box = PG_GETARG_TBOX_P(1);
	TBOX box1;
	memset(&box1, 0, sizeof(TBOX));
	temporal_bbox(&box1, temp);
	bool result = contains_tbox_tbox_internal(&box1, box);
	PG_FREE_IF_COPY(temp, 0);
	PG_RETURN_BOOL(result);
}

PG_FUNCTION_INFO_V1(contains_bbox_tnumber_tnumber);

PGDLLEXPORT Datum
contains_bbox_tnumber_tnumber(PG_FUNCTION_ARGS) 
{
	Temporal *temp1 = PG_GETARG_TEMPORAL(0);
	Temporal *temp2 = PG_GETARG_TEMPORAL(1);
	TBOX box1, box2;
	memset(&box1, 0, sizeof(TBOX));
	memset(&box2, 0, sizeof(TBOX));
	temporal_bbox(&box1, temp1);
	temporal_bbox(&box2, temp2);
	bool result = contains_tbox_tbox_internal(&box1, &box2);
	PG_FREE_IF_COPY(temp1, 0);
	PG_FREE_IF_COPY(temp2, 1);
	PG_RETURN_BOOL(result);
}
	
/*****************************************************************************/

PG_FUNCTION_INFO_V1(contained_bbox_range_tnumber);

PGDLLEXPORT Datum
contained_bbox_range_tnumber(PG_FUNCTION_ARGS)
{
	RangeType *range = PG_GETARG_RANGE_P(0);
	Temporal *temp = PG_GETARG_TEMPORAL(1);
	TBOX box1, box2;
	memset(&box1, 0, sizeof(TBOX));
	memset(&box2, 0, sizeof(TBOX));
	range_to_tbox_internal(&box1, range);
	temporal_bbox(&box2, temp);
	bool result = contained_tbox_tbox_internal(&box1, &box2);
	PG_FREE_IF_COPY(range, 0);
	PG_FREE_IF_COPY(temp, 1);
	PG_RETURN_BOOL(result);
}

PG_FUNCTION_INFO_V1(contained_bbox_tnumber_range);

PGDLLEXPORT Datum
contained_bbox_tnumber_range(PG_FUNCTION_ARGS) 
{
	Temporal *temp = PG_GETARG_TEMPORAL(0);
	RangeType *range = PG_GETARG_RANGE_P(1);
	TBOX box1, box2;
	memset(&box1, 0, sizeof(TBOX));
	memset(&box2, 0, sizeof(TBOX));
	temporal_bbox(&box1, temp);
	range_to_tbox_internal(&box2, range);
	bool result = contained_tbox_tbox_internal(&box1, &box2);
	PG_FREE_IF_COPY(temp, 0);
	PG_FREE_IF_COPY(range, 1);
	PG_RETURN_BOOL(result);
}

PG_FUNCTION_INFO_V1(contained_bbox_tbox_tnumber);

PGDLLEXPORT Datum
contained_bbox_tbox_tnumber(PG_FUNCTION_ARGS) 
{
	TBOX *box = PG_GETARG_TBOX_P(0);
	Temporal *temp = PG_GETARG_TEMPORAL(1);
	TBOX box1;
	memset(&box1, 0, sizeof(TBOX));
	temporal_bbox(&box1, temp);
	bool result = contained_tbox_tbox_internal(box, &box1);
	PG_FREE_IF_COPY(temp, 1);
	PG_RETURN_BOOL(result);
}

PG_FUNCTION_INFO_V1(contained_bbox_tnumber_tbox);

PGDLLEXPORT Datum
contained_bbox_tnumber_tbox(PG_FUNCTION_ARGS) 
{
	Temporal *temp = PG_GETARG_TEMPORAL(0);
	TBOX *box = PG_GETARG_TBOX_P(1);
	TBOX box1;
	memset(&box1, 0, sizeof(TBOX));
	temporal_bbox(&box1, temp);
	bool result = contained_tbox_tbox_internal(&box1, box);
	PG_FREE_IF_COPY(temp, 0);
	PG_RETURN_BOOL(result);
}

PG_FUNCTION_INFO_V1(contained_bbox_tnumber_tnumber);

PGDLLEXPORT Datum
contained_bbox_tnumber_tnumber(PG_FUNCTION_ARGS) 
{
	Temporal *temp1 = PG_GETARG_TEMPORAL(0);
	Temporal *temp2 = PG_GETARG_TEMPORAL(1);
	TBOX box1, box2;
	memset(&box1, 0, sizeof(TBOX));
	memset(&box2, 0, sizeof(TBOX));
	temporal_bbox(&box1, temp1);
	temporal_bbox(&box2, temp2);
	bool result = contained_tbox_tbox_internal(&box1, &box2);
	PG_FREE_IF_COPY(temp1, 0);
	PG_FREE_IF_COPY(temp2, 1);
	PG_RETURN_BOOL(result);
}
	
/*****************************************************************************/

PG_FUNCTION_INFO_V1(overlaps_bbox_range_tnumber);

PGDLLEXPORT Datum
overlaps_bbox_range_tnumber(PG_FUNCTION_ARGS)
{
	RangeType *range = PG_GETARG_RANGE_P(0);
	Temporal *temp = PG_GETARG_TEMPORAL(1);
	TBOX box1, box2;
	memset(&box1, 0, sizeof(TBOX));
	memset(&box2, 0, sizeof(TBOX));
	range_to_tbox_internal(&box1, range);
	temporal_bbox(&box2, temp);
	bool result = overlaps_tbox_tbox_internal(&box1, &box2);
	PG_FREE_IF_COPY(range, 0);
	PG_FREE_IF_COPY(temp, 1);
	PG_RETURN_BOOL(result);
}

PG_FUNCTION_INFO_V1(overlaps_bbox_tnumber_range);

PGDLLEXPORT Datum
overlaps_bbox_tnumber_range(PG_FUNCTION_ARGS) 
{
	Temporal *temp = PG_GETARG_TEMPORAL(0);
	RangeType *range = PG_GETARG_RANGE_P(1);
	TBOX box1, box2;
	memset(&box1, 0, sizeof(TBOX));
	memset(&box2, 0, sizeof(TBOX));
	temporal_bbox(&box1, temp);
	range_to_tbox_internal(&box2, range);
	bool result = overlaps_tbox_tbox_internal(&box1, &box2);
	PG_FREE_IF_COPY(temp, 0);
	PG_FREE_IF_COPY(range, 1);
	PG_RETURN_BOOL(result);
}

PG_FUNCTION_INFO_V1(overlaps_bbox_tbox_tnumber);

PGDLLEXPORT Datum
overlaps_bbox_tbox_tnumber(PG_FUNCTION_ARGS) 
{
	TBOX *box = PG_GETARG_TBOX_P(0);
	Temporal *temp = PG_GETARG_TEMPORAL(1);
	TBOX box1;
	memset(&box1, 0, sizeof(TBOX));
	temporal_bbox(&box1, temp);
	bool result = overlaps_tbox_tbox_internal(box, &box1);
	PG_FREE_IF_COPY(temp, 1);
	PG_RETURN_BOOL(result);
}

PG_FUNCTION_INFO_V1(overlaps_bbox_tnumber_tbox);

PGDLLEXPORT Datum
overlaps_bbox_tnumber_tbox(PG_FUNCTION_ARGS) 
{
	Temporal *temp = PG_GETARG_TEMPORAL(0);
	TBOX *box = PG_GETARG_TBOX_P(1);
	TBOX box1;
	memset(&box1, 0, sizeof(TBOX));
	temporal_bbox(&box1, temp);
	bool result = overlaps_tbox_tbox_internal(&box1, box);
	PG_FREE_IF_COPY(temp, 0);
	PG_RETURN_BOOL(result);
}

PG_FUNCTION_INFO_V1(overlaps_bbox_tnumber_tnumber);

PGDLLEXPORT Datum
overlaps_bbox_tnumber_tnumber(PG_FUNCTION_ARGS) 
{
	Temporal *temp1 = PG_GETARG_TEMPORAL(0);
	Temporal *temp2 = PG_GETARG_TEMPORAL(1);
	TBOX box1, box2;
	memset(&box1, 0, sizeof(TBOX));
	memset(&box2, 0, sizeof(TBOX));
	temporal_bbox(&box1, temp1);
	temporal_bbox(&box2, temp2);
	bool result = overlaps_tbox_tbox_internal(&box1, &box2);
	PG_FREE_IF_COPY(temp1, 0);
	PG_FREE_IF_COPY(temp2, 1);
	PG_RETURN_BOOL(result);
}

/*****************************************************************************/

PG_FUNCTION_INFO_V1(same_bbox_tnumber_range);

PGDLLEXPORT Datum
same_bbox_tnumber_range(PG_FUNCTION_ARGS) 
{
	Temporal *temp = PG_GETARG_TEMPORAL(0);
	RangeType *range = PG_GETARG_RANGE_P(1);
	TBOX box1, box2;
	memset(&box1, 0, sizeof(TBOX));
	memset(&box2, 0, sizeof(TBOX));
	temporal_bbox(&box1, temp);
	range_to_tbox_internal(&box2, range);
	bool result = same_tbox_tbox_internal(&box1, &box2);
	PG_FREE_IF_COPY(temp, 0);
	PG_FREE_IF_COPY(range, 1);
	PG_RETURN_BOOL(result);
}

PG_FUNCTION_INFO_V1(same_bbox_range_tnumber);

PGDLLEXPORT Datum
same_bbox_range_tnumber(PG_FUNCTION_ARGS)
{
	RangeType *range = PG_GETARG_RANGE_P(0);
	Temporal *temp = PG_GETARG_TEMPORAL(1);
	TBOX box1, box2;
	memset(&box1, 0, sizeof(TBOX));
	memset(&box2, 0, sizeof(TBOX));
	range_to_tbox_internal(&box1, range);
	temporal_bbox(&box2, temp);
	bool result = same_tbox_tbox_internal(&box1, &box2);
	PG_FREE_IF_COPY(range, 0);
	PG_FREE_IF_COPY(temp, 1);
	PG_RETURN_BOOL(result);
}

PG_FUNCTION_INFO_V1(same_bbox_tbox_tnumber);

PGDLLEXPORT Datum
same_bbox_tbox_tnumber(PG_FUNCTION_ARGS) 
{
	TBOX *box = PG_GETARG_TBOX_P(0);
	Temporal *temp = PG_GETARG_TEMPORAL(1);
	TBOX box1;
	memset(&box1, 0, sizeof(TBOX));
	temporal_bbox(&box1, temp);
	bool result = same_tbox_tbox_internal(box, &box1);
	PG_FREE_IF_COPY(temp, 1);
	PG_RETURN_BOOL(result);
}

PG_FUNCTION_INFO_V1(same_bbox_tnumber_tbox);

PGDLLEXPORT Datum
same_bbox_tnumber_tbox(PG_FUNCTION_ARGS) 
{
	Temporal *temp = PG_GETARG_TEMPORAL(0);
	TBOX *box = PG_GETARG_TBOX_P(1);
	TBOX box1;
	memset(&box1, 0, sizeof(TBOX));
	temporal_bbox(&box1, temp);
	bool result = same_tbox_tbox_internal(&box1, box);
	PG_FREE_IF_COPY(temp, 0);
	PG_RETURN_BOOL(result);
}

PG_FUNCTION_INFO_V1(same_bbox_tnumber_tnumber);

PGDLLEXPORT Datum
same_bbox_tnumber_tnumber(PG_FUNCTION_ARGS) 
{
	Temporal *temp1 = PG_GETARG_TEMPORAL(0);
	Temporal *temp2 = PG_GETARG_TEMPORAL(1);
	TBOX box1, box2;
	memset(&box1, 0, sizeof(TBOX));
	memset(&box2, 0, sizeof(TBOX));
	temporal_bbox(&box1, temp1);
	temporal_bbox(&box2, temp2);
	bool result = same_tbox_tbox_internal(&box1, &box2);
	PG_FREE_IF_COPY(temp1, 0);
	PG_FREE_IF_COPY(temp2, 1);
	PG_RETURN_BOOL(result);
}

/*****************************************************************************/

PG_FUNCTION_INFO_V1(adjacent_bbox_tnumber_range);

PGDLLEXPORT Datum
adjacent_bbox_tnumber_range(PG_FUNCTION_ARGS)
{
	Temporal *temp = PG_GETARG_TEMPORAL(0);
	RangeType *range = PG_GETARG_RANGE_P(1);
	TBOX box1, box2;
	memset(&box1, 0, sizeof(TBOX));
	memset(&box2, 0, sizeof(TBOX));
	temporal_bbox(&box1, temp);
	range_to_tbox_internal(&box2, range);
	bool result = adjacent_tbox_tbox_internal(&box1, &box2);
	PG_FREE_IF_COPY(temp, 0);
	PG_FREE_IF_COPY(range, 1);
	PG_RETURN_BOOL(result);
}

PG_FUNCTION_INFO_V1(adjacent_bbox_range_tnumber);

PGDLLEXPORT Datum
adjacent_bbox_range_tnumber(PG_FUNCTION_ARGS)
{
	RangeType *range = PG_GETARG_RANGE_P(0);
	Temporal *temp = PG_GETARG_TEMPORAL(1);
	TBOX box1, box2;
	memset(&box1, 0, sizeof(TBOX));
	memset(&box2, 0, sizeof(TBOX));
	range_to_tbox_internal(&box1, range);
	temporal_bbox(&box2, temp);
	bool result = adjacent_tbox_tbox_internal(&box1, &box2);
	PG_FREE_IF_COPY(range, 0);
	PG_FREE_IF_COPY(temp, 1);
	PG_RETURN_BOOL(result);
}

PG_FUNCTION_INFO_V1(adjacent_bbox_tbox_tnumber);

PGDLLEXPORT Datum
adjacent_bbox_tbox_tnumber(PG_FUNCTION_ARGS)
{
	TBOX *box = PG_GETARG_TBOX_P(0);
	Temporal *temp = PG_GETARG_TEMPORAL(1);
	TBOX box1;
	memset(&box1, 0, sizeof(TBOX));
	temporal_bbox(&box1, temp);
	bool result = adjacent_tbox_tbox_internal(box, &box1);
	PG_FREE_IF_COPY(temp, 1);
	PG_RETURN_BOOL(result);
}

PG_FUNCTION_INFO_V1(adjacent_bbox_tnumber_tbox);

PGDLLEXPORT Datum
adjacent_bbox_tnumber_tbox(PG_FUNCTION_ARGS)
{
	Temporal *temp = PG_GETARG_TEMPORAL(0);
	TBOX *box = PG_GETARG_TBOX_P(1);
	TBOX box1;
	memset(&box1, 0, sizeof(TBOX));
	temporal_bbox(&box1, temp);
	bool result = adjacent_tbox_tbox_internal(&box1, box);
	PG_FREE_IF_COPY(temp, 0);
	PG_RETURN_BOOL(result);
}

PG_FUNCTION_INFO_V1(adjacent_bbox_tnumber_tnumber);

PGDLLEXPORT Datum
adjacent_bbox_tnumber_tnumber(PG_FUNCTION_ARGS)
{
	Temporal *temp1 = PG_GETARG_TEMPORAL(0);
	Temporal *temp2 = PG_GETARG_TEMPORAL(1);
	TBOX box1, box2;
	memset(&box1, 0, sizeof(TBOX));
	memset(&box2, 0, sizeof(TBOX));
	temporal_bbox(&box1, temp1);
	temporal_bbox(&box2, temp2);
	bool result = adjacent_tbox_tbox_internal(&box1, &box2);
	PG_FREE_IF_COPY(temp1, 0);
	PG_FREE_IF_COPY(temp2, 1);
	PG_RETURN_BOOL(result);
}
/*****************************************************************************/<|MERGE_RESOLUTION|>--- conflicted
+++ resolved
@@ -35,158 +35,13 @@
 #include "temporal_util.h"
 #include "rangetypes_ext.h"
 #include "tbox.h"
-<<<<<<< HEAD
-
-#ifdef WITH_POSTGIS
-=======
-#include "tpoint.h"
->>>>>>> 7a8939ce
+
 #include "stbox.h"
 #include "tpoint.h"
 #include "tpoint_boxops.h"
-<<<<<<< HEAD
 #include "tnpoint.h"
 #include "tnpoint_static.h"
 #include "tnpoint_boxops.h"
-#endif
-
-/*****************************************************************************
- * TBOX functions
- *****************************************************************************/
-
-/* contains? */
-
-bool
-contains_tbox_tbox_internal(const TBOX *box1, const TBOX *box2)
-{
-	/* The boxes should have at least one common dimension X or T  */
-	assert((MOBDB_FLAGS_GET_X(box1->flags) && MOBDB_FLAGS_GET_X(box2->flags)) ||
-		(MOBDB_FLAGS_GET_T(box1->flags) && MOBDB_FLAGS_GET_T(box2->flags)));
-	if (MOBDB_FLAGS_GET_X(box1->flags) && MOBDB_FLAGS_GET_X(box2->flags)) 
-		if (box2->xmin < box1->xmin || box2->xmax > box1->xmax)
-			return false;
-	if (MOBDB_FLAGS_GET_T(box1->flags) && MOBDB_FLAGS_GET_T(box2->flags)) 
-		if (box2->tmin < box1->tmin || box2->tmax > box1->tmax)
-			return false;
-	return true;
-}
-
-PG_FUNCTION_INFO_V1(contains_tbox_tbox);
-
-PGDLLEXPORT Datum
-contains_tbox_tbox(PG_FUNCTION_ARGS)
-{
-	TBOX *box1 = PG_GETARG_TBOX_P(0);
-	TBOX *box2 = PG_GETARG_TBOX_P(1);
-	PG_RETURN_BOOL(contains_tbox_tbox_internal(box1, box2));
-}
-
-/* contained? */
-
-bool
-contained_tbox_tbox_internal(const TBOX *box1, const TBOX *box2)
-{
-	return contains_tbox_tbox_internal(box2, box1);
-}
-
-PG_FUNCTION_INFO_V1(contained_tbox_tbox);
-
-PGDLLEXPORT Datum
-contained_tbox_tbox(PG_FUNCTION_ARGS)
-{
-	TBOX *box1 = PG_GETARG_TBOX_P(0);
-	TBOX *box2 = PG_GETARG_TBOX_P(1);
-	PG_RETURN_BOOL(contained_tbox_tbox_internal(box1, box2));
-}
-
-/* overlaps? */
-
-bool
-overlaps_tbox_tbox_internal(const TBOX *box1, const TBOX *box2)
-{
-	/* The boxes should have at least one common dimension X or T  */
-	assert((MOBDB_FLAGS_GET_X(box1->flags) && MOBDB_FLAGS_GET_X(box2->flags)) ||
-		(MOBDB_FLAGS_GET_T(box1->flags) && MOBDB_FLAGS_GET_T(box2->flags)));
-	if (MOBDB_FLAGS_GET_X(box1->flags) && MOBDB_FLAGS_GET_X(box2->flags)) 
-		if (box1->xmax < box2->xmin || box1->xmin > box2->xmax)
-			return false;
-	if (MOBDB_FLAGS_GET_T(box1->flags) && MOBDB_FLAGS_GET_T(box2->flags)) 
-		if (box1->tmax < box2->tmin || box1->tmin > box2->tmax)
-			return false;
-	return true;
-}
-
-PG_FUNCTION_INFO_V1(overlaps_tbox_tbox);
-
-PGDLLEXPORT Datum
-overlaps_tbox_tbox(PG_FUNCTION_ARGS)
-{
-	TBOX *box1 = PG_GETARG_TBOX_P(0);
-	TBOX *box2 = PG_GETARG_TBOX_P(1);
-	PG_RETURN_BOOL(overlaps_tbox_tbox_internal(box1, box2));
-}
-
-/* same? */
-
-bool
-same_tbox_tbox_internal(const TBOX *box1, const TBOX *box2)
-{
-	/* The boxes should have at least one common dimension X or T  */
-	assert((MOBDB_FLAGS_GET_X(box1->flags) && MOBDB_FLAGS_GET_X(box2->flags)) ||
-		(MOBDB_FLAGS_GET_T(box1->flags) && MOBDB_FLAGS_GET_T(box2->flags)));
-	if (MOBDB_FLAGS_GET_X(box1->flags) && MOBDB_FLAGS_GET_X(box2->flags)) 
-		if (box1->xmin != box2->xmin || box1->xmax != box2->xmax)
-			return false;
-	if (MOBDB_FLAGS_GET_T(box1->flags) && MOBDB_FLAGS_GET_T(box2->flags)) 
-		if (box1->tmin != box2->tmin || box1->tmax != box2->tmax)
-			return false;
-	return true;
-}
-
-PG_FUNCTION_INFO_V1(same_tbox_tbox);
-
-PGDLLEXPORT Datum
-same_tbox_tbox(PG_FUNCTION_ARGS)
-{
-	TBOX *box1 = PG_GETARG_TBOX_P(0);
-	TBOX *box2 = PG_GETARG_TBOX_P(1);
-	PG_RETURN_BOOL(same_tbox_tbox_internal(box1, box2));
-}
-
-/* adjacent? */
-
-bool
-adjacent_tbox_tbox_internal(const TBOX *box1, const TBOX *box2)
-{
-	/* The boxes should have at least one common dimension X or T  */
-	assert((MOBDB_FLAGS_GET_X(box1->flags) && MOBDB_FLAGS_GET_X(box2->flags)) ||
-		   (MOBDB_FLAGS_GET_T(box1->flags) && MOBDB_FLAGS_GET_T(box2->flags)));
-	TBOX *inter = tbox_intersection_internal(box1, box2);
-	if (inter == NULL)
-		return false;
-	/* Boxes are adjacent if they share n dimensions and their intersection is
-	 * at most of n-1 dimensions */
-	bool hasx = MOBDB_FLAGS_GET_X(box1->flags) && MOBDB_FLAGS_GET_X(box2->flags);
-	bool hast = MOBDB_FLAGS_GET_T(box1->flags) && MOBDB_FLAGS_GET_T(box2->flags);
-	if (!hasx && hast)
-		return inter->tmin == inter->tmax;
-	else if (hasx && !hast)
-		return inter->xmin == inter->xmax;
-	else
-		return inter->xmin == inter->xmax || inter->tmin == inter->tmax;
-}
-
-PG_FUNCTION_INFO_V1(adjacent_tbox_tbox);
-
-PGDLLEXPORT Datum
-adjacent_tbox_tbox(PG_FUNCTION_ARGS)
-{
-	TBOX *box1 = PG_GETARG_TBOX_P(0);
-	TBOX *box2 = PG_GETARG_TBOX_P(1);
-	PG_RETURN_BOOL(adjacent_tbox_tbox_internal(box1, box2));
-}
-=======
->>>>>>> 7a8939ce
 
 /* Size of bounding box */
 
@@ -197,15 +52,9 @@
 		return sizeof(Period);
 	if (valuetypid == INT4OID || valuetypid == FLOAT8OID)
 		return sizeof(TBOX);
-<<<<<<< HEAD
-#ifdef WITH_POSTGIS
-	if (valuetypid == type_oid(T_GEOGRAPHY) || 
+	if (valuetypid == type_oid(T_GEOGRAPHY) ||
 		valuetypid == type_oid(T_GEOMETRY) || 
 		valuetypid == type_oid(T_NPOINT)) 
-=======
-	if (valuetypid == type_oid(T_GEOGRAPHY) ||
-		valuetypid == type_oid(T_GEOMETRY)) 
->>>>>>> 7a8939ce
 		return sizeof(STBOX);
 	/* Types without bounding box, for example, tdoubleN */
 	return 0;
@@ -225,15 +74,9 @@
 		result = period_eq_internal((Period *)box1, (Period *)box2);
 	else if (valuetypid == INT4OID || valuetypid == FLOAT8OID)
 		result = tbox_eq_internal((TBOX *)box1, (TBOX *)box2);
-<<<<<<< HEAD
-#ifdef WITH_POSTGIS
-	else if (valuetypid == type_oid(T_GEOGRAPHY) || 
+	else if (valuetypid == type_oid(T_GEOGRAPHY) ||
 		valuetypid == type_oid(T_GEOMETRY) || 
 		valuetypid == type_oid(T_NPOINT))
-=======
-	else if (valuetypid == type_oid(T_GEOGRAPHY) ||
-		valuetypid == type_oid(T_GEOMETRY))
->>>>>>> 7a8939ce
 		result = stbox_cmp_internal((STBOX *)box1, (STBOX *)box2) == 0;
 	/* Types without bounding box, for example, doubleN */
 	return result;
@@ -249,15 +92,9 @@
 		result = period_cmp_internal((Period *)box1, (Period *)box2);
 	else if (valuetypid == INT4OID || valuetypid == FLOAT8OID)
 		result = tbox_cmp_internal((TBOX *)box1, (TBOX *)box2);
-<<<<<<< HEAD
-#ifdef WITH_POSTGIS
-	else if (valuetypid == type_oid(T_GEOGRAPHY) || 
+	else if (valuetypid == type_oid(T_GEOGRAPHY) ||
 		valuetypid == type_oid(T_GEOMETRY) || 
 		valuetypid == type_oid(T_NPOINT))
-=======
-	else if (valuetypid == type_oid(T_GEOGRAPHY) ||
-		valuetypid == type_oid(T_GEOMETRY))
->>>>>>> 7a8939ce
 		result = stbox_cmp_internal((STBOX *)box1, (STBOX *)box2);
 	/* Types without bounding box, for example, doubleN */
 	return result;
@@ -287,19 +124,11 @@
 		MOBDB_FLAGS_SET_X(result->flags, true);
 		MOBDB_FLAGS_SET_T(result->flags, true);
 	}
-<<<<<<< HEAD
-#ifdef WITH_POSTGIS
-	else if (valuetypid == type_oid(T_GEOGRAPHY) || 
-		valuetypid == type_oid(T_GEOMETRY)) 
-		tpointinst_make_stbox((STBOX *)box, value, t);
-	else if (valuetypid == type_oid(T_NPOINT)) 
-		tnpointinst_make_stbox((STBOX *)box, value, t);
-#endif
-=======
 	else if (inst->valuetypid == type_oid(T_GEOGRAPHY) ||
 		inst->valuetypid == type_oid(T_GEOMETRY))
 		tpointinst_make_stbox((STBOX *)box, inst);
->>>>>>> 7a8939ce
+	else if (inst->valuetypid == type_oid(T_NPOINT))
+		tnpointinst_make_stbox((STBOX *)box, inst);
 }
 
 /* Transform an array of temporal instant to a period */
@@ -352,12 +181,8 @@
 	else if (instants[0]->valuetypid == type_oid(T_GEOGRAPHY) ||
 		instants[0]->valuetypid == type_oid(T_GEOMETRY)) 
 		tpointinstarr_to_stbox((STBOX *)box, instants, count);
-<<<<<<< HEAD
-	else if (instants[0]->valuetypid == type_oid(T_NPOINT)) 
+	else if (instants[0]->valuetypid == type_oid(T_NPOINT))
 		tnpointinstarr_stepw_to_stbox((STBOX *)box, instants, count);
-#endif
-=======
->>>>>>> 7a8939ce
 }
 
 /* Make the bounding box a temporal sequence from its values */
@@ -380,18 +205,14 @@
 	else if (instants[0]->valuetypid == type_oid(T_GEOGRAPHY) || 
 		instants[0]->valuetypid == type_oid(T_GEOMETRY)) 
 		tpointinstarr_to_stbox((STBOX *)box, instants, count);
-<<<<<<< HEAD
-	else if (instants[0]->valuetypid == type_oid(T_NPOINT)) 
+	else if (instants[0]->valuetypid == type_oid(T_NPOINT))
 	{	
 		if (linear)
 			tnpointinstarr_linear_to_stbox((STBOX *)box, instants, count);
 		else
 			tnpointinstarr_stepw_to_stbox((STBOX *)box, instants, count);
 	}
-#endif
-=======
 	 */
->>>>>>> 7a8939ce
 }
 
 /* Transform an array of temporal sequence to a period */
@@ -431,12 +252,8 @@
 	else if (sequences[0]->valuetypid == type_oid(T_GEOMETRY) ||
 		sequences[0]->valuetypid == type_oid(T_GEOGRAPHY)) 
 		tpointseqarr_to_stbox((STBOX *)box, sequences, count);
-<<<<<<< HEAD
-	else if (sequences[0]->valuetypid == type_oid(T_NPOINT)) 
+	else if (sequences[0]->valuetypid == type_oid(T_NPOINT))
 		tnpointseqarr_to_stbox((STBOX *)box, sequences, count);
-#endif
-=======
->>>>>>> 7a8939ce
 }
 
 /*****************************************************************************
