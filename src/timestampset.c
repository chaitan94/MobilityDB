--- conflicted
+++ resolved
@@ -234,15 +234,11 @@
 	TimestampSet *ts = PG_GETARG_TIMESTAMPSET(0);
 	StringInfoData buf;
 	pq_begintypsend(&buf);
-<<<<<<< HEAD
 #if MOBDB_PGSQL_VERSION < 110000
-	pq_sendint(&buf, ts->count, 4);
+	pq_sendint(&buf, (uint32) ts->count, 4);
 #else
 	pq_sendint32(&buf, ts->count);
 #endif
-=======
-	pq_sendint(&buf, (uint32) ts->count, 4);
->>>>>>> be0add36
 	for (int i = 0; i < ts->count; i++)
 	{
 		TimestampTz t = timestampset_time_n(ts, i);
