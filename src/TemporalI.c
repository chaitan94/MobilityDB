--- conflicted
+++ resolved
@@ -66,13 +66,8 @@
 void * 
 temporali_bbox_ptr(TemporalI *ti) 
 {
-<<<<<<< HEAD
-    size_t *offsets = temporali_offsets_ptr(ti);
-    return temporali_data_ptr(ti) + offsets[ti->count];
-=======
 	size_t *offsets = temporali_offsets_ptr(ti);
 	return temporali_data_ptr(ti) + offsets[ti->count];
->>>>>>> 9e2e71cf
 }
 
 /* Copy the bounding box of a TemporalI in the first argument */
@@ -80,17 +75,10 @@
 void 
 temporali_bbox(void *box, TemporalI *ti) 
 {
-<<<<<<< HEAD
-    void *box1 = temporali_bbox_ptr(ti);
-	size_t bboxsize = temporal_bbox_size(ti->valuetypid);
-	memcpy(box, box1, bboxsize);
-    return;
-=======
 	void *box1 = temporali_bbox_ptr(ti);
 	size_t bboxsize = temporal_bbox_size(ti->valuetypid);
 	memcpy(box, box1, bboxsize);
 	return;
->>>>>>> 9e2e71cf
 }
 
 /* Construct a TemporalI from an array of TemporalInst */
@@ -198,11 +186,7 @@
 		if (timestamp_cmp_internal(t, inst->t) < 0)
 			last = middle - 1;
 		else
-<<<<<<< HEAD
-			first = middle + 1;    
-=======
 			first = middle + 1;
->>>>>>> 9e2e71cf
 		middle = (first + last)/2;
 	}
 	return -1;
@@ -361,11 +345,7 @@
 	for (int i = 0; i < ti->count; i++)
 	{
 		TemporalInst *inst = temporali_inst_n(ti, i);
-<<<<<<< HEAD
-        temporalinst_write(inst, buf);
-=======
 		temporalinst_write(inst, buf);
->>>>>>> 9e2e71cf
 	}
 }
  
