/*****************************************************************************
 *
 * temporalseq.c
 *	  Basic functions for temporal sequences.
 *
 * Portions Copyright (c) 2020, Esteban Zimanyi, Arthur Lesuisse, 
 * 		Universite Libre de Bruxelles
 * Portions Copyright (c) 1996-2020, PostgreSQL Global Development Group
 * Portions Copyright (c) 1994, Regents of the University of California
 *
 *****************************************************************************/

#include "temporalseq.h"

#include <assert.h>
#include <access/hash.h>
#include <libpq/pqformat.h>
#include <utils/builtins.h>
#include <utils/timestamp.h>

#include "timestampset.h"
#include "period.h"
#include "periodset.h"
#include "timeops.h"
#include "doublen.h"
#include "temporaltypes.h"
#include "oidcache.h"
#include "temporal_util.h"
#include "temporal_boxops.h"
#include "rangetypes_ext.h"

#ifdef WITH_POSTGIS
#include "tpoint.h"
#include "tpoint_boxops.h"
#include "tpoint_spatialfuncs.h"
#include "tpoint_distance.h"
#endif

/*****************************************************************************
 * General functions
 *****************************************************************************/

/* PRECOMPUTED TRAJECTORIES
 * The memory structure of a TemporalSeq with, e.g., 2 instants and 
 * a precomputed trajectory is as follows
 *
 *	-------------------------------------------------------------------
 *	( TemporalSeq )_X | offset_0 | offset_1 | offset_2 | offset_3 | ...
 *	-------------------------------------------------------------------
 *	------------------------------------------------------------------------
 *	( TemporalInst_0 )_X | ( TemporalInst_1 )_X | ( bbox )_X | ( Traj )_X  |
 *	------------------------------------------------------------------------
 *
 * where the X are unused bytes added for double padding, offset_0 to offset_1
 * are offsets for the corresponding instants, offset_2 is the offset for the 
 * bounding box and offset_3 is the offset for the precomputed trajectory. 
 * Precomputed trajectories are only kept for temporal points of sequence 
 * duration.
 */

/* N-th TemporalInst of a TemporalSeq */

TemporalInst *
temporalseq_inst_n(TemporalSeq *seq, int index)
{
	return (TemporalInst *)(
		(char *)(&seq->offsets[seq->count + 2]) + 	/* start of data */
			seq->offsets[index]);					/* offset */
}

/* Pointer to the bounding box of a TemporalSeq */

void * 
temporalseq_bbox_ptr(TemporalSeq *seq) 
{
	return (char *)(&seq->offsets[seq->count + 2]) +  	/* start of data */
		seq->offsets[seq->count];						/* offset */
}

/* Copy the bounding box of a TemporalSeq in the first argument */

void 
temporalseq_bbox(void *box, TemporalSeq *seq) 
{
	void *box1 = temporalseq_bbox_ptr(seq);
	size_t bboxsize = temporal_bbox_size(seq->valuetypid);
	memcpy(box, box1, bboxsize);
	return;
}

/* 
 * Are the three temporal instant values collinear?
 * These functions supposes that the segments are not constant.
 */

static bool
float_collinear(double x1, double x2, double x3,
	TimestampTz t1, TimestampTz t2, TimestampTz t3)
{
	double duration1 = (double) (t2 - t1);
	double duration2 = (double) (t3 - t2);
	double ratio;
	if (duration1 < duration2)
	{
		ratio = duration1 / duration2;
		x3 = x2 + (x3 - x2) * ratio;
	}
	else if (duration1 > duration2)
	{
		ratio = duration2 / duration1;
		x1 = x1 + (x2 - x1) * ratio;
	}
	double d1 = x2 - x1;
	double d2 = x3 - x2;
	return (fabs(d1-d2) <= EPSILON);
}

static bool
double2_collinear(double2 *x1, double2 *x2, double2 *x3,
	TimestampTz t1, TimestampTz t2, TimestampTz t3)
{
	double duration1 = (double) (t2 - t1);
	double duration2 = (double) (t3 - t2);
	double2 *x1new, *x3new;
	double ratio;
	if (duration1 < duration2)
	{
		ratio = duration1 / duration2;
		x3new = double2_construct(
			x2->a + (x3->a - x2->a) * ratio,
			x2->b + (x3->b - x2->b) * ratio);
	}
	else
		x3new = x3;
	if (duration1 > duration2)
	{
		ratio = duration2 / duration1;
		x1new = double2_construct(
			x1->a + (x2->a - x1->a) * ratio,
			x1->b = x1->b + (x2->b - x1->b) * ratio);
	}
	else
		x1new = x1;
	double d1a = x2->a - x1new->a;
	double d1b = x2->b - x1new->b;
	double d2a = x3new->a - x2->a;
	double d2b = x3new->b - x2->b;
	bool result = (fabs(d1a-d2a) <= EPSILON && fabs(d1b-d2b) <= EPSILON);
	if (duration1 < duration2)
		pfree(x3new);
	if (duration1 > duration2)
		pfree(x1new);
	return result;
}

#ifdef WITH_POSTGIS
static bool
point_collinear(Datum value1, Datum value2, Datum value3,
	TimestampTz t1, TimestampTz t2, TimestampTz t3, bool hasz)
{
	double duration1 = (double) (t2 - t1);
	double duration2 = (double) (t3 - t2);
	void *tofree = NULL;
	double ratio;
	Datum line;
	if (duration1 < duration2)
	{
		ratio = duration1 / duration2;
		line = geompoint_trajectory(value2, value3);
		value3 = call_function2(LWGEOM_line_interpolate_point, 
			line, Float8GetDatum(ratio));
		pfree(DatumGetPointer(line));
		tofree = DatumGetPointer(value3);
	}
	else if (duration1 > duration2)
	{
		ratio = duration2 / duration1;
		line = geompoint_trajectory(value1, value2);
		value1 = call_function2(LWGEOM_line_interpolate_point, 
			line, Float8GetDatum(ratio));
		pfree(DatumGetPointer(line)); 
		tofree = DatumGetPointer(value1);
	}
	bool result;
	if (hasz)
	{
		POINT3DZ point1 = datum_get_point3dz(value1);
		POINT3DZ point2 = datum_get_point3dz(value2);
		POINT3DZ point3 = datum_get_point3dz(value3);
		double dx1 = point2.x - point1.x;
		double dy1 = point2.y - point1.y;
		double dz1 = point2.z - point1.z;
		double dx2 = point3.x - point2.x;
		double dy2 = point3.y - point2.y;
		double dz2 = point3.z - point2.z;
		result = fabs(dx1-dx2) <= EPSILON && fabs(dy1-dy2) <= EPSILON && 
			fabs(dz1-dz2) <= EPSILON;
	}
	else
	{
		POINT2D point1 = datum_get_point2d(value1);
		POINT2D point2 = datum_get_point2d(value2);
		POINT2D point3 = datum_get_point2d(value3);
		double dx1 = point2.x - point1.x;
		double dy1 = point2.y - point1.y;
		double dx2 = point3.x - point2.x;
		double dy2 = point3.y - point2.y;
		result = fabs(dx1-dx2) <= EPSILON && fabs(dy1-dy2) <= EPSILON;
	}
	if (tofree != NULL) 
		pfree(tofree);
	return result;
}

static bool
double3_collinear(double3 *x1, double3 *x2, double3 *x3,
	TimestampTz t1, TimestampTz t2, TimestampTz t3)
{
	double duration1 = (double) (t2 - t1);
	double duration2 = (double) (t3 - t2);
	double3 *x1new, *x3new;
	double ratio;
	if (duration1 < duration2)
	{
		ratio = duration1 / duration2;
		x3new = double3_construct(
			x2->a + (x3->a - x2->a) * ratio,
			x2->b + (x3->b - x2->b) * ratio,
			x2->c + (x3->c - x2->c) * ratio);
	}
	else
		x3new = x3;
	if (duration1 > duration2)
	{
		ratio = duration2 / duration1;
		x1new = double3_construct(
			x1->a + (x2->a - x1->a) * ratio,
			x1->b + (x2->b - x1->b) * ratio,
			x1->c + (x2->c - x1->c) * ratio);
	}
	else
		x1new = x1;
	double d1a = x2->a - x1new->a;
	double d1b = x2->b - x1new->b;
	double d1c = x2->c - x1new->c;
	double d2a = x3new->a - x2->a;
	double d2b = x3new->b - x2->b;
	double d2c = x3new->c - x2->c;
	bool result = (fabs(d1a-d2a) <= EPSILON && fabs(d1b-d2b) <= EPSILON && 
		fabs(d1c-d2c) <= EPSILON);
	if (duration1 < duration2)
		pfree(x3new);
	if (duration1 > duration2)
		pfree(x1new);
	return result;
}

static bool
double4_collinear(double4 *x1, double4 *x2, double4 *x3,
	TimestampTz t1, TimestampTz t2, TimestampTz t3)
{
	double duration1 = (double) (t2 - t1);
	double duration2 = (double) (t3 - t2);
	double4 *x1new, *x3new;
	double ratio;
	if (duration1 < duration2)
	{
		ratio = duration1 / duration2;
		x3new = double4_construct(
			x2->a + (x3->a - x2->a) * ratio,
			x2->b + (x3->b - x2->b) * ratio,
			x2->c + (x3->c - x2->c) * ratio,
			x2->d + (x3->d - x2->d) * ratio);
	}
	else
		x3new = x3;
	if (duration1 > duration2)
	{
		ratio = duration2 / duration1;
		x1new = double4_construct(
			x1->a + (x2->a - x1->a) * ratio,
			x1->b + (x2->b - x1->b) * ratio,
			x1->c + (x2->c - x1->c) * ratio,
			x1->d + (x2->c - x1->d) * ratio);
	}
	else
		x1new = x1;
	double d1a = x2->a - x1new->a;
	double d1b = x2->b - x1new->b;
	double d1c = x2->c - x1new->c;
	double d1d = x2->d - x1new->d;
	double d2a = x3new->a - x2->a;
	double d2b = x3new->b - x2->b;
	double d2c = x3new->c - x2->c;
	double d2d = x3new->d - x2->d;
	bool result = (fabs(d1a-d2a) <= EPSILON && fabs(d1b-d2b) <= EPSILON && 
		fabs(d1c-d2c) <= EPSILON && fabs(d1d-d2d) <= EPSILON);
	if (duration1 < duration2)
		pfree(x3new);
	if (duration1 > duration2)
		pfree(x1new);
	return result;
}
#endif

static bool
datum_collinear(Oid valuetypid, Datum value1, Datum value2, Datum value3,
	TimestampTz t1, TimestampTz t2, TimestampTz t3)
{
	if (valuetypid == FLOAT8OID)
		return float_collinear(DatumGetFloat8(value1), DatumGetFloat8(value2), 
			DatumGetFloat8(value3), t1, t2, t3);
	if (valuetypid == type_oid(T_DOUBLE2))
		return double2_collinear(DatumGetDouble2P(value1), DatumGetDouble2P(value2), 
			DatumGetDouble2P(value3), t1, t2, t3);
#ifdef WITH_POSTGIS
	if (valuetypid == type_oid(T_GEOMETRY))
	{
		GSERIALIZED *gs = (GSERIALIZED *)DatumGetPointer(value1);
		bool hasz = FLAGS_GET_Z(gs->flags);
		return point_collinear(value1, value2, value3, t1, t2, t3, hasz);
	}
	if (valuetypid == type_oid(T_DOUBLE3))
		return double3_collinear(DatumGetDouble3P(value1), DatumGetDouble3P(value2), 
			DatumGetDouble3P(value3), t1, t2, t3);
	if (valuetypid == type_oid(T_DOUBLE4))
		return double4_collinear(DatumGetDouble4P(value1), DatumGetDouble4P(value2), 
			DatumGetDouble4P(value3), t1, t2, t3);
#endif
	return false;
}

static bool
temporalinst_collinear(TemporalInst *inst1, TemporalInst *inst2, 
	TemporalInst *inst3)
{
	Oid valuetypid = inst1->valuetypid;
	if (valuetypid == FLOAT8OID)
	{
		double x1 = DatumGetFloat8(temporalinst_value(inst1));
		double x2 = DatumGetFloat8(temporalinst_value(inst2));
		double x3 = DatumGetFloat8(temporalinst_value(inst3));
		return float_collinear(x1, x2, x3, inst1->t, inst2->t, inst3->t);
	}
	if (valuetypid == type_oid(T_DOUBLE2))
	{
		double2 *x1 = DatumGetDouble2P(temporalinst_value(inst1));
		double2 *x2 = DatumGetDouble2P(temporalinst_value(inst2));
		double2 *x3 = DatumGetDouble2P(temporalinst_value(inst3));
		return double2_collinear(x1, x2, x3, inst1->t, inst2->t, inst3->t);
	}
#ifdef WITH_POSTGIS
	if (valuetypid == type_oid(T_GEOMETRY))
	{
		Datum value1 = temporalinst_value(inst1);
		Datum value2 = temporalinst_value(inst2);
		Datum value3 = temporalinst_value(inst3);
		return point_collinear(value1, value2, value3, 
				inst1->t, inst2->t, inst3->t, MOBDB_FLAGS_GET_Z(inst1->flags));
	}
	if (valuetypid == type_oid(T_DOUBLE3))
	{
		double3 *x1 = DatumGetDouble3P(temporalinst_value(inst1));
		double3 *x2 = DatumGetDouble3P(temporalinst_value(inst2));
		double3 *x3 = DatumGetDouble3P(temporalinst_value(inst3));
		return double3_collinear(x1, x2, x3, inst1->t, inst2->t, inst3->t);
	}
	if (valuetypid == type_oid(T_DOUBLE4))
	{
		double4 *x1 = DatumGetDouble4P(temporalinst_value(inst1));
		double4 *x2 = DatumGetDouble4P(temporalinst_value(inst2));
		double4 *x3 = DatumGetDouble4P(temporalinst_value(inst3));
		return double4_collinear(x1, x2, x3, inst1->t, inst2->t, inst3->t);
	}
#endif
	return false;
}

/*
 * Normalize an array of instants.
 * The function assumes that there are at least 2 instants.
 * The function does not create new instants, it creates an array of pointers
 * to a subset of the instants passed in the first argument.
 */
static TemporalInst **
temporalinstarr_normalize(TemporalInst **instants, bool linear, int count, 
	int *newcount)
{
	Oid valuetypid = instants[0]->valuetypid;
	TemporalInst **result = palloc(sizeof(TemporalInst *) * count);
	/* Remove redundant instants */ 
	TemporalInst *inst1 = instants[0];
	Datum value1 = temporalinst_value(inst1);
	TemporalInst *inst2 = instants[1];
	Datum value2 = temporalinst_value(inst2);
	result[0] = inst1;
	int k = 1;
	for (int i = 2; i < count; i++)
	{
		TemporalInst *inst3 = instants[i];
		Datum value3 = temporalinst_value(inst3);
		if (
			/* stepwise sequences and 2 consecutive instants that have the same value 
				... 1@t1, 1@t2, 2@t3, ... -> ... 1@t1, 2@t3, ...
			*/
			(!linear && datum_eq(value1, value2, valuetypid))
			||
			/* 3 consecutive float/point instants that have the same value 
				... 1@t1, 1@t2, 1@t3, ... -> ... 1@t1, 1@t3, ...
			*/
			(linear && datum_eq(value1, value2, valuetypid) && datum_eq(value2, value3, valuetypid))
			||
			/* collinear float/point instants
				... 1@t1, 2@t2, 3@t3, ... -> ... 1@t1, 3@t3, ...
			*/
			(linear && datum_collinear(valuetypid, value1, value2, value3, inst1->t, inst2->t, inst3->t))
			)
		{
			inst2 = inst3; value2 = value3;
		} 
		else 
		{
			result[k++] = inst2;
			inst1 = inst2; value1 = value2;
			inst2 = inst3; value2 = value3;
		}
	}
	result[k++] = inst2;
	*newcount = k;
	return result;
}

/*****************************************************************************/

/* Join two temporal sequences 
 * This function is called when normalizing an array of sequences. It supposes
 * that the two sequences are adjacent. The resulting sequence will remove the
 * last and/or the first instant of the first/second sequence depending on the
 * values of the last two Boolean arguments. */

static TemporalSeq *
temporalseq_join(TemporalSeq *seq1, TemporalSeq *seq2, bool last, bool first)
{
	/* Ensure that the two sequences has the same interpolation */
	assert(MOBDB_FLAGS_GET_LINEAR(seq1->flags) == MOBDB_FLAGS_GET_LINEAR(seq2->flags));
	int count1 = last ? seq1->count - 1 : seq1->count;
	int start2 = first ? 1 : 0;
	TemporalInst **instants = palloc(sizeof(TemporalInst *) * 
		(count1 + seq2->count - start2));
	int k = 0;
	for (int i = 0; i < count1; i++)
		instants[k++] = temporalseq_inst_n(seq1, i);
	for (int i = start2; i < seq2->count; i++)
		instants[k++] = temporalseq_inst_n(seq2, i);
	TemporalSeq *result = temporalseq_from_temporalinstarr(instants, k, 
		seq1->period.lower_inc, seq2->period.upper_inc, 
		MOBDB_FLAGS_GET_LINEAR(seq1->flags), false);
	
	pfree(instants); 

	return result;
}

/*
 * Normalize an array of temporal sequences values. 
 * It is supposed that each individual sequence is already normalized.
 * The sequences may be non-contiguous but must ordered and non-overlapping.
 * The function creates new sequences and does not free the original sequences.
 */
TemporalSeq **
temporalseqarr_normalize(TemporalSeq **sequences, int count, int *newcount)
{
	TemporalSeq **result = palloc(sizeof(TemporalSeq *) * count);
	/* seq1 is the sequence to which we try to join subsequent seq2 */
	TemporalSeq *seq1 = sequences[0];
	Oid valuetypid = seq1->valuetypid;
	bool linear = MOBDB_FLAGS_GET_LINEAR(seq1->flags);
	bool isnew = false;
	int k = 0;
	for (int i = 1; i < count; i++)
	{
		TemporalSeq *seq2 = sequences[i];
		TemporalInst *last2 = (seq1->count == 1) ? NULL : 
			temporalseq_inst_n(seq1, seq1->count - 2); 
		Datum last2value = (seq1->count == 1) ? 0 : 
			temporalinst_value(last2);
		TemporalInst *last1 = temporalseq_inst_n(seq1, seq1->count - 1);
		Datum last1value = temporalinst_value(last1);
		TemporalInst *first1 = temporalseq_inst_n(seq2, 0);
		Datum first1value = temporalinst_value(first1);
		TemporalInst *first2 = (seq2->count == 1) ? NULL : 
			temporalseq_inst_n(seq2, 1); 
		Datum first2value = (seq2->count == 1) ? 0 : 
			temporalinst_value(first2);
		bool adjacent = 
			timestamp_cmp_internal(seq1->period.upper, seq2->period.lower) == 0 && 
			(seq1->period.upper_inc || seq2->period.lower_inc);
		/* If they are adjacent and not instantaneous */
		if (adjacent && last2 != NULL && first2 != NULL && (
			/* If stepwise and the last segment of the first sequence is constant 
			   ..., 1@t1, 1@t2) [1@t2, 1@t3, ... -> ..., 1@t1, 2@t3, ... 
			   ..., 1@t1, 1@t2) [1@t2, 2@t3, ... -> ..., 1@t1, 2@t3, ... 
			   ..., 1@t1, 1@t2] (1@t2, 2@t3, ... -> ..., 1@t1, 2@t3, ... 
			 */
			(!linear && 
			datum_eq(last2value, last1value, valuetypid) && 
			datum_eq(last1value, first1value, valuetypid))
			||			
			/* If the last/first segments are constant and equal 
			   ..., 1@t1, 1@t2] (1@t2, 1@t3, ... -> ..., 1@t1, 1@t3, ... 
			 */
			(datum_eq(last2value, last1value, valuetypid) &&
			datum_eq(last1value, first1value, valuetypid) && 
			datum_eq(first1value, first2value, valuetypid))
			||			
			/* If float/point sequences and collinear last/first segments having the same duration 
			   ..., 1@t1, 2@t2) [2@t2, 3@t3, ... -> ..., 1@t1, 3@t3, ... 
			*/
			(datum_eq(last1value, first1value, valuetypid) && 
			temporalinst_collinear(last2, first1, first2))
			))
		{
			/* Remove the last and first instants of the sequences */
			seq1 = temporalseq_join(seq1, seq2, true, true);
			isnew = true;
		}
		/* If stepwise sequences and the first one has an exclusive upper bound, 
		   by definition the first sequence has the last segment constant
		   ..., 1@t1, 1@t2) [2@t2, 3@t3, ... -> ..., 1@t1, 2@t2, 3@t3, ... 
		   ..., 1@t1, 1@t2) [2@t2] -> ..., 1@t1, 2@t2]
		 */
		else if (adjacent && !linear && !seq1->period.upper_inc)
		{
			/* Remove the last instant of the first sequence */
			seq1 = temporalseq_join(seq1, seq2, true, false);
			isnew = true;
		}
		/* If they are adjacent and have equal last/first value respectively 
			Stewise
			... 1@t1, 2@t2], (2@t2, 1@t3, ... -> ..., 1@t1, 2@t2, 1@t3, ...
			[1@t1], (1@t1, 2@t2, ... -> ..., 1@t1, 2@t2
			Linear	
			..., 1@t1, 2@t2), [2@t2, 1@t3, ... -> ..., 1@t1, 2@t2, 1@t3, ...
			..., 1@t1, 2@t2], (2@t2, 1@t3, ... -> ..., 1@t1, 2@t2, 1@t3, ...
			..., 1@t1, 2@t2), [2@t2] -> ..., 1@t1, 2@t2]
			[1@t1],(1@t1, 2@t2, ... -> [1@t1, 2@t2, ...
		*/
		else if (adjacent && datum_eq(last1value, first1value, valuetypid))
		{
			/* Remove the first instant of the second sequence */
			seq1 = temporalseq_join(seq1, seq2, false, true);
			isnew = true;
		} 
		else 
		{
			result[k++] = isnew ? seq1 : temporalseq_copy(seq1);
			seq1 = seq2;
			isnew = false;
		}
	}
	result[k++] = isnew ? seq1 : temporalseq_copy(seq1);
	*newcount = k;
	return result;
}

/*****************************************************************************/

/* Construct a TemporalSeq from an array of TemporalInst and the bounds.
 * Depending on the value of the normalize argument, the resulting sequence
 * will be normalized. */
TemporalSeq *
temporalseq_from_temporalinstarr(TemporalInst **instants, int count, 
   bool lower_inc, bool upper_inc, bool linear, bool normalize)
{
	Oid valuetypid = instants[0]->valuetypid;
	/* Test the validity of the instants and the bounds */
	assert(count > 0);
	if (count == 1 && (!lower_inc || !upper_inc))
		ereport(ERROR, (errcode(ERRCODE_RESTRICT_VIOLATION), 
			errmsg("Instant sequence must have inclusive bounds")));
#ifdef WITH_POSTGIS
	bool isgeo = (valuetypid == type_oid(T_GEOMETRY) ||
		valuetypid == type_oid(T_GEOGRAPHY));
	bool hasz = false, isgeodetic = false;
	int srid;
	if (isgeo)
	{
		hasz = MOBDB_FLAGS_GET_Z(instants[0]->flags);
		isgeodetic = MOBDB_FLAGS_GET_GEODETIC(instants[0]->flags);
		srid = tpoint_srid_internal((Temporal *) instants[0]);
	}
#endif
	for (int i = 1; i < count; i++)
	{
		if (timestamp_cmp_internal(instants[i - 1]->t, instants[i]->t) >= 0)
		{
			char *t1 = call_output(TIMESTAMPTZOID, instants[i - 1]->t);
			char *t2 = call_output(TIMESTAMPTZOID, instants[i]->t);
			ereport(ERROR, (errcode(ERRCODE_RESTRICT_VIOLATION), 
				errmsg("Timestamps for temporal value must be increasing: %s, %s", t1, t2)));
		}
#ifdef WITH_POSTGIS
		if (isgeo)
		{
			if (tpoint_srid_internal((Temporal *)instants[i]) != srid)
				ereport(ERROR, (errcode(ERRCODE_RESTRICT_VIOLATION), 
					errmsg("All geometries composing a temporal point must be of the same SRID")));
			if (MOBDB_FLAGS_GET_Z(instants[i]->flags) != hasz)
				ereport(ERROR, (errcode(ERRCODE_RESTRICT_VIOLATION), 
					errmsg("All geometries composing a temporal point must be of the same dimensionality")));
		}
#endif
	}
	if (!linear && count > 1 && !upper_inc &&
		datum_ne(temporalinst_value(instants[count - 1]), 
			temporalinst_value(instants[count - 2]), valuetypid))
		ereport(ERROR, (errcode(ERRCODE_RESTRICT_VIOLATION), 
			errmsg("Invalid end value for temporal sequence")));

	/* Normalize the array of instants */
	TemporalInst **newinstants = instants;
	int newcount = count;
	if (normalize && count > 2)
		newinstants = temporalinstarr_normalize(instants, linear, count, &newcount);
	/* Get the bounding box size */
	size_t bboxsize = temporal_bbox_size(valuetypid);
	size_t memsize = double_pad(bboxsize);
	/* Add the size of composing instants */
	for (int i = 0; i < newcount; i++)
		memsize += double_pad(VARSIZE(newinstants[i]));
	/* Precompute the trajectory */
#ifdef WITH_POSTGIS
	bool trajectory = false; /* keep compiler quiet */
	Datum traj = 0; /* keep compiler quiet */
	if (isgeo)
	{
		trajectory = type_has_precomputed_trajectory(valuetypid);  
		if (trajectory)
		{
			/* A trajectory is a geometry/geography, a point, a multipoint, 
			 * or a linestring, which may be self-intersecting */
			traj = tpointseq_make_trajectory(newinstants, newcount, linear);
			memsize += double_pad(VARSIZE(DatumGetPointer(traj)));
		}
	}
#endif
	/* Add the size of the struct and the offset array 
	 * Notice that the first offset is already declared in the struct */
	size_t pdata = double_pad(sizeof(TemporalSeq)) + (newcount + 1) * sizeof(size_t);
	/* Create the TemporalSeq */
	TemporalSeq *result = palloc0(pdata + memsize);
	SET_VARSIZE(result, pdata + memsize);
	result->count = newcount;
	result->valuetypid = valuetypid;
	result->duration = TEMPORALSEQ;
	period_set(&result->period, newinstants[0]->t, newinstants[newcount - 1]->t,
		lower_inc, upper_inc);
	MOBDB_FLAGS_SET_LINEAR(result->flags, linear);
#ifdef WITH_POSTGIS
	if (isgeo)
	{
		MOBDB_FLAGS_SET_Z(result->flags, hasz);
		MOBDB_FLAGS_SET_GEODETIC(result->flags, isgeodetic);
	}
#endif
	/* Initialization of the variable-length part */
	size_t pos = 0;
	for (int i = 0; i < newcount; i++)
	{
		memcpy(((char *)result) + pdata + pos, newinstants[i], 
			VARSIZE(newinstants[i]));
		result->offsets[i] = pos;
		pos += double_pad(VARSIZE(newinstants[i]));
	}
	/*
	 * Precompute the bounding box 
	 * Only external types have precomputed bounding box, internal types such
	 * as double2, double3, or double4 do not have precomputed bounding box.
	 * For temporal points the bounding box is computed from the trajectory 
	 * for efficiency reasons.
	 */
	if (bboxsize != 0)
	{
		void *bbox = ((char *) result) + pdata + pos;
#ifdef WITH_POSTGIS
		if (trajectory)
		{
			geo_to_stbox_internal(bbox, (GSERIALIZED *)DatumGetPointer(traj));
			((STBOX *)bbox)->tmin = result->period.lower;
			((STBOX *)bbox)->tmax = result->period.upper;
			MOBDB_FLAGS_SET_T(((STBOX *)bbox)->flags, true);
		}
		else
#endif
			temporalseq_make_bbox(bbox, newinstants, newcount, 
				lower_inc, upper_inc, linear);
		result->offsets[newcount] = pos;
		pos += double_pad(bboxsize);
	}
#ifdef WITH_POSTGIS
	if (isgeo && trajectory)
	{
		result->offsets[newcount + 1] = pos;
		memcpy(((char *) result) + pdata + pos, DatumGetPointer(traj),
			VARSIZE(DatumGetPointer(traj)));
		pfree(DatumGetPointer(traj));
	}
#endif

	if (normalize && count > 2)
		pfree(newinstants);

	return result;
}

/* Append a TemporalInst to a TemporalSeq */

TemporalSeq *
temporalseq_append_instant(TemporalSeq *seq, TemporalInst *inst)
{
	Oid valuetypid = seq->valuetypid;

	/* Test the validity of the instant */
	TemporalInst *inst1 = temporalseq_inst_n(seq, seq->count - 1);
	if (timestamp_cmp_internal(inst1->t, inst->t) >= 0)
		{
			char *t1 = call_output(TIMESTAMPTZOID, inst1->t);
			char *t2 = call_output(TIMESTAMPTZOID, inst->t);
			ereport(ERROR, (errcode(ERRCODE_RESTRICT_VIOLATION), 
				errmsg("Timestamps for temporal value must be increasing: %s, %s", t1, t2)));
		}
#ifdef WITH_POSTGIS
	bool isgeo = false;
	if (valuetypid == type_oid(T_GEOMETRY) ||
		valuetypid == type_oid(T_GEOGRAPHY))
	{
		isgeo = true;
		if (tpoint_srid_internal((Temporal *)inst) != 
			tpoint_srid_internal((Temporal *)seq))
			ereport(ERROR, (errcode(ERRCODE_RESTRICT_VIOLATION), 
				errmsg("All geometries composing a temporal point must be of the same SRID")));
		if (MOBDB_FLAGS_GET_Z(inst->flags) != MOBDB_FLAGS_GET_Z(seq->flags))
			ereport(ERROR, (errcode(ERRCODE_RESTRICT_VIOLATION), 
				errmsg("All geometries composing a temporal point must be of the same dimensionality")));
	}
#endif

	bool linear = MOBDB_FLAGS_GET_LINEAR(seq->flags);
	/* Normalize the result */
	int newcount = seq->count + 1;
	if (seq->count > 1)
	{
		inst1 = temporalseq_inst_n(seq, seq->count - 2);
		Datum value1 = temporalinst_value(inst1);
		TemporalInst *inst2 = temporalseq_inst_n(seq, seq->count - 1);
		Datum value2 = temporalinst_value(inst2);
		Datum value3 = temporalinst_value(inst);
		if (
			/* stepwise sequences and 2 consecutive instants that have the same value 
				... 1@t1, 1@t2, 2@t3, ... -> ... 1@t1, 2@t3, ...
			*/
			(! linear && datum_eq(value1, value2, valuetypid))
			||
			/* 3 consecutive float/point instants that have the same value 
				... 1@t1, 1@t2, 1@t3, ... -> ... 1@t1, 1@t3, ...
			*/
			(datum_eq(value1, value2, valuetypid) && datum_eq(value2, value3, valuetypid))
			||
			/* collinear float/point instants that have the same duration
				... 1@t1, 2@t2, 3@t3, ... -> ... 1@t1, 3@t3, ...
			*/
			(linear && datum_collinear(valuetypid, value1, value2, value3, inst1->t, inst2->t, inst->t))
			)
		{
			/* The new instant replaces the last instant of the sequence */
			newcount--;
		} 
	}
	/* Get the bounding box size */
	size_t bboxsize = temporal_bbox_size(valuetypid);
	size_t memsize = double_pad(bboxsize);
	/* Add the size of composing instants */
	for (int i = 0; i < newcount - 1; i++)
		memsize += double_pad(VARSIZE(temporalseq_inst_n(seq, i)));
	memsize += double_pad(VARSIZE(inst));
	/* Expand the trajectory */
#ifdef WITH_POSTGIS
	bool trajectory = false; /* keep compiler quiet */
	Datum traj = 0; /* keep compiler quiet */
	if (isgeo)
	{
		trajectory = type_has_precomputed_trajectory(valuetypid);  
		if (trajectory)
		{
			bool replace = newcount != seq->count + 1;
			traj = tpointseq_trajectory_append(seq, inst, replace);
			memsize += double_pad(VARSIZE(DatumGetPointer(traj)));
		}
	}
#endif
	/* Add the size of the struct and the offset array 
	 * Notice that the first offset is already declared in the struct */
	size_t pdata = double_pad(sizeof(TemporalSeq)) + (newcount + 1) * sizeof(size_t);
	/* Create the TemporalSeq */
	TemporalSeq *result = palloc0(pdata + memsize);
	SET_VARSIZE(result, pdata + memsize);
	result->count = newcount;
	result->valuetypid = valuetypid;
	result->duration = TEMPORALSEQ;
	period_set(&result->period, seq->period.lower, inst->t, 
		seq->period.lower_inc, true);
	MOBDB_FLAGS_SET_LINEAR(result->flags, MOBDB_FLAGS_GET_LINEAR(seq->flags));
#ifdef WITH_POSTGIS
	if (isgeo)
		MOBDB_FLAGS_SET_Z(result->flags, MOBDB_FLAGS_GET_Z(seq->flags));
#endif
	/* Initialization of the variable-length part */
	size_t pos = 0;
	for (int i = 0; i < newcount - 1; i++)
	{
		inst1 = temporalseq_inst_n(seq, i);
		memcpy(((char *)result) + pdata + pos, inst1, VARSIZE(inst1));
		result->offsets[i] = pos;
		pos += double_pad(VARSIZE(inst1));
	}
	/* Append the instant */
	memcpy(((char *)result) + pdata + pos, inst, VARSIZE(inst));
	result->offsets[newcount - 1] = pos;
	pos += double_pad(VARSIZE(inst));
	/* Expand the bounding box */
	if (bboxsize != 0) 
	{
		void *bbox = ((char *) result) + pdata + pos;
		temporalseq_expand_bbox(bbox, seq, inst);
		result->offsets[newcount] = pos;
	}
#ifdef WITH_POSTGIS
	if (isgeo && trajectory)
	{
		result->offsets[newcount + 1] = pos;
		memcpy(((char *) result) + pdata + pos, DatumGetPointer(traj),
			VARSIZE(DatumGetPointer(traj)));
		pfree(DatumGetPointer(traj));
	}
#endif
	return result;
}

/* Copy a temporal sequence */

TemporalSeq *
temporalseq_copy(TemporalSeq *seq)
{
	TemporalSeq *result = palloc0(VARSIZE(seq));
	memcpy(result, seq, VARSIZE(seq));
	return result;
}

/* Binary search of a timestamptz in a TemporalSeq */

int
temporalseq_find_timestamp(TemporalSeq *seq, TimestampTz t) 
{
	int first = 0;
	int last = seq->count - 2;
	int middle = (first + last)/2;
	while (first <= last) 
	{
		TemporalInst *inst1 = temporalseq_inst_n(seq, middle);
		TemporalInst *inst2 = temporalseq_inst_n(seq, middle + 1);
		bool lower_inc = (middle == 0) ? seq->period.lower_inc : true;
		bool upper_inc = (middle == seq->count - 2) ? seq->period.upper_inc : false;
		if ((timestamp_cmp_internal(inst1->t, t) < 0 && 
			timestamp_cmp_internal(t, inst2->t) < 0) ||
			(lower_inc && timestamp_cmp_internal(inst1->t, t) == 0) ||
			(upper_inc && timestamp_cmp_internal(inst2->t, t) == 0))
			return middle;
		if (timestamp_cmp_internal(t, inst1->t) <= 0)
			last = middle - 1;
		else
			first = middle + 1;	
		middle = (first + last)/2;
	}
	return -1;
}

/*****************************************************************************
 * Intersection functions
 *****************************************************************************/
 
/* 
 * Intersection of a TemporalSeq and a TemporalInst values. 
 */

bool
intersection_temporalseq_temporalinst(TemporalSeq *seq, TemporalInst *inst, 
	TemporalInst **inter1, TemporalInst **inter2)
{
	TemporalInst *inst1 = temporalseq_at_timestamp(seq, inst->t);
	if (inst1 == NULL)
		return false;
	
	*inter1 = inst1;
	*inter2 = temporalinst_copy(inst1);
	return true;
}

bool
intersection_temporalinst_temporalseq(TemporalInst *inst, TemporalSeq *seq, 
	TemporalInst **inter1, TemporalInst **inter2)
{
	return intersection_temporalseq_temporalinst(seq, inst, inter2, inter1);
}

/* 
 * Intersection of a TemporalSeq and a TemporalI values. Each value keeps  
 * the instants in the intersection of their time spans.
 */

bool
intersection_temporalseq_temporali(TemporalSeq *seq, TemporalI *ti,
	TemporalI **inter1, TemporalI **inter2)
{
	/* Test whether the bounding period of the two temporal values overlap */
	Period p;
	temporali_period(&p, ti);
	if (!overlaps_period_period_internal(&seq->period, &p))
		return false;
	
	TemporalInst **instants1 = palloc(sizeof(TemporalInst *) * ti->count);
	TemporalInst **instants2 = palloc(sizeof(TemporalInst *) * ti->count);
	int k = 0;
	for (int i = 0; i < ti->count; i++)
	{
		TemporalInst *inst = temporali_inst_n(ti, i);
		if (contains_period_timestamp_internal(&seq->period, inst->t))
		{
			instants1[k] = temporalseq_at_timestamp(seq, inst->t);
			instants2[k++] = inst;
		}
		if (timestamp_cmp_internal(seq->period.upper, inst->t) < 0)
			break;
	}
	if (k == 0)
	{
		pfree(instants1); pfree(instants2); 
		return false;
	}
	
	*inter1 = temporali_from_temporalinstarr(instants1, k);
	*inter2 = temporali_from_temporalinstarr(instants2, k);
	
	for (int i = 0; i < k; i++) 
		pfree(instants1[i]);
	pfree(instants1); pfree(instants2); 

	return true;
}

bool
intersection_temporali_temporalseq(TemporalI *ti, TemporalSeq *seq, 
	TemporalI **inter1, TemporalI **inter2)
{
	return intersection_temporalseq_temporali(seq, ti, inter2, inter1);
}

/* 
 * Intersection two TemporalSeq values. 
 */

bool
intersection_temporalseq_temporalseq(TemporalSeq *seq1, TemporalSeq *seq2,
	TemporalSeq **inter1, TemporalSeq **inter2)
{
	/* Test whether the bounding period of the two temporal values overlap */
	Period *inter = intersection_period_period_internal(&seq1->period, 
		&seq2->period);
	if (inter == NULL)
		return false;
	
	*inter1 = temporalseq_at_period(seq1, inter);
	*inter2 = temporalseq_at_period(seq2, inter);
	pfree(inter);
	return true;
}

/*****************************************************************************
 * Synchronize two TemporalSeq values. The values are split into (redundant)
 * segments defined over the same set of instants covering the intersection
 * of their time spans. Depending on the value of the argument crossings,
 * potential crossings between successive pair of instants are added.
 * Crossings are only added when at least one of the sequences has linear
 * interpolation.
 *****************************************************************************/

bool
synchronize_temporalseq_temporalseq(TemporalSeq *seq1, TemporalSeq *seq2,
	TemporalSeq **sync1, TemporalSeq **sync2, bool crossings)
{
	/* Test whether the bounding period of the two temporal values overlap */
	Period *inter = intersection_period_period_internal(&seq1->period, 
		&seq2->period);
	if (inter == NULL)
		return false;

	bool linear1 = MOBDB_FLAGS_GET_LINEAR(seq1->flags);
	bool linear2 = MOBDB_FLAGS_GET_LINEAR(seq2->flags);
	/* If the two sequences intersect at an instant */
	if (timestamp_cmp_internal(inter->lower, inter->upper) == 0)
	{
		TemporalInst *inst1 = temporalseq_at_timestamp(seq1, inter->lower);
		TemporalInst *inst2 = temporalseq_at_timestamp(seq2, inter->lower);
		*sync1 = temporalseq_from_temporalinstarr(&inst1, 1, true, true, 
			linear1, false);
		*sync2 = temporalseq_from_temporalinstarr(&inst2, 1, true, true, 
			linear2, false);
		pfree(inst1); pfree(inst2); pfree(inter);
		return true;
	}
	
	/* 
	 * General case 
	 * seq1 =  ... *     *   *   *      *>
	 * seq2 =       <*            *     * ...
	 * sync1 =      <X C * C * C X C X C *>
	 * sync1 =      <* C X C X C * C * C X>
	 * where X are values added for synchronization and C are values added
	 * for the crossings
	 */
	TemporalInst *inst1 = temporalseq_inst_n(seq1, 0);
	TemporalInst *inst2 = temporalseq_inst_n(seq2, 0);
	TemporalInst *tofreeinst = NULL;
	int i = 0, j = 0, k = 0, l = 0;
	if (timestamp_cmp_internal(inst1->t, inter->lower) < 0)
	{
		inst1 = tofreeinst = temporalseq_at_timestamp(seq1, inter->lower);
		i = temporalseq_find_timestamp(seq1, inter->lower);
	}
	else if (timestamp_cmp_internal(inst2->t, inter->lower) < 0)
	{
		inst2 = tofreeinst = temporalseq_at_timestamp(seq2, inter->lower);
		j = temporalseq_find_timestamp(seq2, inter->lower);
	}
	int count = (seq1->count - i + seq2->count - j) * 2;
	TemporalInst **instants1 = palloc(sizeof(TemporalInst *) * count);
	TemporalInst **instants2 = palloc(sizeof(TemporalInst *) * count);
	TemporalInst **tofree = palloc(sizeof(TemporalInst *) * count * 2);
	if (tofreeinst != NULL)
		tofree[l++] = tofreeinst;
	while (i < seq1->count && j < seq2->count &&
		(timestamp_cmp_internal(inst1->t, inter->upper) <= 0 ||
		timestamp_cmp_internal(inst2->t, inter->upper) <= 0))
	{
		int cmp = timestamp_cmp_internal(inst1->t, inst2->t);
		if (cmp == 0)
		{
			i++; j++;
		}
		else if (cmp < 0)
		{
			i++;
			inst2 = temporalseq_at_timestamp(seq2, inst1->t);
			tofree[l++] = inst2;
		}
		else 
		{
			j++;
			inst1 = temporalseq_at_timestamp(seq1, inst2->t);
			tofree[l++] = inst1;
		}
		/* If not the first instant add potential crossing before adding
		   the new instants */
		if (crossings && (linear1 || linear2) && k > 0)
		{
			TimestampTz crosstime;
			if (temporalseq_intersect_at_timestamp(instants1[k - 1],
				inst1, linear1, instants2[k - 1], inst2, linear2, &crosstime))
			{
				instants1[k] = tofree[l++] = temporalseq_at_timestamp1(
					instants1[k - 1], inst1, linear1, crosstime);
				instants2[k] = tofree[l++] = temporalseq_at_timestamp1(
					instants2[k - 1], inst2, linear2, crosstime);
				k++;
			}
		}
		instants1[k] = inst1; instants2[k++] = inst2;
		if (i == seq1->count || j == seq2->count)
			break;
		inst1 = temporalseq_inst_n(seq1, i);
		inst2 = temporalseq_inst_n(seq2, j);
	}
	/* We are sure that k != 0 due to the period intersection test above */
	/* The last two values of sequences with stepwise interpolation and 
	   exclusive upper bound must be equal */
	if (! inter->upper_inc && k > 1 && ! linear1)
	{
		if (datum_ne(temporalinst_value(instants1[k - 2]), 
			temporalinst_value(instants1[k - 1]), seq1->valuetypid))
		{
			inst1 = instants1[k - 1];
			instants1[k - 1] = temporalinst_make(temporalinst_value(instants1[k - 2]),
				instants1[k - 1]->t, instants1[k - 1]->valuetypid); 
			tofree[l++] = instants1[k - 1];
		}
	}
	if (! inter->upper_inc && k > 1 && ! linear2)
	{
		if (datum_ne(temporalinst_value(instants2[k - 2]), 
			temporalinst_value(instants2[k - 1]), seq2->valuetypid))
		{
			inst2 = instants2[k - 1];
			instants2[k - 1] = temporalinst_make(temporalinst_value(instants2[k - 2]),
				instants2[k - 1]->t, instants2[k - 1]->valuetypid); 
			tofree[l++] = instants2[k - 1];
		}
	}
	*sync1 = temporalseq_from_temporalinstarr(instants1, k, 
		inter->lower_inc, inter->upper_inc, linear1, false);
	*sync2 = temporalseq_from_temporalinstarr(instants2, k, 
		inter->lower_inc, inter->upper_inc, linear2, false);
	
	for (int i = 0; i < l; i++) 
		pfree(tofree[i]);
	pfree(instants1); pfree(instants2); pfree(tofree); pfree(inter);

	return true;
}

/*****************************************************************************
 * Functions that find the single timestamptz at which two temporal segments
 * intersect or have a turning point, that is, a local minimum/maximum.
 * The functions are used to add intermediate points when lifting operators.
 * The functions suppose that the instants are synchronized, i.e.,
 * start1->t = start2->t and end1->t = end2->t 
 * The functions only return an intersection at the middle, i.e., 
 * they return false if they intersect at a bound.
 * There is no need to add functions for DoubleN, which are used for computing 
 * avg and centroid aggregates, since these computations are based on sum and 
 * thus they do not need to add intermediate points.
 *****************************************************************************/

/* Find the single timestamptz at which two temporal number segments 
 * intersect. This function is used for temporal comparisons such as 
 * tfloat <comp> tfloat where <comp> is <, <=, ... since the comparison 
 * changes its value before/at/after the intersection point */
static bool
tnumberseq_intersect_at_timestamp(TemporalInst *start1, TemporalInst *end1, 
	TemporalInst *start2, TemporalInst *end2, TimestampTz *t)
{
	double x1 = datum_double(temporalinst_value(start1), start1->valuetypid);
	double x2 = datum_double(temporalinst_value(end1), start1->valuetypid);
	double x3 = datum_double(temporalinst_value(start2), start2->valuetypid);
	double x4 = datum_double(temporalinst_value(end2), start2->valuetypid);
	/* Compute the instant t at which the linear functions of the two segments
	   are equal: at + b = ct + d that is t = (d - b) / (a - c).
	   To reduce problems related to floating point arithmetic, t1 and t2
	   are shifted, respectively, to 0 and 1 before the computation */
	double denum = fabs(x2 - x1 - x4 + x3);
	if (denum == 0)
		/* Parallel segments */
		return false;

	double fraction = fabs((x3 - x1) / denum);
	if (fraction <= EPSILON || fraction >= (1.0 - EPSILON))
		/* Intersection occurs out of the period */
		return false;

	double duration = (double) (end1->t - start1->t);
	*t = (double) (start1->t) + (duration * fraction);
	return true;	
}

#ifdef WITH_POSTGIS
bool
tpointseq_intersect_at_timestamp(TemporalInst *start1, TemporalInst *end1, bool linear1,
	TemporalInst *start2, TemporalInst *end2, bool linear2, TimestampTz *t)
{
	bool result;
	if (!tpointseq_min_dist_at_timestamp(start1, end1, start2, end2, t))
		return false;
	Datum value1 = temporalseq_value_at_timestamp1(start1, end1, linear1, *t);
	Datum value2 = temporalseq_value_at_timestamp1(start2, end2, linear2, *t);
	if (datum_eq(value1, value2, start1->valuetypid))
		result = true;
	else
		result = false;
	pfree(DatumGetPointer(value1)); pfree(DatumGetPointer(value2));
	return result;
}
#endif

bool
temporalseq_intersect_at_timestamp(TemporalInst *start1, TemporalInst *end1, bool linear1,
	TemporalInst *start2, TemporalInst *end2, bool linear2, TimestampTz *inter)
{
	bool result = false;
	ensure_temporal_base_type(start1->valuetypid);
	if ((start1->valuetypid == INT4OID || start1->valuetypid == FLOAT8OID) &&
		(start2->valuetypid == INT4OID || start2->valuetypid == FLOAT8OID))
		result = tnumberseq_intersect_at_timestamp(start1, end1, start2, end2, inter);
#ifdef WITH_POSTGIS
	else if (start1->valuetypid == type_oid(T_GEOMETRY))
		result = tpointseq_intersect_at_timestamp(start1, end1, linear1, start2, end2, linear2, inter);
	else if (start1->valuetypid == type_oid(T_GEOGRAPHY))
	{
		/* For geographies we do as the ST_Intersection function, e.g.
		 * 'SELECT geography(ST_Transform(ST_Intersection(ST_Transform(geometry($1), 
		 * @extschema@._ST_BestSRID($1, $2)), 
		 * ST_Transform(geometry($2), @extschema@._ST_BestSRID($1, $2))), 4326))' */
		Datum line1 = geogpoint_trajectory(temporalinst_value(start1), 
			temporalinst_value(end1));
		Datum line2 = geogpoint_trajectory(temporalinst_value(start2), 
			temporalinst_value(end2));
		Datum bestsrid = call_function2(geography_bestsrid, line1, line2);
		TemporalInst *start1geom1 = tgeogpointinst_to_tgeompointinst(start1);
		TemporalInst *end1geom1 = tgeogpointinst_to_tgeompointinst(end1);
		TemporalInst *start2geom1 = tgeogpointinst_to_tgeompointinst(start2);
		TemporalInst *end2geom1 = tgeogpointinst_to_tgeompointinst(end2);
		TemporalInst *start1geom2 = tgeompointinst_transform(start1, bestsrid);
		TemporalInst *end1geom2 = tgeompointinst_transform(start1, bestsrid);
		TemporalInst *start2geom2 = tgeompointinst_transform(start2, bestsrid);
		TemporalInst *end2geom2 = tgeompointinst_transform(start2, bestsrid);
		result = tpointseq_intersect_at_timestamp(start1geom2, end1geom2, linear1,
			start2geom2, end2geom2, linear2, inter);
		pfree(DatumGetPointer(line1)); pfree(DatumGetPointer(line2)); 
		pfree(start1geom1); pfree(end1geom1); pfree(start2geom1); pfree(end2geom1);
		pfree(start1geom2); pfree(end1geom2); pfree(start2geom2); pfree(end2geom2);
	}
#endif
	return result;
}

/*****************************************************************************
 * Input/output functions
 *****************************************************************************/

/* Convert to string */
 
char *
temporalseq_to_string(TemporalSeq *seq, bool component, char *(*value_out)(Oid, Datum))
{
	char **strings = palloc((int) (sizeof(char *)) * seq->count);
	size_t outlen = 0;
	char str[20];
	if (! component && linear_interpolation(seq->valuetypid) && 
		!MOBDB_FLAGS_GET_LINEAR(seq->flags))
		sprintf(str, "Interp=Stepwise;");
	else
		str[0] = '\0';
	for (int i = 0; i < seq->count; i++)
	{
		TemporalInst *inst = temporalseq_inst_n(seq, i);
		strings[i] = temporalinst_to_string(inst, value_out);
		outlen += strlen(strings[i]) + 2;
	}
	char *result = palloc(strlen(str) + outlen + 3);
	result[outlen] = '\0';
	size_t pos = 0;
	strcpy(result, str);
	pos += strlen(str);
	result[pos++] = seq->period.lower_inc ? '[' : '(';
	for (int i = 0; i < seq->count; i++)
	{
		strcpy(result + pos, strings[i]);
		pos += strlen(strings[i]);
		result[pos++] = ',';
		result[pos++] = ' ';
		pfree(strings[i]);
	}
	result[pos - 2] = seq->period.upper_inc ? ']' : ')';
	result[pos - 1] = '\0';
	pfree(strings);
	return result;
}

/* Send function */

void
temporalseq_write(TemporalSeq *seq, StringInfo buf)
{
	pq_sendint(buf, seq->count, 4);
	pq_sendbyte(buf, seq->period.lower_inc);
	pq_sendbyte(buf, seq->period.upper_inc);
	pq_sendbyte(buf, MOBDB_FLAGS_GET_LINEAR(seq->flags));
	for (int i = 0; i < seq->count; i++)
	{
		TemporalInst *inst = temporalseq_inst_n(seq, i);
		temporalinst_write(inst, buf);
	}
}
 
/* Receive function */

TemporalSeq *
temporalseq_read(StringInfo buf, Oid valuetypid)
{
	int count = (int) pq_getmsgint(buf, 4);
	bool lower_inc = (char) pq_getmsgbyte(buf);
	bool upper_inc = (char) pq_getmsgbyte(buf);
	bool linear = (char) pq_getmsgbyte(buf);
	TemporalInst **instants = palloc(sizeof(TemporalInst *) * count);
	for (int i = 0; i < count; i++)
		instants[i] = temporalinst_read(buf, valuetypid);
	TemporalSeq *result = temporalseq_from_temporalinstarr(instants, 
		count, lower_inc, upper_inc, linear, true);

	for (int i = 0; i < count; i++)
		pfree(instants[i]);
	pfree(instants);

	return result;
}

/*****************************************************************************
 * Cast functions
 *****************************************************************************/

/* Cast a temporal integer as a temporal float */

TemporalSeq *
tintseq_to_tfloatseq(TemporalSeq *seq)
{
	TemporalSeq *result = temporalseq_copy(seq);
	result->valuetypid = FLOAT8OID;
	MOBDB_FLAGS_SET_LINEAR(result->flags, false);
	for (int i = 0; i < seq->count; i++)
	{
		TemporalInst *inst = temporalseq_inst_n(result, i);
		inst->valuetypid = FLOAT8OID;
		Datum *value_ptr = temporalinst_value_ptr(inst);
		*value_ptr = Float8GetDatum((double)DatumGetInt32(temporalinst_value(inst)));
	}
	return result;
}

/* Cast a temporal float with stepwise interpolation as a temporal integer */

TemporalSeq *
tfloatseq_to_tintseq(TemporalSeq *seq)
{
	if (MOBDB_FLAGS_GET_LINEAR(seq->flags))
		ereport(ERROR, (errcode(ERRCODE_INVALID_PARAMETER_VALUE),
				errmsg("Cannot cast temporal float with linear interpolation to temporal integer")));
	TemporalSeq *result = temporalseq_copy(seq);
	result->valuetypid = INT4OID;
	MOBDB_FLAGS_SET_LINEAR(result->flags, false);
	for (int i = 0; i < seq->count; i++)
	{
		TemporalInst *inst = temporalseq_inst_n(result, i);
		inst->valuetypid = INT4OID;
		Datum *value_ptr = temporalinst_value_ptr(inst);
		*value_ptr = Int32GetDatum((double)DatumGetFloat8(temporalinst_value(inst)));
	}
	return result;
}

/*****************************************************************************
 * Transformation functions
 *****************************************************************************/

TemporalSeq *
temporalinst_to_temporalseq(TemporalInst *inst, bool linear)
{
	return temporalseq_from_temporalinstarr(&inst, 1, true, true, linear, false);
}

TemporalSeq *
temporali_to_temporalseq(TemporalI *ti, bool linear)
{
	if (ti->count != 1)
		ereport(ERROR, (errcode(ERRCODE_INVALID_PARAMETER_VALUE),
			errmsg("Cannot transform input to a temporal sequence")));
	TemporalInst *inst = temporali_inst_n(ti, 0);
	return temporalseq_from_temporalinstarr(&inst, 1, true, true, linear, false);
}

TemporalSeq *
temporals_to_temporalseq(TemporalS *ts)
{
	if (ts->count != 1)
		ereport(ERROR, (errcode(ERRCODE_INVALID_PARAMETER_VALUE),
			errmsg("Cannot transform input to a temporal sequence")));
	return temporalseq_copy(temporals_seq_n(ts, 0));
}

/* Transform a temporal value with continuous base type from stepwise to linear interpolation */

int
tstepwseq_to_linear1(TemporalSeq **result, TemporalSeq *seq)
{
	if (seq->count == 1)
	{
		result[0] = temporalseq_copy(seq);
		MOBDB_FLAGS_SET_LINEAR(seq->flags, true); 
		return 1;
	}
	
	TemporalInst *inst1 = temporalseq_inst_n(seq, 0);
	Datum value1 = temporalinst_value(inst1);
	TemporalInst *inst2;
	bool lower_inc = seq->period.lower_inc;
	int k = 0;
	for (int i = 1; i < seq->count; i++)
	{
		inst2 = temporalseq_inst_n(seq, i);
		Datum value2 = temporalinst_value(inst2);
		TemporalInst *instants[2];
		instants[0] = inst1;
		instants[1] = temporalinst_make(value1, inst2->t, seq->valuetypid);
		bool upper_inc = (i == seq->count - 1) ? seq->period.upper_inc && 
			datum_eq(value1, value2, seq->valuetypid): false;
		result[k++] = temporalseq_from_temporalinstarr(instants, 2,
			lower_inc, upper_inc, true, false);
		inst1 = inst2;
		value1 = value2;
		lower_inc = true;
		pfree(instants[1]);
	}
	if (seq->period.upper_inc)
	{
		Datum value1 = temporalinst_value(temporalseq_inst_n(seq, seq->count - 2));
		Datum value2 = temporalinst_value(inst2);
		if (datum_ne(value1, value2, seq->valuetypid))
		{
			result[k++] = temporalseq_from_temporalinstarr(&inst2, 1,
				true, true, true, false);
		}
	}
	return k;
}

TemporalS *
tstepwseq_to_linear(TemporalSeq *seq)
{
	TemporalSeq **sequences = palloc(sizeof(TemporalSeq *) * seq->count);
	int count = tstepwseq_to_linear1(sequences, seq);
	TemporalS *result = temporals_from_temporalseqarr(sequences, count, true, false);
	for (int i = 0; i < count; i++)
		pfree(sequences[i]);
	pfree(sequences);
	return result;
}

/*****************************************************************************
 * Accessor functions 
 *****************************************************************************/

/* Values of a TemporalSeq with stepwise interpolation */

Datum *
temporalseq_values1(TemporalSeq *seq, int *count)
{
	Datum *result = palloc(sizeof(Datum *) * seq->count);
	for (int i = 0; i < seq->count; i++) 
		result[i] = temporalinst_value(temporalseq_inst_n(seq, i));
	datum_sort(result, seq->count, seq->valuetypid);
	*count = datum_remove_duplicates(result, seq->count, seq->valuetypid);
	return result;
}

ArrayType *
temporalseq_values(TemporalSeq *seq)
{
	int count;
	Datum *values = temporalseq_values1(seq, &count);
	ArrayType *result = datumarr_to_array(values, count, seq->valuetypid);
	pfree(values);
	return result;
}

/* Range of a TemporalSeq float with linear interpolation */

RangeType *
tfloatseq_range(TemporalSeq *seq)
{
	assert(MOBDB_FLAGS_GET_LINEAR(seq->flags));
	TBOX *box = temporalseq_bbox_ptr(seq);
	Datum min = Float8GetDatum(box->xmin);
	Datum max = Float8GetDatum(box->xmax);
	if (box->xmin == box->xmax)
		return range_make(min, max, true, true, FLOAT8OID);

	Datum start = temporalinst_value(temporalseq_inst_n(seq, 0));
	Datum end = temporalinst_value(temporalseq_inst_n(seq, seq->count - 1));
	Datum lower, upper;
	bool lower_inc, upper_inc;
	if (DatumGetFloat8(start) < DatumGetFloat8(end))
	{
		lower = start; lower_inc = seq->period.lower_inc;
		upper = end; upper_inc = seq->period.upper_inc;
	}
	else
	{
		lower = end; lower_inc = seq->period.upper_inc;
		upper = start; upper_inc = seq->period.lower_inc;
	}
	bool min_inc = DatumGetFloat8(min) < DatumGetFloat8(lower) ||
		(DatumGetFloat8(min) == DatumGetFloat8(lower) && lower_inc);
	bool max_inc = DatumGetFloat8(max) > DatumGetFloat8(upper) ||
		(DatumGetFloat8(max) == DatumGetFloat8(upper) && upper_inc);
	if (!min_inc || !max_inc)
	{
		for (int i = 1; i < seq->count - 1; i++)
		{
			TemporalInst *inst = temporalseq_inst_n(seq, i);
			if (min_inc || DatumGetFloat8(min) == DatumGetFloat8(temporalinst_value(inst)))
				min_inc = true;
			if (max_inc || DatumGetFloat8(max) == DatumGetFloat8(temporalinst_value(inst)))
				max_inc = true;
			if (min_inc && max_inc)
				break;
		}
	}
	return range_make(min, max, min_inc, max_inc, FLOAT8OID);
}

int
tfloatseq_ranges1(RangeType **result, TemporalSeq *seq)
{
	/* Temporal float with linear interpolation */
	if (MOBDB_FLAGS_GET_LINEAR(seq->flags))
	{
		result[0] = tfloatseq_range(seq);
		return 1;
	}

	/* Temporal float with stepwise interpolation */
	int count;
	Datum *values = temporalseq_values1(seq, &count);
	for (int i = 0; i < count; i++)
		result[i] = range_make(values[i], values[i], true, true, FLOAT8OID);
	pfree(values);
	return count;
}

ArrayType *
tfloatseq_ranges(TemporalSeq *seq)
{
	int count = MOBDB_FLAGS_GET_LINEAR(seq->flags) ? 1 : seq->count;
	RangeType **ranges = palloc(sizeof(RangeType *) * count);
	int count1 = tfloatseq_ranges1(ranges, seq);
	ArrayType *result = rangearr_to_array(ranges, count1, type_oid(T_FLOATRANGE));
	for (int i = 0; i < count1; i++)
		pfree(ranges[i]);
	pfree(ranges);
	return result;
}

/* Get time */

PeriodSet *
temporalseq_get_time(TemporalSeq *seq)
{
	Period *p = &seq->period;
	PeriodSet *result = periodset_from_periodarr_internal(&p, 1, false);
	return result;
}

/* Minimum value */

Datum
temporalseq_min_value(TemporalSeq *seq)
{
	if (seq->valuetypid == INT4OID)
	{
		TBOX *box = temporalseq_bbox_ptr(seq);
		return Int32GetDatum((int)(box->xmin));
	}
	if (seq->valuetypid == FLOAT8OID)
	{
		TBOX *box = temporalseq_bbox_ptr(seq);
		return Float8GetDatum(box->xmin);
	}
	Datum result = temporalinst_value(temporalseq_inst_n(seq, 0));
	for (int i = 1; i < seq->count; i++)
	{
		Datum value = temporalinst_value(temporalseq_inst_n(seq, i));
		if (datum_lt(value, result, seq->valuetypid))
			result = value;
	}
	return result;
}

/* Maximum value */
 
Datum
temporalseq_max_value(TemporalSeq *seq)
{
	if (seq->valuetypid == INT4OID)
	{
		TBOX *box = temporalseq_bbox_ptr(seq);
		return Int32GetDatum((int)(box->xmax));
	}
	if (seq->valuetypid == FLOAT8OID)
	{
		TBOX *box = temporalseq_bbox_ptr(seq);
		return Float8GetDatum(box->xmax);
	}
	Datum result = temporalinst_value(temporalseq_inst_n(seq, 0));
	for (int i = 1; i < seq->count; i++)
	{
		Datum value = temporalinst_value(temporalseq_inst_n(seq, i));
		if (datum_gt(value, result, seq->valuetypid))
			result = value;
	}
	return result;
}

/* Timespan */

Datum
temporalseq_timespan(TemporalSeq *seq)
{
	Interval *result = period_timespan_internal(&seq->period);
	return PointerGetDatum(result);
}

/* Bounding period on which the temporal value is defined */

void
temporalseq_period(Period *p, TemporalSeq *seq)
{
	Period *p1 = &seq->period;
	period_set(p, p1->lower, p1->upper, p1->lower_inc, p1->upper_inc);
}

/* Instants */

TemporalInst **
temporalseq_instants(TemporalSeq *seq)
{
	TemporalInst **result = palloc(sizeof(TemporalInst *) * seq->count);
	for (int i = 0; i < seq->count; i++)
		result[i] = temporalseq_inst_n(seq, i);
	return result;	
}

ArrayType *
temporalseq_instants_array(TemporalSeq *seq)
{
	TemporalInst **instants = temporalseq_instants(seq);
	ArrayType *result = temporalarr_to_array((Temporal **)instants, seq->count);
	pfree(instants);
	return result;	
}

/* Start timestamptz */

TimestampTz
temporalseq_start_timestamp(TemporalSeq *seq)
{
	return (temporalseq_inst_n(seq, 0))->t;
}

/* End timestamptz */

TimestampTz
temporalseq_end_timestamp(TemporalSeq *seq)
{
	return (temporalseq_inst_n(seq, seq->count - 1))->t;
}

/* Timestamps */

TimestampTz *
temporalseq_timestamps1(TemporalSeq *seq)
{
	TimestampTz *result = palloc(sizeof(TimestampTz) * seq->count);
	for (int i = 0; i < seq->count; i++) 
		result[i] = temporalseq_inst_n(seq, i)->t;
	return result;	
}

ArrayType *
temporalseq_timestamps(TemporalSeq *seq)
{
	TimestampTz *times = temporalseq_timestamps1(seq);	
	ArrayType *result = timestamparr_to_array(times, seq->count);
	pfree(times);
	return result;	
}

/* Shift the time span of a temporal value by an interval */

TemporalSeq *
temporalseq_shift(TemporalSeq *seq, Interval *interval)
{
	TemporalSeq *result = temporalseq_copy(seq);
	TemporalInst **instants = palloc(sizeof(TemporalInst *) * seq->count);
	for (int i = 0; i < seq->count; i++)
	{
		TemporalInst *inst = instants[i] = temporalseq_inst_n(result, i);
		inst->t = DatumGetTimestampTz(
			DirectFunctionCall2(timestamptz_pl_interval,
			TimestampTzGetDatum(inst->t), PointerGetDatum(interval)));
	}
	/* Shift period */
	result->period.lower = DatumGetTimestampTz(
			DirectFunctionCall2(timestamptz_pl_interval,
			TimestampTzGetDatum(seq->period.lower), PointerGetDatum(interval)));
	result->period.upper = DatumGetTimestampTz(
			DirectFunctionCall2(timestamptz_pl_interval,
			TimestampTzGetDatum(seq->period.upper), PointerGetDatum(interval)));
	/* Recompute the bounding box */
	void *bbox = temporalseq_bbox_ptr(result); 
	temporalseq_make_bbox(bbox, instants, seq->count, 
		seq->period.lower_inc, seq->period.upper_inc);
	pfree(instants);
	return result;
}

/*****************************************************************************
 * Ever/always comparison functions 
 * The functions assume that the temporal value and the datum value are of
 * the same valuetypid. Ever/always equal are valid for all temporal types 
 * including temporal points. All the other comparisons are only valid for
 * temporal alphanumeric types.
 *****************************************************************************/

/* Is the temporal value ever equal to the value? */

static bool
tlinearseq_ever_eq1(TemporalInst *inst1, TemporalInst *inst2, 
	bool lower_inc, bool upper_inc, Datum value)
{
	Datum value1 = temporalinst_value(inst1);
	Datum value2 = temporalinst_value(inst2);
	Oid valuetypid = inst1->valuetypid;

	/* Constant segment */
	if (datum_eq(value1, value2, valuetypid) &&
		datum_eq(value1, value, valuetypid))
		return true;

	/* Test of bounds */
	if (datum_eq(value1, value, valuetypid))
		return lower_inc;
	if (datum_eq(value2, value, valuetypid))
		return upper_inc;

	/* Interpolation for continuous base type */
	TimestampTz t;
	return tlinearseq_timestamp_at_value(inst1, inst2, value, valuetypid, &t);
}

bool
temporalseq_ever_eq(TemporalSeq *seq, Datum value)
{
	/* Bounding box test */
	if (seq->valuetypid == INT4OID || seq->valuetypid == FLOAT8OID)
	{
		TBOX box;
		memset(&box, 0, sizeof(TBOX));
		temporalseq_bbox(&box, seq);
		double d = datum_double(value, seq->valuetypid);
		if (d < box.xmin || box.xmax < d)
			return false;
	}

	if (! MOBDB_FLAGS_GET_LINEAR(seq->flags) || seq->count == 1)
	{
		for (int i = 0; i < seq->count; i++) 
		{
			Datum valueinst = temporalinst_value(temporalseq_inst_n(seq, i));
			if (datum_eq(valueinst, value, seq->valuetypid))
				return true;
		}
		return false;
	}
	
	/* Continuous base type */
	TemporalInst *inst1 = temporalseq_inst_n(seq, 0);
	bool lower_inc = seq->period.lower_inc;
	for (int i = 1; i < seq->count; i++)
	{
		TemporalInst *inst2 = temporalseq_inst_n(seq, i);
		bool upper_inc = (i == seq->count - 1) ? seq->period.upper_inc : false;
		if (tlinearseq_ever_eq1(inst1, inst2, lower_inc, upper_inc, value))
			return true;
		inst1 = inst2;
		lower_inc = true;
	}
	return false;
}

/* Is the temporal value always equal to the value? */

bool
temporalseq_always_eq(TemporalSeq *seq, Datum value)
{
	/* Bounding box test */
	if (seq->valuetypid == INT4OID || seq->valuetypid == FLOAT8OID)
	{
		TBOX box;
		memset(&box, 0, sizeof(TBOX));
		temporalseq_bbox(&box, seq);
		if (seq->valuetypid == INT4OID)
			return box.xmin == box.xmax &&
				(int)(box.xmax) == DatumGetInt32(value);
		else
			return box.xmin == box.xmax &&
				(int)(box.xmax) == DatumGetFloat8(value);
	}

	/* The following test assumes that the sequence is in normal form */
	if (seq->count > 2)
		return false;
	for (int i = 0; i < seq->count; i++) 
	{
		Datum valueinst = temporalinst_value(temporalseq_inst_n(seq, i));
		if (datum_ne(valueinst, value, seq->valuetypid))
			return false;
	}
	return true;
}

bool
temporalseq_ever_ne(TemporalSeq *seq, Datum value)
{
	return ! temporalseq_always_eq(seq, value);
}

bool
temporalseq_always_ne(TemporalSeq *seq, Datum value)
{
	return ! temporalseq_ever_eq(seq, value);
}

/*****************************************************************************/

static bool
tempcontseq_ever_lt1(Datum value1, Datum value2, Oid valuetypid,
	bool lower_inc, bool upper_inc, Datum value)
{
	/* Constant segment */
	if (datum_eq(value1, value2, valuetypid))
		return datum_lt(value, value1, valuetypid);
	/* Increasing segment */
	if (datum_lt(value1, value2, valuetypid))
		return datum_lt(value, value1, valuetypid);
	/* Decreasing segment */
	return datum_lt(value, value2, valuetypid);
}

static bool
tempcontseq_ever_le1(Datum value1, Datum value2, Oid valuetypid,
	bool lower_inc, bool upper_inc, Datum value)
{
	/* Constant segment */
	if (datum_eq(value1, value2, valuetypid))
		return datum_ge(value, value1, valuetypid);
	if (datum_lt(value1, value2, valuetypid))
		return datum_lt(value, value1, valuetypid) ||
			(lower_inc && datum_eq(value, value1, valuetypid));
	/* Decreasing segment */
	return datum_lt(value, value1, valuetypid) ||
		(upper_inc && datum_eq(value, value2, valuetypid));
}

static bool
tempcontseq_always_lt1(Datum value1, Datum value2, Oid valuetypid,
	bool lower_inc, bool upper_inc, Datum value)
{
	/* Constant segment */
	if (datum_eq(value1, value2, valuetypid))
		return datum_lt(value, value1, valuetypid);
	/* Increasing segment */
	if (datum_lt(value1, value2, valuetypid))
		return datum_lt(value, value2, valuetypid) ||
			(! upper_inc && datum_eq(value, value2, valuetypid));
	/* Decreasing segment */
	return datum_lt(value, value1, valuetypid) ||
		(! lower_inc && datum_eq(value, value1, valuetypid));
}

static bool
tempcontseq_always_le1(Datum value1, Datum value2, Oid valuetypid,
	bool lower_inc, bool upper_inc, Datum value)
{
	/* Constant segment */
	if (datum_eq(value1, value2, valuetypid))
		return datum_lt(value, value1, valuetypid);
	/* Increasing segment */
	if (datum_lt(value1, value2, valuetypid))
		return datum_le(value, value2, valuetypid);
	/* Decreasing segment */
	return datum_gt(value, value1, valuetypid);
}

/*****************************************************************************/

/*
 * Is the temporal value ever less than the value?
 */

bool
temporalseq_ever_lt(TemporalSeq *seq, Datum value)
{
	/* Bounding box test */
	if (seq->valuetypid == INT4OID || seq->valuetypid == FLOAT8OID)
	{
		TBOX box;
		memset(&box, 0, sizeof(TBOX));
		temporalseq_bbox(&box, seq);
		double d = datum_double(value, seq->valuetypid);
		/* Maximum value may be non inclusive */ 
		if (d > box.xmax)
			return false;
	}
<<<<<<< HEAD

	if (! MOBDB_FLAGS_GET_CONTINUOUS(seq->flags) || seq->count == 1)
	{
		for (int i = 0; i < seq->count; i++) 
		{
			Datum valueinst = temporalinst_value(temporalseq_inst_n(seq, i));
			if (datum_gt(valueinst, value, seq->valuetypid))
				return true;
		}
		return false;
	}
	
	/* Continuous base type */
	Datum value1 = temporalinst_value(temporalseq_inst_n(seq, 0));
	bool lower_inc = seq->period.lower_inc;
	for (int i = 1; i < seq->count; i++)
	{
		Datum value2 = temporalinst_value(temporalseq_inst_n(seq, i));
		bool upper_inc = (i == seq->count - 1) ? seq->period.upper_inc : false;
		if (tempcontseq_ever_lt1(value1, value2, seq->valuetypid,
			lower_inc, upper_inc, value))
			return true;
		value1 = value2;
		lower_inc = true;
	}
	return false;
}

/*
 * Is the temporal value ever less than or equal to the value?
 */

bool
temporalseq_ever_le(TemporalSeq *seq, Datum value)
{
	/* Bounding box test */
	if (seq->valuetypid == INT4OID || seq->valuetypid == FLOAT8OID)
	{
		TBOX box;
		memset(&box, 0, sizeof(TBOX));
		temporalseq_bbox(&box, seq);
		double d = datum_double(value, seq->valuetypid);
		if (d > box.xmax)
			return false;
	}

	if (! MOBDB_FLAGS_GET_CONTINUOUS(seq->flags) || seq->count == 1)
	{
		for (int i = 0; i < seq->count; i++) 
		{
			Datum valueinst = temporalinst_value(temporalseq_inst_n(seq, i));
			if (datum_le(valueinst, value, seq->valuetypid))
				return true;
		}
		return false;
	}
	
	/* Continuous base type */
	Datum value1 = temporalinst_value(temporalseq_inst_n(seq, 0));
	bool lower_inc = seq->period.lower_inc;
	for (int i = 1; i < seq->count; i++)
	{
		Datum value2 = temporalinst_value(temporalseq_inst_n(seq, i));
		bool upper_inc = (i == seq->count - 1) ? seq->period.upper_inc : false;
		if (tempcontseq_ever_le1(value1, value2, seq->valuetypid,
			lower_inc, upper_inc, value))
			return true;
		value1 = value2;
		lower_inc = true;
	}
	return false;
}

/* Is the temporal value always less than the value? */

bool
temporalseq_always_lt(TemporalSeq *seq, Datum value)
{
	/* Bounding box test */
	if (seq->valuetypid == INT4OID || seq->valuetypid == FLOAT8OID)
	{
		TBOX box;
		memset(&box, 0, sizeof(TBOX));
		temporalseq_bbox(&box, seq);
		double d = datum_double(value, seq->valuetypid);
		/* Minimum value may be non inclusive */ 
		if (d > box.xmin)
			return false;
	}

	if (! MOBDB_FLAGS_GET_CONTINUOUS(seq->flags) || seq->count == 1)
	{
		for (int i = 0; i < seq->count; i++) 
		{
			Datum valueinst = temporalinst_value(temporalseq_inst_n(seq, i));
			if (! datum_lt(valueinst, value, seq->valuetypid))
				return false;
		}
		return true;
	}

	/* Continuous base type */
	Datum value1 = temporalinst_value(temporalseq_inst_n(seq, 0));
	bool lower_inc = seq->period.lower_inc;
	for (int i = 1; i < seq->count; i++)
	{
		Datum value2 = temporalinst_value(temporalseq_inst_n(seq, i));
		bool upper_inc = (i == seq->count - 1) ? seq->period.upper_inc : false;
		if (! tempcontseq_always_lt1(value1, value2, seq->valuetypid,
			lower_inc, upper_inc, value))
			return false;
		value1 = value2;
		lower_inc = true;
	}
	return true;
}

/* Is the temporal value always less than or equal to the value? */

bool
temporalseq_always_le(TemporalSeq *seq, Datum value)
{
	/* Bounding box test */
	if (seq->valuetypid == INT4OID || seq->valuetypid == FLOAT8OID)
	{
		TBOX box;
		memset(&box, 0, sizeof(TBOX));
		temporalseq_bbox(&box, seq);
		double d = datum_double(value, seq->valuetypid);
		if (d > box.xmin)
			return false;
	}

	if (! MOBDB_FLAGS_GET_CONTINUOUS(seq->flags) || seq->count == 1)
	{
		for (int i = 0; i < seq->count; i++) 
		{
			Datum valueinst = temporalinst_value(temporalseq_inst_n(seq, i));
			if (! datum_le(valueinst, value, seq->valuetypid))
				return false;
		}
		return true;
	}

	/* Continuous base type */
	Datum value1 = temporalinst_value(temporalseq_inst_n(seq, 0));
	bool lower_inc = seq->period.lower_inc;
	for (int i = 1; i < seq->count; i++)
	{
		Datum value2 = temporalinst_value(temporalseq_inst_n(seq, i));
		bool upper_inc = (i == seq->count - 1) ? seq->period.upper_inc : false;
		if (! tempcontseq_always_le1(value1, value2, seq->valuetypid,
			lower_inc, upper_inc, value))
			return false;
		value1 = value2;
		lower_inc = true;
	}
	return true;
}

/*
 * Is the temporal value ever greater than the value?
 */

bool
temporalseq_ever_gt(TemporalSeq *seq, Datum value)
{
	return ! temporalseq_always_le(seq, value);
}

/*
 * Is the temporal value ever greater than or equal to the value?
 */

bool
temporalseq_ever_ge(TemporalSeq *seq, Datum value)
{
	return ! temporalseq_always_lt(seq, value);
}


/* Is the temporal value always greater than the value? */

bool
temporalseq_always_gt(TemporalSeq *seq, Datum value)
{
	return ! temporalseq_ever_le(seq, value);
}

/* Is the temporal value always less than or equal to the value? */

bool
temporalseq_always_ge(TemporalSeq *seq, Datum value)
{
	return ! temporalseq_ever_lt(seq, value);
=======
	/* Shift period */
	result->period.lower = DatumGetTimestampTz(
			DirectFunctionCall2(timestamptz_pl_interval,
			TimestampTzGetDatum(seq->period.lower), PointerGetDatum(interval)));
	result->period.upper = DatumGetTimestampTz(
			DirectFunctionCall2(timestamptz_pl_interval,
			TimestampTzGetDatum(seq->period.upper), PointerGetDatum(interval)));
	/* Shift bounding box */
	void *bbox = temporalseq_bbox_ptr(result); 
	shift_bbox(bbox, seq->valuetypid, interval);
	pfree(instants);
	return result;
>>>>>>> 88fa8af5
}

/*****************************************************************************
 * Restriction Functions 
 *****************************************************************************/

/*
 * Timestamp at which a temporal segment with linear interpolation takes a 
 * value. The function supposes that the value is between the range defined
 * by the values of inst1 and inst2 (both exclusive). 
 */

bool
tlinearseq_timestamp_at_value(TemporalInst *inst1, TemporalInst *inst2, 
	Datum value, Oid valuetypid, TimestampTz *t)
{
	Datum value1 = temporalinst_value(inst1);
	Datum value2 = temporalinst_value(inst2);
	/* Interpolation */
	double fraction = 0.0;
	ensure_linear_interpolation(inst1->valuetypid);
	if (inst1->valuetypid == FLOAT8OID)
	{ 
		double dvalue1 = DatumGetFloat8(value1);
		double dvalue2 = DatumGetFloat8(value2);
		double dvalue = datum_double(value, valuetypid);
		double min = Min(dvalue1, dvalue2);
		double max = Max(dvalue1, dvalue2);
		/* if value is to the left or to the right of the range */
		if (dvalue < min || dvalue > max)
			return false;
		
		double range = max - min;
		double partial = dvalue - min;
		fraction = dvalue1 < dvalue2 ?
			partial / range : 1 - partial / range;
	}
#ifdef WITH_POSTGIS
	else if (inst1->valuetypid == type_oid(T_GEOMETRY))
	{
		GSERIALIZED *gs = (GSERIALIZED *)PG_DETOAST_DATUM(value);
		if (gserialized_is_empty(gs))
		{
			POSTGIS_FREE_IF_COPY_P(gs, DatumGetPointer(value));
			return false;
		}

		/* We are sure that the trajectory is a line */
		Datum line = geompoint_trajectory(value1, value2);
		/* The following approximation is essential for the atGeometry function
		   instead of calling the function ST_Intersects(line, value)) */
		bool inter = MOBDB_FLAGS_GET_Z(inst1->flags) ?
			DatumGetBool(call_function3(LWGEOM_dwithin3d, line, value,
				Float8GetDatum(0.001))) :
			DatumGetBool(call_function3(LWGEOM_dwithin, line, value,
				Float8GetDatum(0.001)));
		if (!inter)
		{
			pfree(DatumGetPointer(line));
			return false;
		}

		fraction = DatumGetFloat8(call_function2(LWGEOM_line_locate_point,
			line, value));
		pfree(DatumGetPointer(line));
	}
	else if (inst1->valuetypid == type_oid(T_GEOGRAPHY))
	{
		GSERIALIZED *gs = (GSERIALIZED *)PG_DETOAST_DATUM(value);
		if (gserialized_is_empty(gs))
		{
			POSTGIS_FREE_IF_COPY_P(gs, DatumGetPointer(value));
			return false;
		}

		/* We are sure that the trajectory is a line */
		Datum line = geogpoint_trajectory(value1, value2);
		bool inter = DatumGetFloat8(call_function4(geography_distance, line, 
			value, Float8GetDatum(0.0), BoolGetDatum(false))) < 0.00001;
		if (!inter)
		{
			pfree(DatumGetPointer(line));
			return false;
		}
		
		/* There is no function equivalent to LWGEOM_line_locate_point 
		 * for geographies. We do as the ST_Intersection function, e.g.
		 * 'SELECT geography(ST_Transform(ST_Intersection(ST_Transform(geometry($1), 
		 * @extschema@._ST_BestSRID($1, $2)), 
		 * ST_Transform(geometry($2), @extschema@._ST_BestSRID($1, $2))), 4326))' */

		Datum bestsrid = call_function2(geography_bestsrid, line, line);
		Datum line1 = call_function1(geometry_from_geography, line);
		Datum line2 = call_function2(transform, line1, bestsrid);
		Datum value1 = call_function1(geometry_from_geography, value);
		Datum value2 = call_function2(transform, value1, bestsrid);
		fraction = DatumGetFloat8(call_function2(LWGEOM_line_locate_point,
			line2, value2));
		pfree(DatumGetPointer(line)); pfree(DatumGetPointer(line1)); 
		pfree(DatumGetPointer(line2)); pfree(DatumGetPointer(value1)); 
		pfree(DatumGetPointer(value2));
	}
#endif

	if (fabs(fraction) < EPSILON || fabs(fraction - 1.0) < EPSILON)
		return false;
	double duration = (double) (inst2->t - inst1->t);
	*t = (double) (inst1->t) + duration * fraction;
	return true;
}
 
/* Restriction to a value for a segment */

static TemporalSeq *
temporalseq_at_value1(TemporalInst *inst1, TemporalInst *inst2, 
	bool linear, bool lower_inc, bool upper_inc, Datum value)
{
	Datum value1 = temporalinst_value(inst1);
	Datum value2 = temporalinst_value(inst2);
	Oid valuetypid = inst1->valuetypid;
	
	/* Constant segment (stepwise or linear interpolation) */
	if (datum_eq(value1, value2, valuetypid))
	{
		/* If not equal to value */
		if (datum_ne(value1, value, valuetypid))
			return NULL;
		TemporalInst *instants[2];
		instants[0] = inst1;
		instants[1] = inst2;
		TemporalSeq *result = temporalseq_from_temporalinstarr(instants, 2,
			lower_inc, upper_inc, linear, false);
		return result;
	}

	/* Stepwise interpolation */
	if (! linear)
	{
		TemporalSeq *result = NULL;
		if (datum_eq(value1, value, valuetypid))
		{
			/* <value@t1 x@t2> */
			TemporalInst *instants[2];
			instants[0] = inst1;
			instants[1] = temporalinst_make(value1, inst2->t, valuetypid);
			result = temporalseq_from_temporalinstarr(instants, 2,
				lower_inc, false, linear, false);
			pfree(instants[1]);
		}
		else if (upper_inc && datum_eq(value, value2, valuetypid))
		{
			/* <x@t1 value@t2] */
			result = temporalseq_from_temporalinstarr(&inst2, 1,
				true, true, linear, false);
		}
		return result;
	}

	/* Linear interpolation: Test of bounds */
	if (datum_eq(value1, value, valuetypid))
	{
		if (!lower_inc)
			return NULL;
		return temporalseq_from_temporalinstarr(&inst1, 1,
				true, true, linear, false);
	}
	if (datum_eq(value2, value, valuetypid))
	{
		if (!upper_inc)
			return NULL;
		return temporalseq_from_temporalinstarr(&inst2, 1, 
				true, true, linear, false);
	}
	
	/* Continuous base type: Interpolation */
	TimestampTz t;
	if (!tlinearseq_timestamp_at_value(inst1, inst2, value, valuetypid, &t))
		return NULL;
	
	TemporalInst *inst = temporalinst_make(value, t, valuetypid);
	TemporalSeq *result = temporalseq_from_temporalinstarr(&inst, 1, 
		true, true, linear, false);
	pfree(inst);
	return result;
}

/* 
   Restriction to a value.
   This function is called for each sequence of a TemporalS.
*/

int 
temporalseq_at_value2(TemporalSeq **result, TemporalSeq *seq, Datum value)
{
	Oid valuetypid = seq->valuetypid;
	/* Bounding box test */
	if (valuetypid == INT4OID || valuetypid == FLOAT8OID)
	{
		TBOX box1, box2;
		memset(&box1, 0, sizeof(TBOX));
		memset(&box2, 0, sizeof(TBOX));
		temporalseq_bbox(&box1, seq);
		number_to_box(&box2, value, valuetypid);
		if (!contains_tbox_tbox_internal(&box1, &box2))
			return 0;			
	}

	/* Instantaneous sequence */
	if (seq->count == 1)
	{
		TemporalInst *inst = temporalseq_inst_n(seq, 0); 
		if (datum_ne(temporalinst_value(inst), value, valuetypid))
			return 0;
		result[0] = temporalseq_copy(seq);
		return 1;
	}

	/* General case */
	TemporalInst *inst1 = temporalseq_inst_n(seq, 0);
	bool lower_inc = seq->period.lower_inc;
	int k = 0;
	for (int i = 1; i < seq->count; i++)
	{
		TemporalInst *inst2 = temporalseq_inst_n(seq, i);
		bool upper_inc = (i == seq->count - 1) ? seq->period.upper_inc : false;
		TemporalSeq *seq1 = temporalseq_at_value1(inst1, inst2, 
			MOBDB_FLAGS_GET_LINEAR(seq->flags), lower_inc, upper_inc, value);
		if (seq1 != NULL) 
			result[k++] = seq1;
		inst1 = inst2;
		lower_inc = true;
	}
	return k;
}

TemporalS *
temporalseq_at_value(TemporalSeq *seq, Datum value)
{
	TemporalSeq **sequences = palloc(sizeof(TemporalSeq *) * seq->count);
	int count = temporalseq_at_value2(sequences, seq, value);
	if (count == 0)
	{
		pfree(sequences);
		return NULL;
	}

	TemporalS *result = temporals_from_temporalseqarr(sequences, count,
		MOBDB_FLAGS_GET_LINEAR(seq->flags), true);
	for (int i = 0; i < count; i++)
		pfree(sequences[i]);
	pfree(sequences);
	return result;
}

/* Restriction to the complement of a value for a segment with linear interpolation. */

static int
tlinearseq_minus_value1(TemporalSeq **result,
	TemporalInst *inst1, TemporalInst *inst2, 
	bool lower_inc, bool upper_inc, Datum value)
{
	Datum value1 = temporalinst_value(inst1);
	Datum value2 = temporalinst_value(inst2);
	Oid valuetypid = inst1->valuetypid;
	TemporalInst *instants[2];
	
	/* Constant segment */
	if (datum_eq(value1, value2, valuetypid))
	{
		/* Equal to value */
		if (datum_eq(value1, value, valuetypid))
			return 0;

		instants[0] = inst1;
		instants[1] = inst2;
		result[0] = temporalseq_from_temporalinstarr(instants, 2,
			lower_inc, upper_inc, true, false);
		return 1;
	}

	/* Test of bounds */
	if (datum_eq(value1, value, valuetypid))
	{
		instants[0] = inst1;
		instants[1] = inst2;
		result[0] = temporalseq_from_temporalinstarr(instants, 2,
			false, upper_inc, true, false);
		return 1;
	}
	if (datum_eq(value2, value, valuetypid))
	{
		instants[0] = inst1;
		instants[1] = inst2;
		result[0] = temporalseq_from_temporalinstarr(instants, 2,
			lower_inc, false, true, false);
		return 1;
	}
	
	/* Linear interpolation */
	TimestampTz t;
	if (!tlinearseq_timestamp_at_value(inst1, inst2, value, valuetypid, &t))
	{
		instants[0] = inst1;
		instants[1] = inst2;
		result[0] = temporalseq_from_temporalinstarr(instants, 2,
			lower_inc, upper_inc, true, false);
		return 1;
	}
	instants[0] = inst1;
	instants[1] = temporalinst_make(value, t, valuetypid);
	result[0] = temporalseq_from_temporalinstarr(instants, 2,
			lower_inc, false, true, false);
	instants[0] = instants[1];
	instants[1] = inst2;
	result[1] = temporalseq_from_temporalinstarr(instants, 2,
			false, upper_inc, true, false);
	pfree(instants[0]);
	return 2;
}

/* 
   Restriction to the complement of a value.
   This function is called for each sequence of a TemporalS. 
*/

int
temporalseq_minus_value2(TemporalSeq **result, TemporalSeq *seq, Datum value)
{
	Oid valuetypid = seq->valuetypid;
	/* Bounding box test */
	if (valuetypid == INT4OID || valuetypid == FLOAT8OID)
	{
		TBOX box1, box2;
		memset(&box1, 0, sizeof(TBOX));
		memset(&box2, 0, sizeof(TBOX));
		temporalseq_bbox(&box1, seq);
		number_to_box(&box2, value, valuetypid);
		if (!contains_tbox_tbox_internal(&box1, &box2))
		{
			result[0] = temporalseq_copy(seq);
			return 1;
		}
	}

	/* Instantaneous sequence */
	if (seq->count == 1)
	{
		TemporalInst *inst = temporalseq_inst_n(seq, 0); 
		if (datum_eq(temporalinst_value(inst), value, valuetypid))
			return 0;			
		result[0] = temporalseq_copy(seq);
		return 1;
	}

	/* General case */
	int k = 0;
	if (! MOBDB_FLAGS_GET_LINEAR(seq->flags))
	{
		/* Stepwise interpolation */
		TemporalInst **instants = palloc(sizeof(TemporalInst *) * seq->count);
		bool lower_inc = seq->period.lower_inc;
		int j = 0;
		for (int i = 0; i < seq->count; i++)
		{
			TemporalInst *inst = temporalseq_inst_n(seq, i);
			Datum value1 = temporalinst_value(inst);
			if (datum_eq(value1, value, valuetypid))
			{
				if (j > 0)
				{
					instants[j] = temporalinst_make(temporalinst_value(instants[j - 1]),
						inst->t, valuetypid);
					bool upper_inc = (i == seq->count - 2) ? seq->period.upper_inc : false;
					result[k++] = temporalseq_from_temporalinstarr(instants, j + 1,
						lower_inc, upper_inc, MOBDB_FLAGS_GET_LINEAR(seq->flags), false);
					pfree(instants[j]);
					j = 0;
				}
				lower_inc = true;
			}
			else
				instants[j++] = inst;
		}
		if (j > 0)
			result[k++] = temporalseq_from_temporalinstarr(instants, j,
				lower_inc, seq->period.upper_inc, MOBDB_FLAGS_GET_LINEAR(seq->flags), false);
		pfree(instants);
	}
	else
	{
		/* Linear interpolation */
		bool lower_inc = seq->period.lower_inc;
		TemporalInst *inst1 = temporalseq_inst_n(seq, 0);
		for (int i = 1; i < seq->count; i++)
		{
			TemporalInst *inst2 = temporalseq_inst_n(seq, i);
			bool upper_inc = (i == seq->count - 1) ? seq->period.upper_inc : false;
			int countseq = tlinearseq_minus_value1(&result[k], inst1, inst2, 
				lower_inc, upper_inc, value);
			/* The previous step has added between one and two sequences */
			k += countseq;
			inst1 = inst2;
			lower_inc = true;
		}
	}	
	return k;
}

/* Restriction to the complement of a value */

TemporalS *
temporalseq_minus_value(TemporalSeq *seq, Datum value)
{
	int maxcount;
	if (! MOBDB_FLAGS_GET_LINEAR(seq->flags))
		maxcount = seq->count;
	else 
		maxcount = seq->count * 2;
	TemporalSeq **sequences = palloc(sizeof(TemporalSeq *) * maxcount);
	int count = temporalseq_minus_value2(sequences, seq, value);
	if (count == 0)
		return NULL;
	
	TemporalS *result = temporals_from_temporalseqarr(sequences, count,
		MOBDB_FLAGS_GET_LINEAR(seq->flags), true);
	for (int i = 0; i < count; i++)
		pfree(sequences[i]);
	pfree(sequences);
	return result;
}

/* 
 * Restriction to an array of values.
 * The function assumes that there are no duplicates values.
 * This function is called for each sequence of a TemporalS. 
 */
int
temporalseq_at_values1(TemporalSeq **result, TemporalSeq *seq, Datum *values, int count)
{
	/* Instantaneous sequence */
	if (seq->count == 1)
	{
		TemporalInst *inst = temporalseq_inst_n(seq, 0);
		TemporalInst *inst1 = temporalinst_at_values(inst, values, count);
		if (inst1 == NULL)
			return 0;
		
		pfree(inst1); 
		result[0] = temporalseq_copy(seq);
		return 1;
	}
	
	/* General case */
	TemporalInst *inst1 = temporalseq_inst_n(seq, 0);
	bool lower_inc = seq->period.lower_inc;
	int k = 0;	
	for (int i = 1; i < seq->count; i++)
	{
		TemporalInst *inst2 = temporalseq_inst_n(seq, i);
		bool upper_inc = (i == seq->count - 1) ? seq->period.upper_inc : false;
		for (int j = 0; j < count; j++)
		{
			TemporalSeq *seq1 = temporalseq_at_value1(inst1, inst2, 
				MOBDB_FLAGS_GET_LINEAR(seq->flags), lower_inc, upper_inc, values[j]);
			if (seq1 != NULL) 
				result[k++] = seq1;
		}
		inst1 = inst2;
		lower_inc = true;
	}
	temporalseqarr_sort(result, k);
	return k;
}
	
TemporalS *
temporalseq_at_values(TemporalSeq *seq, Datum *values, int count)
{
	TemporalSeq **sequences = palloc(sizeof(TemporalSeq *) * seq->count * count);
	int newcount = temporalseq_at_values1(sequences, seq, values, count);
	if (newcount == 0)
	{
		pfree(sequences);
		return NULL;
	}
	TemporalS *result = temporals_from_temporalseqarr(sequences, newcount,
		MOBDB_FLAGS_GET_LINEAR(seq->flags), true);
	for (int i = 0; i < newcount; i++)
		pfree(sequences[i]);
	pfree(sequences);
	return result;
}

/*
 * Restriction to the complement of an array of values.
 * The function assumes that there are no duplicates values.
 * This function is called for each sequence of a TemporalS. 
 */
int
temporalseq_minus_values1(TemporalSeq **result, TemporalSeq *seq, Datum *values, int count)
{
	/* Instantaneous sequence */
	if (seq->count == 1)
	{
		TemporalInst *inst = temporalseq_inst_n(seq, 0);
		TemporalInst *inst1 = temporalinst_minus_values(inst, values, count);
		if (inst1 == NULL)
			return 0;
		pfree(inst1); 
		result[0] = temporalseq_copy(seq);
		return 1;
	}
	
	/* 
	 * General case
	 * Compute first the temporalseq_at_values, then compute its complement.
	 */
	TemporalS *ts = temporalseq_at_values(seq, values, count);
	if (ts == NULL)
	{
		result[0] = temporalseq_copy(seq);
		return 1;
	}
	PeriodSet *ps1 = temporals_get_time(ts);
	PeriodSet *ps2 = minus_period_periodset_internal(&seq->period, ps1);
	int newcount = 0;
	if (ps2 != NULL)
	{
		newcount = temporalseq_at_periodset1(result, seq, ps2);
		pfree(ps2);
	}
	pfree(ts); pfree(ps1); 
	return newcount;
}

TemporalS *
temporalseq_minus_values(TemporalSeq *seq, Datum *values, int count)
{
	TemporalSeq **sequences = palloc(sizeof(TemporalSeq *) * seq->count * count * 2);
	int newcount = temporalseq_minus_values1(sequences, seq, values, count);
	if (newcount == 0)
	{
		pfree(sequences);
		return NULL;
	}
	TemporalS *result = temporals_from_temporalseqarr(sequences, newcount,
		MOBDB_FLAGS_GET_LINEAR(seq->flags), true);
	for (int i = 0; i < newcount; i++)
		pfree(sequences[i]);
	pfree(sequences);
	return result;
}

/* Restriction to the range for a segment */

static TemporalSeq *
tnumberseq_at_range1(TemporalInst *inst1, TemporalInst *inst2, 
	bool lower_incl, bool upper_incl, bool linear, RangeType *range)
{
	TypeCacheEntry *typcache = lookup_type_cache(range->rangetypid, TYPECACHE_RANGE_INFO);
	Datum value1 = temporalinst_value(inst1);
	Datum value2 = temporalinst_value(inst2);
	Oid valuetypid = inst1->valuetypid;
	/* Discrete base type or constant segment */
	if (!linear || datum_eq(value1, value2, valuetypid))
	{
		if (!range_contains_elem_internal(typcache, range, value1)) 
			return NULL;

		TemporalInst *instants[2];
		instants[0] = inst1;
		instants[1] = linear ? inst2 : 
			temporalinst_make(value1, inst2->t, valuetypid);
		TemporalSeq *result = temporalseq_from_temporalinstarr(instants, 2,
			lower_incl, upper_incl, linear, false);
		return result;
	}

	/* Ensure data type with linear interpolation */
	assert(valuetypid == FLOAT8OID);
	RangeType *valuerange = (DatumGetFloat8(value1) < DatumGetFloat8(value2)) ?
		range_make(value1, value2, lower_incl, upper_incl, FLOAT8OID) :
		range_make(value2, value1, upper_incl, lower_incl, FLOAT8OID);	
	RangeType *intersect = DatumGetRangeTypeP(call_function2(range_intersect, 
		RangeTypePGetDatum(valuerange), RangeTypePGetDatum(range)));
	if (RangeIsEmpty(intersect))
	{
		pfree(valuerange);
		pfree(intersect);
		return NULL;
	}

	TemporalSeq *result;
	Datum lowervalue = lower_datum(intersect);
	Datum uppervalue = upper_datum(intersect);
	/* Intersection range is a single value */
	if (datum_eq(lowervalue, uppervalue, valuetypid))
	{
		/* Test with inclusive bounds */
		TemporalSeq *newseq = temporalseq_at_value1(inst1, inst2, 
			linear, true, true, lowervalue);
		/* We are sure that newseq is an instant sequence */
		TemporalInst *inst = temporalseq_inst_n(newseq, 0);
		result = temporalseq_from_temporalinstarr(&inst, 1,
			true, true, linear, false);
		pfree(newseq); 
	}
	else
	{
		/* Test with inclusive bounds */
		TemporalSeq *newseq1 = temporalseq_at_value1(inst1, inst2, 
			linear, true, true, lowervalue);
		TemporalSeq *newseq2 = temporalseq_at_value1(inst1, inst2, 
			linear, true, true, uppervalue);
		TimestampTz time1 = newseq1->period.lower;
		TimestampTz time2 = newseq2->period.upper;
		/* We are sure that both newseq1 and newseq2 are instant sequences */
		TemporalInst *instants[2];
		bool lower_incl1, upper_incl1;
		if (time1 < time2)
		{
			/* Segment increasing in value */
			instants[0] = temporalseq_inst_n(newseq1, 0);
			instants[1] = temporalseq_inst_n(newseq2, 0);
			lower_incl1 = (timestamp_cmp_internal(time1, inst1->t) == 0) ? 
				lower_incl && lower_inc(intersect) : lower_inc(intersect);
			upper_incl1 = (timestamp_cmp_internal(time2, inst2->t) == 0) ? 
				upper_incl && upper_inc(intersect) : upper_inc(intersect);
		}
		else
		{
			/* Segment decreasing in value */
			instants[0] = temporalseq_inst_n(newseq2, 0);
			instants[1] = temporalseq_inst_n(newseq1, 0);
			lower_incl1 = (timestamp_cmp_internal(time2, inst1->t) == 0) ? 
				lower_incl && upper_inc(intersect) : upper_inc(intersect);
			upper_incl1 = (timestamp_cmp_internal(time1, inst1->t) == 0) ? 
				upper_incl && lower_inc(intersect) : lower_inc(intersect);
		}
		result = temporalseq_from_temporalinstarr(instants, 2,
			lower_incl1, upper_incl1, linear, false);
		pfree(newseq1); pfree(newseq2); 
	}
	pfree(valuerange); pfree(intersect); 

	return result;
}

/*
 * Restriction to the range.
 * This function is called for each sequence of a TemporalS.
 */
int 
tnumberseq_at_range2(TemporalSeq **result, TemporalSeq *seq, RangeType *range)
{
	/* Bounding box test */
	TBOX box1, box2;
	memset(&box1, 0, sizeof(TBOX));
	memset(&box2, 0, sizeof(TBOX));
	temporalseq_bbox(&box1, seq);
	range_to_tbox_internal(&box2, range);
	if (!overlaps_tbox_tbox_internal(&box1, &box2))
		return 0;

	/* Instantaneous sequence */
	if (seq->count == 1)
	{
		result[0] = temporalseq_copy(seq);
		return 1;
	}

	/* General case */
	TemporalInst *inst1 = temporalseq_inst_n(seq, 0);
	bool lower_inc = seq->period.lower_inc;
	int k = 0;
	for (int i = 1; i < seq->count; i++)
	{
		TemporalInst *inst2 = temporalseq_inst_n(seq, i);
		bool upper_inc = (i == seq->count - 1) ? seq->period.upper_inc : false;
		TemporalSeq *seq1 = tnumberseq_at_range1(inst1, inst2, 
			lower_inc, upper_inc, MOBDB_FLAGS_GET_LINEAR(seq->flags), range);
		if (seq1 != NULL) 
			result[k++] = seq1;
		inst1 = inst2;
		lower_inc = true;
	}
	return k;
}

TemporalS *
tnumberseq_at_range(TemporalSeq *seq, RangeType *range)
{
	TemporalSeq **sequences = palloc(sizeof(TemporalSeq *) * seq->count);
	int count = tnumberseq_at_range2(sequences, seq, range);
	if (count == 0)
		return NULL;

	TemporalS *result = temporals_from_temporalseqarr(sequences, count,
		MOBDB_FLAGS_GET_LINEAR(seq->flags), true);
	for (int i = 0; i < count; i++)
		pfree(sequences[i]);
	pfree(sequences);
	return result;
}
	
/*
 * Restriction to the complement of a range.
 * This function is called for each sequence of a TemporalS.
 */
int
tnumberseq_minus_range1(TemporalSeq **result, TemporalSeq *seq, RangeType *range)
{
	/* Bounding box test */
	TBOX box1, box2;
	memset(&box1, 0, sizeof(TBOX));
	memset(&box2, 0, sizeof(TBOX));
	temporalseq_bbox(&box1, seq);
	range_to_tbox_internal(&box2, range);
	if (!overlaps_tbox_tbox_internal(&box1, &box2))
	{
		result[0] = temporalseq_copy(seq);
		return 1;
	}

	/* Instantaneous sequence */
	if (seq->count == 1)
		return 0;

	/*
	 * General case
	 * Compute first tnumberseq_at_range, then compute its complement.
	 */
	TemporalS *ts = tnumberseq_at_range(seq, range);
	if (ts == NULL)
	{
		result[0] = temporalseq_copy(seq);
		return 1;
	}
	PeriodSet *ps1 = temporals_get_time(ts);
	PeriodSet *ps2 = minus_period_periodset_internal(&seq->period, ps1);
	int count = 0;
	if (ps2 != NULL)
	{
		count = temporalseq_at_periodset1(result, seq, ps2);
		pfree(ps2);
	}
	
	pfree(ts); pfree(ps1); 

	return count;
}

TemporalS *
tnumberseq_minus_range(TemporalSeq *seq, RangeType *range)
{
	int maxcount;
	if (! MOBDB_FLAGS_GET_LINEAR(seq->flags))
		maxcount = seq->count;
	else 
		maxcount = seq->count * 2;
	TemporalSeq **sequences = palloc(sizeof(TemporalSeq *) * maxcount);
	int count = tnumberseq_minus_range1(sequences, seq, range);
	if (count == 0)
	{
		pfree(sequences);
		return NULL;
	}

	TemporalS *result = temporals_from_temporalseqarr(sequences, count,
		MOBDB_FLAGS_GET_LINEAR(seq->flags), true);
	for (int i = 0; i < count; i++)
		pfree(sequences[i]);
	pfree(sequences);
	return result;
}

/* 
 * Restriction to an array of ranges 
 * This function is called for each sequence of a TemporalS.
 */
int
tnumberseq_at_ranges1(TemporalSeq **result, TemporalSeq *seq, 
	RangeType **normranges, int count)
{
	/* Instantaneous sequence */
	if (seq->count == 1)
	{
		TemporalInst *inst = temporalseq_inst_n(seq, 0);
		TemporalInst *inst1 = tnumberinst_at_ranges(inst, normranges, count);
		if (inst1 == NULL)
			return 0;
		pfree(inst1); 
		result[0] = temporalseq_copy(seq);
		return 1;
	}

	/* General case */
	TemporalInst *inst1 = temporalseq_inst_n(seq, 0);
	bool lower_inc = seq->period.lower_inc;
	int k = 0;	
	for (int i = 1; i < seq->count; i++)
	{
		TemporalInst *inst2 = temporalseq_inst_n(seq, i);
		bool upper_inc = (i == seq->count - 1) ? seq->period.upper_inc : false;
		for (int j = 0; j < count; j++)
		{
			TemporalSeq *seq1 = tnumberseq_at_range1(inst1, inst2, 
				lower_inc, upper_inc, MOBDB_FLAGS_GET_LINEAR(seq->flags), normranges[j]);
			if (seq1 != NULL) 
				result[k++] = seq1;
		}
		inst1 = inst2;
		lower_inc = true;
	}
	if (k == 0) 
		return 0;
	
	temporalseqarr_sort(result, k);
	return k;
}

TemporalS *
tnumberseq_at_ranges(TemporalSeq *seq, RangeType **normranges, int count)
{
	TemporalSeq **sequences = palloc(sizeof(TemporalSeq *) * seq->count * count);
	int newcount = tnumberseq_at_ranges1(sequences, seq, normranges, count);
	if (newcount == 0)
	{
		pfree(sequences);
		return NULL;
	}
	TemporalS *result = temporals_from_temporalseqarr(sequences, newcount,
		MOBDB_FLAGS_GET_LINEAR(seq->flags), true);
	for (int i = 0; i < newcount; i++)
		pfree(sequences[i]);
	pfree(sequences);
	return result;
}

/*
 * Restriction to the complement of an array of ranges.
 * This function is called for each sequence of a TemporalS.
 */
int 
tnumberseq_minus_ranges1(TemporalSeq **result, TemporalSeq *seq, RangeType **normranges, int count)
{
	/* Instantaneous sequence */
	if (seq->count == 1)
	{
		TemporalInst *inst = temporalseq_inst_n(seq, 0);
		TemporalInst *inst1 = tnumberinst_minus_ranges(inst, normranges, count);
		if (inst1 == NULL)
			return 0;

		pfree(inst1); 
		result[0] = temporalseq_copy(seq);
		return 1;
	}

	/*  
	 * General case
	 * Compute first the tnumberseq_at_ranges, then compute its complement.
	 */
	TemporalS *ts = tnumberseq_at_ranges(seq, normranges, count);
	if (ts == NULL)
	{
		result[0] = temporalseq_copy(seq);
		return 1;
	}
	PeriodSet *ps1 = temporals_get_time(ts);
	PeriodSet *ps2 = minus_period_periodset_internal(&seq->period, ps1);
	int newcount = 0;
	if (ps2 != NULL)
	{
		newcount = temporalseq_at_periodset1(result, seq, ps2);
		pfree(ps2);
	}
	pfree(ts); pfree(ps1); 
	return newcount;
}	

TemporalS *
tnumberseq_minus_ranges(TemporalSeq *seq, RangeType **normranges, int count)
{
	int maxcount;
	if (! MOBDB_FLAGS_GET_LINEAR(seq->flags))
		maxcount = seq->count * count;
	else 
		maxcount = seq->count * count * 2;
	TemporalSeq **sequences = palloc(sizeof(TemporalSeq *) * maxcount);
	int newcount = tnumberseq_minus_ranges1(sequences, seq, normranges, 
		count);
	if (newcount == 0) 
		return NULL;
	
	TemporalS *result = temporals_from_temporalseqarr(sequences, newcount,
		MOBDB_FLAGS_GET_LINEAR(seq->flags), true);
	for (int i = 0; i < newcount; i++)
		pfree(sequences[i]);
	pfree(sequences);
	return result;
}

/* Restriction to the minimum value */

int
temporalseq_at_minmax(TemporalSeq **result, TemporalSeq *seq, Datum value)
{
	int count = temporalseq_at_value2(result, seq, value);
	/* If minimum/maximum is at an exclusive bound */
	if (count == 0)
	{
		TemporalInst *inst1 = temporalseq_inst_n(seq, 0);
		TemporalInst *inst2 = temporalseq_inst_n(seq, seq->count - 1);
		Datum value1 = temporalinst_value(inst1);
		Datum value2 = temporalinst_value(inst2);
		if (datum_eq(value, value1, seq->valuetypid) &&
			datum_eq(value, value2, seq->valuetypid))
		{
			result[0] = temporalseq_from_temporalinstarr(&inst1, 1, true, true, 
				MOBDB_FLAGS_GET_LINEAR(seq->flags), false);
			result[1] = temporalseq_from_temporalinstarr(&inst2, 1, true, true, 
				MOBDB_FLAGS_GET_LINEAR(seq->flags), false);
			count = 2;
		}
		else if (datum_eq(value, value1, seq->valuetypid))
		{
			result[0] = temporalseq_from_temporalinstarr(&inst1, 1, true, true, 
				MOBDB_FLAGS_GET_LINEAR(seq->flags), false);
			count = 1;
		}
		else if (datum_eq(value, value2, seq->valuetypid))
		{
			result[0] = temporalseq_from_temporalinstarr(&inst2, 1, true, true, 
				MOBDB_FLAGS_GET_LINEAR(seq->flags), false);
			count = 1;
		}
	}
	return count;
}

TemporalS *
temporalseq_at_min(TemporalSeq *seq)
{
	Datum xmin = temporalseq_min_value(seq);
	TemporalSeq *sequences[2];
	int count = temporalseq_at_minmax(sequences, seq, xmin);
	TemporalS *result = temporals_from_temporalseqarr(sequences, count,
		MOBDB_FLAGS_GET_LINEAR(seq->flags), false);
	for (int i = 0; i < count; i++)
		pfree(sequences[i]);
	return result;
}

/* Restriction to the complement of the minimum value */

TemporalS *
temporalseq_minus_min(TemporalSeq *seq)
{
	Datum xmin = temporalseq_min_value(seq);
	return temporalseq_minus_value(seq, xmin);
}

/* Restriction to the maximum value */

TemporalS *
temporalseq_at_max(TemporalSeq *seq)
{
	Datum xmax = temporalseq_max_value(seq);
	TemporalSeq *sequences[2];
	int count = temporalseq_at_minmax(sequences, seq, xmax);
	TemporalS *result = temporals_from_temporalseqarr(sequences, count,
		MOBDB_FLAGS_GET_LINEAR(seq->flags), false);
	for (int i = 0; i < count; i++)
		pfree(sequences[i]);
	return result;
}
 
/* Restriction to the complement of the maximum value */

TemporalS *
temporalseq_minus_max(TemporalSeq *seq)
{
	Datum xmax = temporalseq_max_value(seq);
	return temporalseq_minus_value(seq, xmax);
}

/*
 * Value that the temporal sequence takes at the timestamp.
 * The function supposes that the timestamp t is between inst1->t and inst2->t
 * (both inclusive). The function creates a new value that must be freed.
 */
Datum
temporalseq_value_at_timestamp1(TemporalInst *inst1, TemporalInst *inst2, 
	bool linear, TimestampTz t)
{
	Oid valuetypid = inst1->valuetypid;
	Datum value1 = temporalinst_value(inst1);
	Datum value2 = temporalinst_value(inst2);
	/* Constant segment or t is equal to lower bound or stepwise interpolation */
	if (datum_eq(value1, value2, valuetypid) ||
		timestamp_cmp_internal(inst1->t, t) == 0 ||
		(! linear && timestamp_cmp_internal(t, inst2->t) < 0))
		return temporalinst_value_copy(inst1);

	/* t is equal to upper bound */
	if (timestamp_cmp_internal(inst2->t, t) == 0)
		return temporalinst_value_copy(inst2);
	
	/* Interpolation for types with linear interpolation */
	double duration = (double) (inst2->t - inst1->t);
	double partial = (double) (t - inst1->t);
	double ratio = partial / duration;
	Datum result = 0;
	ensure_linear_interpolation_all(valuetypid);
	if (valuetypid == FLOAT8OID)
	{ 
		double start = DatumGetFloat8(value1);
		double end = DatumGetFloat8(value2);
		double dresult = start + (end - start) * ratio;
		result = Float8GetDatum(dresult);
	}
	else if (valuetypid == type_oid(T_DOUBLE2))
	{
		double2 *start = DatumGetDouble2P(value1);
		double2 *end = DatumGetDouble2P(value2);
		double2 *dresult = palloc(sizeof(double2));
		dresult->a = start->a + (end->a - start->a) * ratio;
		dresult->b = start->b + (end->b - start->b) * ratio;
		result = Double2PGetDatum(dresult);
	}
#ifdef WITH_POSTGIS
	else if (valuetypid == type_oid(T_GEOMETRY))
	{
		/* We are sure that the trajectory is a line */
		Datum line = geompoint_trajectory(value1, value2);
		result = call_function2(LWGEOM_line_interpolate_point, 
			line, Float8GetDatum(ratio));
		pfree(DatumGetPointer(line)); 
	}
	else if (valuetypid == type_oid(T_GEOGRAPHY))
	{
		/* We are sure that the trajectory is a line */
		Datum line = geogpoint_trajectory(value1, value2);
		/* There is no function equivalent to LWGEOM_line_interpolate_point 
		 * for geographies. We do as the ST_Intersection function, e.g.
		 * 'SELECT geography(ST_Transform(ST_Intersection(ST_Transform(geometry($1), 
		 * @extschema@._ST_BestSRID($1, $2)), 
		 * ST_Transform(geometry($2), @extschema@._ST_BestSRID($1, $2))), 4326))' */
		Datum bestsrid = call_function2(geography_bestsrid, line, line);
		Datum line1 = call_function1(geometry_from_geography, line);
		Datum line2 = call_function2(transform, line1, bestsrid);
		Datum point = call_function2(LWGEOM_line_interpolate_point, 
			line2, Float8GetDatum(ratio));
		Datum srid = call_function1(LWGEOM_get_srid, value1);
		Datum point1 = call_function2(transform, point, srid);
		result = call_function1(geography_from_geometry, point1);
		pfree(DatumGetPointer(line)); pfree(DatumGetPointer(line1)); 
		pfree(DatumGetPointer(line2)); pfree(DatumGetPointer(point)); 
		/* Cannot pfree(DatumGetPointer(point1)); */
	}
	else if (valuetypid == type_oid(T_DOUBLE3))
	{
		double3 *start = DatumGetDouble3P(value1);
		double3 *end = DatumGetDouble3P(value2);
		double3 *dresult = palloc(sizeof(double3));
		dresult->a = start->a + (end->a - start->a) * ratio;
		dresult->b = start->b + (end->b - start->b) * ratio;
		dresult->c = start->c + (end->c - start->c) * ratio;
		result = Double3PGetDatum(dresult);
	}
	else if (valuetypid == type_oid(T_DOUBLE4))
	{
		double4 *start = DatumGetDouble4P(value1);
		double4 *end = DatumGetDouble4P(value2);
		double4 *dresult = palloc(sizeof(double4));
		dresult->a = start->a + (end->a - start->a) * ratio;
		dresult->b = start->b + (end->b - start->b) * ratio;
		dresult->c = start->c + (end->c - start->c) * ratio;
		dresult->d = start->d + (end->d - start->d) * ratio;
		result = Double4PGetDatum(dresult);
	}
#endif
	return result;
}

/*
 * Value at a timestamp.
 */
bool
temporalseq_value_at_timestamp(TemporalSeq *seq, TimestampTz t, Datum *result)
{
	/* Bounding box test */
	if (!contains_period_timestamp_internal(&seq->period, t))
		return false;

	/* Instantaneous sequence */
	if (seq->count == 1)
	{
		*result = temporalinst_value_copy(temporalseq_inst_n(seq, 0));
		return true;
	}

	/* General case */
	int n = temporalseq_find_timestamp(seq, t);
	TemporalInst *inst1 = temporalseq_inst_n(seq, n);
	TemporalInst *inst2 = temporalseq_inst_n(seq, n + 1);
	*result = temporalseq_value_at_timestamp1(inst1, inst2, MOBDB_FLAGS_GET_LINEAR(seq->flags), t);
	return true;
}

/* 
 * Restriction to a timestamp.
 * The function supposes that the timestamp t is between inst1->t and inst2->t
 * (both inclusive).
 */
TemporalInst *
temporalseq_at_timestamp1(TemporalInst *inst1, TemporalInst *inst2, bool linear, 
	TimestampTz t)
{
	Datum value = temporalseq_value_at_timestamp1(inst1, inst2, linear, t);
	TemporalInst *result = temporalinst_make(value, t, inst1->valuetypid);
	FREE_DATUM(value, inst1->valuetypid);
	return result;
}

/*
 * Restriction to a timestamp.
 */
TemporalInst *
temporalseq_at_timestamp(TemporalSeq *seq, TimestampTz t)
{
	/* Bounding box test */
	if (!contains_period_timestamp_internal(&seq->period, t))
		return NULL;

	/* Instantaneous sequence */
	if (seq->count == 1)
		return temporalinst_copy(temporalseq_inst_n(seq, 0));
	
	/* General case */
	int n = temporalseq_find_timestamp(seq, t);
	TemporalInst *inst1 = temporalseq_inst_n(seq, n);
	TemporalInst *inst2 = temporalseq_inst_n(seq, n + 1);
	return temporalseq_at_timestamp1(inst1, inst2, MOBDB_FLAGS_GET_LINEAR(seq->flags), t);
}

/*
 * Restriction to the complement of a timestamp.
 * This function is called for each sequence of a TemporalS.
 */
int
temporalseq_minus_timestamp1(TemporalSeq **result, TemporalSeq *seq, 
	TimestampTz t)
{
	/* Bounding box test */
	if (!contains_period_timestamp_internal(&seq->period, t))
	{
		result[0] = temporalseq_copy(seq);
		return 1;
	}

	/* Instantaneous sequence */
	if (seq->count == 1)
		return 0;
	
	/* General case */
	bool linear = MOBDB_FLAGS_GET_LINEAR(seq->flags);
	TemporalInst **instants = palloc0(sizeof(TemporalInst *) * seq->count);
	int k = 0;
	int n = temporalseq_find_timestamp(seq, t);
	TemporalInst *inst1 = temporalseq_inst_n(seq, 0), *inst2;
	/* Compute the first sequence until t */
	if (n != 0 || timestamp_cmp_internal(inst1->t, t) < 0)
	{
		for (int i = 0; i < n; i++)
			instants[i] = temporalseq_inst_n(seq, i);
		inst1 = temporalseq_inst_n(seq, n);
		inst2 = temporalseq_inst_n(seq, n + 1);
		if (timestamp_cmp_internal(inst1->t, t) == 0)
		{
			if (linear)
			{
				instants[n] = inst1;
				result[k++] = temporalseq_from_temporalinstarr(instants, n + 1, 
					seq->period.lower_inc, false, MOBDB_FLAGS_GET_LINEAR(seq->flags), false);
			}
			else
			{
				instants[n] = temporalinst_make(temporalinst_value(instants[n - 1]), t,
					inst1->valuetypid);
				result[k++] = temporalseq_from_temporalinstarr(instants, n + 1, 
					seq->period.lower_inc, false, MOBDB_FLAGS_GET_LINEAR(seq->flags), false);
				pfree(instants[n]);
			}
		}
		else
		{
			instants[n] = inst1;
			instants[n + 1] = linear ?
				temporalseq_at_timestamp1(inst1, inst2, true, t) :
				temporalinst_make(temporalinst_value(inst1), t,
					inst1->valuetypid);
			result[k++] = temporalseq_from_temporalinstarr(instants, n + 2, 
				seq->period.lower_inc, false, MOBDB_FLAGS_GET_LINEAR(seq->flags), false);
			pfree(instants[n + 1]);
		}
	}
	/* Compute the second sequence after t */
	inst1 = temporalseq_inst_n(seq, n);
	inst2 = temporalseq_inst_n(seq, n + 1);
	if (timestamp_cmp_internal(t, inst2->t) < 0)
	{
		instants[0] = temporalseq_at_timestamp1(inst1, inst2, MOBDB_FLAGS_GET_LINEAR(seq->flags), t);
		for (int i = 1; i < seq->count - n; i++)
			instants[i] = temporalseq_inst_n(seq, i + n);
		result[k++] = temporalseq_from_temporalinstarr(instants, seq->count - n, 
			false, seq->period.upper_inc, MOBDB_FLAGS_GET_LINEAR(seq->flags), false);
		pfree(instants[0]);
	}
	return k;
}

/*
 * Restriction to the complement of a timestamp.
 */

TemporalS *
temporalseq_minus_timestamp(TemporalSeq *seq, TimestampTz t)
{
	TemporalSeq *sequences[2];
	int count = temporalseq_minus_timestamp1((TemporalSeq **)sequences, seq, t);
	if (count == 0)
		return NULL;
	TemporalS *result = temporals_from_temporalseqarr(sequences, count,
		MOBDB_FLAGS_GET_LINEAR(seq->flags), false);
	for (int i = 0; i < count; i++)
		pfree(sequences[i]);
	return result;
}

/* 
 * Restriction to a timestampset.
 */
TemporalI *
temporalseq_at_timestampset(TemporalSeq *seq, TimestampSet *ts)
{
	/* Bounding box test */
	Period *p = timestampset_bbox(ts);
	if (!overlaps_period_period_internal(&seq->period, p))
		return NULL;
	
	/* Instantaneous sequence */
	TemporalInst *inst = temporalseq_inst_n(seq, 0);
	if (seq->count == 1)
	{
		if (!contains_timestampset_timestamp_internal(ts, inst->t))
			return NULL;
		return temporali_from_temporalinstarr(&inst, 1);
	}

	/* General case */
	TimestampTz t = Max(seq->period.lower, p->lower);
	int n;
	timestampset_find_timestamp(ts, t, &n);
	TemporalInst **instants = palloc(sizeof(TemporalInst *) * (ts->count - n));
	int k = 0;
	for (int i = n; i < ts->count; i++) 
	{
		t = timestampset_time_n(ts, i);
		inst = temporalseq_at_timestamp(seq, t);
		if (inst != NULL)
			instants[k++] = inst;
	}
	if (k == 0)
	{
		pfree(instants);
		return NULL;
	}

	TemporalI *result = temporali_from_temporalinstarr(instants, k);
	for (int i = 0; i < k; i++)
		pfree(instants[i]);
	pfree(instants);
	return result;
}

/*
 * Restriction to the complement of a timestampset.
 * This function is called for each sequence of a TemporalS.
 */
int 
temporalseq_minus_timestampset1(TemporalSeq **result, TemporalSeq *seq, 
	TimestampSet *ts)
{
	/* Bounding box test */
	Period *p = timestampset_bbox(ts);
	if (!overlaps_period_period_internal(&seq->period, p))
	{
		result[0] = temporalseq_copy(seq);
		return 1;
	}

	/* Instantaneous sequence */
	if (seq->count == 1)
	{
		TemporalInst *inst = temporalseq_inst_n(seq, 0);
		if (contains_timestampset_timestamp_internal(ts,inst->t))
			return 0;
	
		result[0] = temporalseq_copy(seq);
		return 1;
	}

	/* General case */
	TemporalSeq *tail = temporalseq_copy(seq);
	int k = 0;
	for (int i = 0; i < ts->count; i++)
	{
		TimestampTz t = timestampset_time_n(ts, i);
		if (contains_period_timestamp_internal(&tail->period, t))
		{
			int count = temporalseq_minus_timestamp1(&result[k], tail, t);
			/* result may contain one or two sequences */
			k += count - 1;
			pfree(tail);
			tail = result[k];
		}
	}
	result[k++] = tail;
	return k;
}

TemporalS *
temporalseq_minus_timestampset(TemporalSeq *seq, TimestampSet *ts)
{
	TemporalSeq **sequences = palloc0(sizeof(TemporalSeq *) * (ts->count + 1));
	int count = temporalseq_minus_timestampset1(sequences, seq, ts);
	if (count == 0) 
		return NULL;
	
	TemporalS *result = temporals_from_temporalseqarr(sequences, count,
		MOBDB_FLAGS_GET_LINEAR(seq->flags), true);
	
	for (int i = 0; i < count; i++)
		pfree(sequences[i]);
	pfree(sequences);
	
	return result;
}

/*
 * Restriction to a period.
 */
TemporalSeq *
temporalseq_at_period(TemporalSeq *seq, Period *p)
{
	/* Bounding box test */
	if (!overlaps_period_period_internal(&seq->period, p))
		return NULL;

	/* Instantaneous sequence */
	if (seq->count == 1)
		return temporalseq_copy(seq);

	/* General case */
	Period *inter = intersection_period_period_internal(&seq->period, p);
	/* Intersecting period is instantaneous */
	if (timestamp_cmp_internal(inter->lower, inter->upper) == 0)
	{
		TemporalInst *inst = temporalseq_at_timestamp(seq, inter->lower);
		TemporalSeq *result = temporalseq_from_temporalinstarr(&inst, 1,
			true, true, MOBDB_FLAGS_GET_LINEAR(seq->flags), false);
		pfree(inst); pfree(inter);
		return result;		
	}
	
	int n = temporalseq_find_timestamp(seq, inter->lower);
	/* If the lower bound of the intersecting period is exclusive */
	if (n == -1)
		n = 0;
	TemporalInst **instants = palloc(sizeof(TemporalInst *) * (seq->count - n));
	/* Compute the value at the beginning of the intersecting period */
	TemporalInst *inst1 = temporalseq_inst_n(seq, n);
	TemporalInst *inst2 = temporalseq_inst_n(seq, n + 1);
	instants[0] = temporalseq_at_timestamp1(inst1, inst2, 
		MOBDB_FLAGS_GET_LINEAR(seq->flags), inter->lower);
	int k = 1;
	for (int i = n+2; i < seq->count; i++)
	{
		/* If the end of the intersecting period is between inst1 and inst2 */
		if (timestamp_cmp_internal(inst1->t, inter->upper) <= 0 &&
			timestamp_cmp_internal(inter->upper, inst2->t) <= 0)
			break;

		inst1 = inst2;
		inst2 = temporalseq_inst_n(seq, i);
		/* If the intersecting period contains inst1 */
		if (timestamp_cmp_internal(inter->lower, inst1->t) <= 0 &&
			timestamp_cmp_internal(inst1->t, inter->upper) <= 0)
			instants[k++] = inst1;
	}
	/* The last two values of sequences with stepwise interpolation and 
	   exclusive upper bound must be equal */
	if (MOBDB_FLAGS_GET_LINEAR(seq->flags) || inter->upper_inc)
		instants[k++] = temporalseq_at_timestamp1(inst1, inst2, 
			MOBDB_FLAGS_GET_LINEAR(seq->flags), inter->upper);
	else
	{	
		Datum value = temporalinst_value(instants[k - 1]);
		instants[k++] = temporalinst_make(value, inter->upper, seq->valuetypid);
	}
	/* Since by definition the sequence is normalized it is not necessary to
	   normalize the projection of the sequence to the period */
	TemporalSeq *result = temporalseq_from_temporalinstarr(instants, k,
		inter->lower_inc, inter->upper_inc, MOBDB_FLAGS_GET_LINEAR(seq->flags), false);

	pfree(instants[0]); pfree(instants[k - 1]); pfree(instants); pfree(inter);
	
	return result;
}

/*
 * Restriction to the complement of a period.
 */
int
temporalseq_minus_period1(TemporalSeq **result, TemporalSeq *seq, Period *p)
{
	/* Bounding box test */
	if (!overlaps_period_period_internal(&seq->period, p))
	{
		result[0] = temporalseq_copy(seq);
		return 1;
	}
	
	/* Instantaneous sequence */
	if (seq->count == 1)
		return 0;

	/* General case */
	PeriodSet *ps = minus_period_period_internal(&seq->period, p);
	if (ps == NULL)
		return 0;
	for (int i = 0; i < ps->count; i++)
	{
		Period *p = periodset_per_n(ps, i);
		result[i] = temporalseq_at_period(seq, p);
	}
	pfree(ps);
	return ps->count;
}

TemporalS *
temporalseq_minus_period(TemporalSeq *seq, Period *p)
{
	TemporalSeq *sequences[2];
	int count = temporalseq_minus_period1(sequences, seq, p);
	if (count == 0)
	{
		return NULL;
	}
	TemporalS *result = temporals_from_temporalseqarr(sequences, count,
		MOBDB_FLAGS_GET_LINEAR(seq->flags), false);
	for (int i = 0; i < count; i++)
		pfree(sequences[i]);
	return result;
}

/*
 * Restriction to a periodset.
 * This function is called for each sequence of a TemporalS.
 */

int
temporalseq_at_periodset1(TemporalSeq **result, TemporalSeq *seq, PeriodSet *ps)
{
	/* Bounding box test */
	Period *p = periodset_bbox(ps);
	if (!overlaps_period_period_internal(&seq->period, p))
		return 0;

	/* Instantaneous sequence */
	if (seq->count == 1)
	{
		TemporalInst *inst = temporalseq_inst_n(seq, 0);
		if (!contains_periodset_timestamp_internal(ps, inst->t))
			return 0;
		result[0] = temporalseq_copy(seq);
		return 1;
	}

	/* General case */
	int n;
	periodset_find_timestamp(ps, seq->period.lower, &n);
	int k = 0;
	for (int i = n; i < ps->count; i++)
	{
		p = periodset_per_n(ps, i);
		TemporalSeq *seq1 = temporalseq_at_period(seq, p);
		if (seq1 != NULL)
			result[k++] = seq1;
		if (timestamp_cmp_internal(seq->period.upper, p->upper) < 0)
			break;
	}
	return k;
}

TemporalSeq **
temporalseq_at_periodset2(TemporalSeq *seq, PeriodSet *ps, int *count)
{
	TemporalSeq **result = palloc(sizeof(TemporalSeq *) * ps->count);
	*count = temporalseq_at_periodset1(result, seq, ps);
	if (*count == 0)
	{
		pfree(result);
		return NULL;
	}
	return result;
}

TemporalS *
temporalseq_at_periodset(TemporalSeq *seq, PeriodSet *ps)
{
	int count;
	TemporalSeq **sequences = temporalseq_at_periodset2(seq, ps, &count);
	if (count == 0)
		return NULL;
	
	TemporalS *result = temporals_from_temporalseqarr(sequences, count,
		MOBDB_FLAGS_GET_LINEAR(seq->flags), true);
	for (int i = 0; i < count; i++)
		pfree(sequences[i]);
	pfree(sequences);
	return result;
}

/*
 * Restriction to the complement of a periodset.
 */

int
temporalseq_minus_periodset1(TemporalSeq **result, TemporalSeq *seq, PeriodSet *ps, 
	int from, int count)
{
	/* The sequence can be split at most into (count + 1) sequences
		|----------------------|
			|---| |---| |---|
	*/
	TemporalSeq *curr = temporalseq_copy(seq);
	int k = 0;
	for (int i = from; i < count; i++)
	{
		Period *p1 = periodset_per_n(ps, i);
		/* If the remaining periods are to the left of the current period */
		if (period_cmp_bounds(curr->period.upper, p1->lower, false, true,
				curr->period.upper_inc, p1->lower_inc) < 0)
		{
			result[k++] = curr;
			break;
		}
		TemporalSeq *minus[2];
		int countminus = temporalseq_minus_period1(minus, curr, p1);
		pfree(curr);
		/* minus can have from 0 to 2 periods */
		if (countminus == 0)
			break;
		else if (countminus == 1)
			curr = minus[0];
		else /* countminus == 2 */
		{
			result[k++] = minus[0];
			curr = minus[1];
		}
		/* There are no more periods left */
		if (i == count - 1)
			result[k++] = curr;
	}
	return k;
}

TemporalS *
temporalseq_minus_periodset(TemporalSeq *seq, PeriodSet *ps)
{
	/* Bounding box test */
	Period *p = periodset_bbox(ps);
	if (!overlaps_period_period_internal(&seq->period, p))
		return temporals_from_temporalseqarr(&seq, 1,
			MOBDB_FLAGS_GET_LINEAR(seq->flags), false);

	/* Instantaneous sequence */
	if (seq->count == 1)
	{
		TemporalInst *inst = temporalseq_inst_n(seq, 0);
		if (contains_periodset_timestamp_internal(ps, inst->t))
			return NULL;
		return temporals_from_temporalseqarr(&seq, 1,
			MOBDB_FLAGS_GET_LINEAR(seq->flags), false);
	}

	/* General case */
	TemporalSeq **sequences = palloc(sizeof(TemporalSeq *) * (ps->count + 1));
	int count = temporalseq_minus_periodset1(sequences, seq, ps,
		0, ps->count);
	if (count == 0)
	{
		pfree(sequences);
		return NULL;
	}

	TemporalS *result =temporals_from_temporalseqarr(sequences, count,
		MOBDB_FLAGS_GET_LINEAR(seq->flags), false);
	for (int i = 0; i < count; i++)
		pfree(sequences[i]);
	pfree(sequences);
	return result;
}

/*****************************************************************************
 * Intersects functions 
 *****************************************************************************/

/* Does the temporal value intersects the timestamp? */

bool
temporalseq_intersects_timestamp(TemporalSeq *seq, TimestampTz t)
{
	return contains_period_timestamp_internal(&seq->period, t);
}

/* Does the temporal value intersects the timestamp set? */
bool
temporalseq_intersects_timestampset(TemporalSeq *seq, TimestampSet *ts)
{
	for (int i = 0; i < ts->count; i++)
		if (temporalseq_intersects_timestamp(seq, timestampset_time_n(ts, i))) 
			return true;
	return false;
}

/* Does the temporal value intersects the period? */

bool
temporalseq_intersects_period(TemporalSeq *seq, Period *p)
{
	return overlaps_period_period_internal(&seq->period, p);
}

/* Does the temporal value intersects the period set? */

bool
temporalseq_intersects_periodset(TemporalSeq *seq, PeriodSet *ps)
{
	for (int i = 0; i < ps->count; i++)
		if (temporalseq_intersects_period(seq, periodset_per_n(ps, i))) 
			return true;
	return false;
}

/*****************************************************************************
 * Local aggregate functions 
 *****************************************************************************/

/* Integral of the temporal numbers with stepwise interpolation */

double
tstepwseq_integral(TemporalSeq *seq)
{
	double result = 0;
	TemporalInst *inst1 = temporalseq_inst_n(seq, 0);
	for (int i = 1; i < seq->count; i++)
	{
		TemporalInst *inst2 = temporalseq_inst_n(seq, i);
		double duration = (double) (inst2->t - inst1->t);
		result += datum_double(temporalinst_value(inst1), inst1->valuetypid) * 
			duration;
		inst1 = inst2;
	}
	return result;
}

/* Integral of the temporal float with linear interpolation */

double
tlinearseq_integral(TemporalSeq *seq)
{
	double result = 0;
	TemporalInst *inst1 = temporalseq_inst_n(seq, 0);
	for (int i = 1; i < seq->count; i++)
	{
		TemporalInst *inst2 = temporalseq_inst_n(seq, i);
		double min = Min(DatumGetFloat8(temporalinst_value(inst1)), 
			DatumGetFloat8(temporalinst_value(inst2)));
		double max = Max(DatumGetFloat8(temporalinst_value(inst1)), 
			DatumGetFloat8(temporalinst_value(inst2)));
		double duration = (double) (inst2->t - inst1->t);
		result += (max + min) * duration / 2.0;
		inst1 = inst2;
	}
	return result;
}

double
tnumberseq_integral(TemporalSeq *seq)
{
	if (MOBDB_FLAGS_GET_LINEAR(seq->flags))
		return tlinearseq_integral(seq);
	else
		return tstepwseq_integral(seq);
}

/* Time-weighted average of temporal numbers */

double
tnumberseq_twavg(TemporalSeq *seq)
{
	double duration = (double) (seq->period.upper - seq->period.lower);
	double result;
	if (duration == 0)
		/* Instantaneous sequence */
		result = datum_double(temporalinst_value(temporalseq_inst_n(seq, 0)),
			seq->valuetypid);
	else
		result = tnumberseq_integral(seq) / duration;
	return result;
}

/*****************************************************************************
 * Functions for defining B-tree index
 * The functions assume that the arguments are of the same temptypid
 *****************************************************************************/

/* 
 * Equality operator
 * The internal B-tree comparator is not used to increase efficiency
 */
bool
temporalseq_eq(TemporalSeq *seq1, TemporalSeq *seq2)
{
	/* If number of sequences, flags, or periods are not equal */
	if (seq1->count != seq2->count || seq1->flags != seq2->flags ||
			! period_eq_internal(&seq1->period, &seq2->period)) 
		return false;

	/* If bounding boxes are not equal */
	void *box1 = temporalseq_bbox_ptr(seq1);
	void *box2 = temporalseq_bbox_ptr(seq2);
	if (! temporal_bbox_eq(seq1->valuetypid, box1, box2))
		return false;
	
	/* Compare the composing instants */
	for (int i = 0; i < seq1->count; i++)
	{
		TemporalInst *inst1 = temporalseq_inst_n(seq1, i);
		TemporalInst *inst2 = temporalseq_inst_n(seq2, i);
		if (! temporalinst_eq(inst1, inst2))
			return false;
	}
	return true;
}

/*
 * B-tree comparator
 */
int
temporalseq_cmp(TemporalSeq *seq1, TemporalSeq *seq2)
{
	/* Compare bounding boxes */
	void *box1 = temporalseq_bbox_ptr(seq1);
	void *box2 = temporalseq_bbox_ptr(seq2);
	int result = temporal_bbox_cmp(seq1->valuetypid, box1, box2);
	if (result)
		return result;

	/* Compare composing instants */
	int count = Min(seq1->count, seq2->count);
	for (int i = 0; i < count; i++)
	{
		TemporalInst *inst1 = temporalseq_inst_n(seq1, i);
		TemporalInst *inst2 = temporalseq_inst_n(seq2, i);
		result = temporalinst_cmp(inst1, inst2);
		if (result) 
			return result;
	}
	/* The first count instants of seq1 and seq2 are equal */
	if (seq1->count < seq2->count) /* seq1 has less instants than seq2 */
		return -1;
	else if (seq2->count < seq1->count) /* seq2 has less instants than seq1 */
		return 1;
	/* Compare flags */
	if (seq1->flags < seq2->flags)
		return -1;
	if (seq1->flags > seq2->flags)
		return 1;
	/* The two values are equal */
	return 0;
}

/*****************************************************************************
 * Function for defining hash index
 * The function reuses the approach for array types for combining the hash of  
 * the elements and the approach for range types for combining the period 
 * bounds.
 *****************************************************************************/

uint32
temporalseq_hash(TemporalSeq *seq)
{
	uint32		result;
	char		flags = '\0';

	/* Create flags from the lower_inc and upper_inc values */
	if (seq->period.lower_inc)
		flags |= 0x01;
	if (seq->period.upper_inc)
		flags |= 0x02;
	result = hash_uint32((uint32) flags);
	
	/* Merge with hash of instants */
	for (int i = 0; i < seq->count; i++)
	{
		TemporalInst *inst = temporalseq_inst_n(seq, i);
		uint32 inst_hash = temporalinst_hash(inst);
		result = (result << 5) - result + inst_hash;
	}
	return result;
}
/*****************************************************************************/<|MERGE_RESOLUTION|>--- conflicted
+++ resolved
@@ -1701,10 +1701,9 @@
 	result->period.upper = DatumGetTimestampTz(
 			DirectFunctionCall2(timestamptz_pl_interval,
 			TimestampTzGetDatum(seq->period.upper), PointerGetDatum(interval)));
-	/* Recompute the bounding box */
+	/* Shift bounding box */
 	void *bbox = temporalseq_bbox_ptr(result); 
-	temporalseq_make_bbox(bbox, instants, seq->count, 
-		seq->period.lower_inc, seq->period.upper_inc);
+	shift_bbox(bbox, seq->valuetypid, interval);
 	pfree(instants);
 	return result;
 }
@@ -1907,9 +1906,8 @@
 		if (d > box.xmax)
 			return false;
 	}
-<<<<<<< HEAD
-
-	if (! MOBDB_FLAGS_GET_CONTINUOUS(seq->flags) || seq->count == 1)
+
+	if (! MOBDB_FLAGS_GET_LINEAR(seq->flags) || seq->count == 1)
 	{
 		for (int i = 0; i < seq->count; i++) 
 		{
@@ -1954,7 +1952,7 @@
 			return false;
 	}
 
-	if (! MOBDB_FLAGS_GET_CONTINUOUS(seq->flags) || seq->count == 1)
+	if (! MOBDB_FLAGS_GET_LINEAR(seq->flags) || seq->count == 1)
 	{
 		for (int i = 0; i < seq->count; i++) 
 		{
@@ -1998,7 +1996,7 @@
 			return false;
 	}
 
-	if (! MOBDB_FLAGS_GET_CONTINUOUS(seq->flags) || seq->count == 1)
+	if (! MOBDB_FLAGS_GET_LINEAR(seq->flags) || seq->count == 1)
 	{
 		for (int i = 0; i < seq->count; i++) 
 		{
@@ -2041,7 +2039,7 @@
 			return false;
 	}
 
-	if (! MOBDB_FLAGS_GET_CONTINUOUS(seq->flags) || seq->count == 1)
+	if (! MOBDB_FLAGS_GET_LINEAR(seq->flags) || seq->count == 1)
 	{
 		for (int i = 0; i < seq->count; i++) 
 		{
@@ -2103,20 +2101,6 @@
 temporalseq_always_ge(TemporalSeq *seq, Datum value)
 {
 	return ! temporalseq_ever_lt(seq, value);
-=======
-	/* Shift period */
-	result->period.lower = DatumGetTimestampTz(
-			DirectFunctionCall2(timestamptz_pl_interval,
-			TimestampTzGetDatum(seq->period.lower), PointerGetDatum(interval)));
-	result->period.upper = DatumGetTimestampTz(
-			DirectFunctionCall2(timestamptz_pl_interval,
-			TimestampTzGetDatum(seq->period.upper), PointerGetDatum(interval)));
-	/* Shift bounding box */
-	void *bbox = temporalseq_bbox_ptr(result); 
-	shift_bbox(bbox, seq->valuetypid, interval);
-	pfree(instants);
-	return result;
->>>>>>> 88fa8af5
 }
 
 /*****************************************************************************
