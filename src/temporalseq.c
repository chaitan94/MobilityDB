--- conflicted
+++ resolved
@@ -295,61 +295,6 @@
 	return false;
 }
 
-<<<<<<< HEAD
-static bool
-temporalinst_collinear(TemporalInst *inst1, TemporalInst *inst2, 
-	TemporalInst *inst3)
-{
-	Oid valuetypid = inst1->valuetypid;
-	if (valuetypid == FLOAT8OID)
-	{
-		double x1 = DatumGetFloat8(temporalinst_value(inst1));
-		double x2 = DatumGetFloat8(temporalinst_value(inst2));
-		double x3 = DatumGetFloat8(temporalinst_value(inst3));
-		return float_collinear(x1, x2, x3, inst1->t, inst2->t, inst3->t);
-	}
-	if (valuetypid == type_oid(T_DOUBLE2))
-	{
-		double2 *x1 = DatumGetDouble2P(temporalinst_value(inst1));
-		double2 *x2 = DatumGetDouble2P(temporalinst_value(inst2));
-		double2 *x3 = DatumGetDouble2P(temporalinst_value(inst3));
-		return double2_collinear(x1, x2, x3, inst1->t, inst2->t, inst3->t);
-	}
-	if (valuetypid == type_oid(T_GEOMETRY))
-	{
-		Datum value1 = temporalinst_value(inst1);
-		Datum value2 = temporalinst_value(inst2);
-		Datum value3 = temporalinst_value(inst3);
-		return point_collinear(value1, value2, value3, 
-				inst1->t, inst2->t, inst3->t, MOBDB_FLAGS_GET_Z(inst1->flags));
-	}
-	if (valuetypid == type_oid(T_DOUBLE3))
-	{
-		double3 *x1 = DatumGetDouble3P(temporalinst_value(inst1));
-		double3 *x2 = DatumGetDouble3P(temporalinst_value(inst2));
-		double3 *x3 = DatumGetDouble3P(temporalinst_value(inst3));
-		return double3_collinear(x1, x2, x3, inst1->t, inst2->t, inst3->t);
-	}
-	if (valuetypid == type_oid(T_DOUBLE4))
-	{
-		double4 *x1 = DatumGetDouble4P(temporalinst_value(inst1));
-		double4 *x2 = DatumGetDouble4P(temporalinst_value(inst2));
-		double4 *x3 = DatumGetDouble4P(temporalinst_value(inst3));
-		return double4_collinear(x1, x2, x3, inst1->t, inst2->t, inst3->t);
-	}
-	if (valuetypid == type_oid(T_NPOINT))
-	{
-		npoint *np1 = DatumGetNpoint(temporalinst_value(inst1));
-		npoint *np2 = DatumGetNpoint(temporalinst_value(inst2));
-		npoint *np3 = DatumGetNpoint(temporalinst_value(inst3));
-		return float_collinear(np1->pos, np2->pos, np3->pos, 
-			inst1->t, inst2->t, inst3->t);
-	}
-	return false;
-}
-
-=======
->>>>>>> 60fa3ca1
 /*
  * Normalize an array of instants.
  * The function assumes that there are at least 2 instants.
@@ -1226,6 +1171,32 @@
 	return true;
 }
 
+static bool
+tnpointseq_intersection_value(const TemporalInst *inst1, const TemporalInst *inst2,
+	Datum value, Oid valuetypid, Datum *inter, TimestampTz *t)
+{
+	npoint *np1 = DatumGetNpoint(temporalinst_value(inst1));
+	npoint *np2 = DatumGetNpoint(temporalinst_value(inst2));
+	npoint *np = DatumGetNpoint(value);
+	if ((np->rid != np1->rid) ||
+	   (np->pos < np1->pos && np->pos < np2->pos) ||
+	   (np->pos > np1->pos && np->pos > np2->pos))
+		return false;
+
+	double fraction = (np->pos - np1->pos) / (np2->pos - np1->pos);
+	if (fabs(fraction) < EPSILON || fabs(fraction - 1.0) < EPSILON)
+		return false;
+	if (inter != NULL)
+	{
+		*inter = PointerGetDatum(npoint_make(np1->rid, fraction));
+	}
+	if (t != NULL)
+	{
+		*t = inst1->t + (long) ((double) (inst2->t - inst1->t) * fraction);
+	}
+	return true;
+}
+
 bool
 tlinearseq_intersection_value(const TemporalInst *inst1, const TemporalInst *inst2,
 	Datum value, Oid valuetypid, Datum *inter, TimestampTz *t)
@@ -1285,6 +1256,9 @@
 			*inter = call_function2(LWGEOM_line_interpolate_point, line2, value2);
 		return true;
 	}
+	else if (inst1->valuetypid == type_oid(T_GEOMETRY))
+		return tnpointseq_intersection_value(inst1, inst2, value,
+			valuetypid, inter, t);
 	return false; /* Make compiler quiet */
 }
 
@@ -1507,6 +1481,9 @@
 			pfree(start1geom1); pfree(end1geom1); pfree(start2geom1); pfree(end2geom1);
 			pfree(start1geom2); pfree(end1geom2); pfree(start2geom2); pfree(end2geom2);
 		}
+		else if (start1->valuetypid == type_oid(T_NPOINT))
+			result = tnpointseq_intersection(start1, end1, start2, end2,
+				inter1, inter2, t);
 	}
 	return result;
 }
@@ -1648,52 +1625,6 @@
 	return true;
 }
 
-<<<<<<< HEAD
-bool
-temporalseq_intersect_at_timestamp(TemporalInst *start1, TemporalInst *end1, bool linear1,
-	TemporalInst *start2, TemporalInst *end2, bool linear2, TimestampTz *inter)
-{
-	bool result = false;
-	ensure_temporal_base_type(start1->valuetypid);
-	if ((start1->valuetypid == INT4OID || start1->valuetypid == FLOAT8OID) &&
-		(start2->valuetypid == INT4OID || start2->valuetypid == FLOAT8OID))
-		result = tnumberseq_intersect_at_timestamp(start1, end1, start2, end2, inter);
-	else if (start1->valuetypid == type_oid(T_GEOMETRY))
-		result = tpointseq_intersect_at_timestamp(start1, end1, linear1, start2, end2, linear2, inter);
-	else if (start1->valuetypid == type_oid(T_GEOGRAPHY))
-	{
-		/* For geographies we do as the ST_Intersection function, e.g.
-		 * 'SELECT geography(ST_Transform(ST_Intersection(ST_Transform(geometry($1), 
-		 * @extschema@._ST_BestSRID($1, $2)), 
-		 * ST_Transform(geometry($2), @extschema@._ST_BestSRID($1, $2))), 4326))' */
-		Datum line1 = geogpoint_trajectory(temporalinst_value(start1), 
-			temporalinst_value(end1));
-		Datum line2 = geogpoint_trajectory(temporalinst_value(start2), 
-			temporalinst_value(end2));
-		Datum bestsrid = call_function2(geography_bestsrid, line1, line2);
-		TemporalInst *start1geom1 = tgeogpointinst_to_tgeompointinst(start1);
-		TemporalInst *end1geom1 = tgeogpointinst_to_tgeompointinst(end1);
-		TemporalInst *start2geom1 = tgeogpointinst_to_tgeompointinst(start2);
-		TemporalInst *end2geom1 = tgeogpointinst_to_tgeompointinst(end2);
-		TemporalInst *start1geom2 = tgeompointinst_transform(start1, bestsrid);
-		TemporalInst *end1geom2 = tgeompointinst_transform(start1, bestsrid);
-		TemporalInst *start2geom2 = tgeompointinst_transform(start2, bestsrid);
-		TemporalInst *end2geom2 = tgeompointinst_transform(start2, bestsrid);
-		result = tpointseq_intersect_at_timestamp(start1geom2, end1geom2, linear1,
-			start2geom2, end2geom2, linear2, inter);
-		pfree(DatumGetPointer(line1)); pfree(DatumGetPointer(line2)); 
-		pfree(start1geom1); pfree(end1geom1); pfree(start2geom1); pfree(end2geom1);
-		pfree(start1geom2); pfree(end1geom2); pfree(start2geom2); pfree(end2geom2);
-	}
-	if (start1->valuetypid == type_oid(T_NPOINT))
-		// TODO: Take care of the bounding boxes
-		return tnpointseq_intersect_at_timestamp(start1, end1, linear1, 
-			start2, end2, linear2, false, false, inter);
-	return result;
-}
-
-=======
->>>>>>> 60fa3ca1
 /*****************************************************************************
  * Input/output functions
  *****************************************************************************/
@@ -2469,122 +2400,6 @@
  * Restriction Functions
  *****************************************************************************/
 
-<<<<<<< HEAD
-/*
- * Timestamp at which a temporal segment with linear interpolation takes a
- * value. The function supposes that the value is between the range defined
- * by the values of inst1 and inst2 (both exclusive).
- */
-
-bool
-tlinearseq_timestamp_at_value(TemporalInst *inst1, TemporalInst *inst2,
-	Datum value, Oid valuetypid, TimestampTz *t)
-{
-	Datum value1 = temporalinst_value(inst1);
-	Datum value2 = temporalinst_value(inst2);
-	/* Interpolation */
-	double fraction = 0.0;
-	ensure_linear_interpolation(inst1->valuetypid);
-	if (inst1->valuetypid == FLOAT8OID)
-	{
-		double dvalue1 = DatumGetFloat8(value1);
-		double dvalue2 = DatumGetFloat8(value2);
-		double dvalue = datum_double(value, valuetypid);
-		double min = Min(dvalue1, dvalue2);
-		double max = Max(dvalue1, dvalue2);
-		/* if value is to the left or to the right of the range */
-		if (dvalue < min || dvalue > max)
-			return false;
-
-		double range = max - min;
-		double partial = dvalue - min;
-		fraction = dvalue1 < dvalue2 ?
-			partial / range : 1 - partial / range;
-	}
-	else if (inst1->valuetypid == type_oid(T_GEOMETRY))
-	{
-		GSERIALIZED *gs = (GSERIALIZED *)PG_DETOAST_DATUM(value);
-		if (gserialized_is_empty(gs))
-		{
-			POSTGIS_FREE_IF_COPY_P(gs, DatumGetPointer(value));
-			return false;
-		}
-
-		/* We are sure that the trajectory is a line */
-		Datum line = geompoint_trajectory(value1, value2);
-		/* The following approximation is essential for the atGeometry function
-		   instead of calling the function ST_Intersects(line, value)) */
-		bool inter = MOBDB_FLAGS_GET_Z(inst1->flags) ?
-			DatumGetBool(call_function3(LWGEOM_dwithin3d, line, value,
-				Float8GetDatum(0.001))) :
-			DatumGetBool(call_function3(LWGEOM_dwithin, line, value,
-				Float8GetDatum(0.001)));
-		if (!inter)
-		{
-			pfree(DatumGetPointer(line));
-			return false;
-		}
-
-		fraction = DatumGetFloat8(call_function2(LWGEOM_line_locate_point,
-			line, value));
-		pfree(DatumGetPointer(line));
-	}
-	else if (inst1->valuetypid == type_oid(T_GEOGRAPHY))
-	{
-		GSERIALIZED *gs = (GSERIALIZED *)PG_DETOAST_DATUM(value);
-		if (gserialized_is_empty(gs))
-		{
-			POSTGIS_FREE_IF_COPY_P(gs, DatumGetPointer(value));
-			return false;
-		}
-
-		/* We are sure that the trajectory is a line */
-		Datum line = geogpoint_trajectory(value1, value2);
-		bool inter = DatumGetFloat8(call_function4(geography_distance, line,
-			value, Float8GetDatum(0.0), BoolGetDatum(false))) < 0.00001;
-		if (!inter)
-		{
-			pfree(DatumGetPointer(line));
-			return false;
-		}
-
-		/* There is no function equivalent to LWGEOM_line_locate_point
-		 * for geographies. We do as the ST_Intersection function, e.g.
-		 * 'SELECT geography(ST_Transform(ST_Intersection(ST_Transform(geometry($1),
-		 * @extschema@._ST_BestSRID($1, $2)),
-		 * ST_Transform(geometry($2), @extschema@._ST_BestSRID($1, $2))), 4326))' */
-
-		Datum bestsrid = call_function2(geography_bestsrid, line, line);
-		Datum line1 = call_function1(geometry_from_geography, line);
-		Datum line2 = call_function2(transform, line1, bestsrid);
-		value1 = call_function1(geometry_from_geography, value);
-		value2 = call_function2(transform, value1, bestsrid);
-		fraction = DatumGetFloat8(call_function2(LWGEOM_line_locate_point,
-			line2, value2));
-		pfree(DatumGetPointer(line)); pfree(DatumGetPointer(line1));
-		pfree(DatumGetPointer(line2)); pfree(DatumGetPointer(value1));
-		pfree(DatumGetPointer(value2));
-	}
-	else if (inst1->valuetypid == type_oid(T_NPOINT))
-	{
-		npoint *np1 = DatumGetNpoint(value1);
-		npoint *np2 = DatumGetNpoint(value2);
-		npoint *np = DatumGetNpoint(value);
-		if ((np->rid != np1->rid) ||
-		   (np->pos < np1->pos && np->pos < np2->pos) ||
-		   (np->pos > np1->pos && np->pos > np2->pos))
-			return false;
-
-		fraction = (np->pos - np1->pos) / (np2->pos - np1->pos);
-	}
-	if (fabs(fraction) < EPSILON || fabs(fraction - 1.0) < EPSILON)
-		return false;
-	*t = inst1->t + (long) ((double) (inst2->t - inst1->t) * fraction);
-	return true;
-}
-
-=======
->>>>>>> 60fa3ca1
 /* Restriction to a value for a segment */
 
 static TemporalSeq *
