--- conflicted
+++ resolved
@@ -57,26 +57,6 @@
  * duration.
  */
 
-<<<<<<< HEAD
-=======
-/* Pointer to the offset array of a TemporalSeq */
-
-size_t *
-temporalseq_offsets_ptr(TemporalSeq *seq)
-{
-	return (size_t *) (((char *)seq) + sizeof(TemporalSeq));
-}
-
-/* Pointer to the first TemporalInst */
-
-char * 
-temporalseq_data_ptr(TemporalSeq *seq)
-{
-	return (char *)seq + double_pad(sizeof(TemporalSeq)) + 
-		sizeof(size_t) * (seq->count + 2);
-}
-
->>>>>>> 70e42dd5
 /* N-th TemporalInst of a TemporalSeq */
 
 TemporalInst *
@@ -94,7 +74,6 @@
 {
 	return (char *)(&seq->offsets[seq->count + 2]) +  	/* start of data */
 		seq->offsets[seq->count];						/* offset */
-
 }
 
 /* Copy the bounding box of a TemporalSeq in the first argument */
@@ -652,12 +631,9 @@
 		}
 	}
 #endif
-	/* Add the size of the struct and the offset array */
-<<<<<<< HEAD
-	size_t pdata = double_pad(sizeof(TemporalSeq) + (newcount + 1) * sizeof(size_t));
-=======
-	size_t pdata = double_pad(sizeof(TemporalSeq)) + (newcount + 2) * sizeof(size_t);
->>>>>>> 70e42dd5
+	/* Add the size of the struct and the offset array 
+	 * Notice that the first offset is already declared in the struct */
+	size_t pdata = double_pad(sizeof(TemporalSeq)) + (newcount + 1) * sizeof(size_t);
 	/* Create the TemporalSeq */
 	TemporalSeq *result = palloc0(pdata + memsize);
 	SET_VARSIZE(result, pdata + memsize);
@@ -803,12 +779,9 @@
 		}
 	}
 #endif
-	/* Add the size of the struct and the offset array */
-<<<<<<< HEAD
-	size_t pdata = double_pad(sizeof(TemporalSeq) + (newcount + 1) * sizeof(size_t));
-=======
-	size_t pdata = double_pad(sizeof(TemporalSeq)) + (newcount + 2) * sizeof(size_t);
->>>>>>> 70e42dd5
+	/* Add the size of the struct and the offset array 
+	 * Notice that the first offset is already declared in the struct */
+	size_t pdata = double_pad(sizeof(TemporalSeq)) + (newcount + 1) * sizeof(size_t);
 	/* Create the TemporalSeq */
 	TemporalSeq *result = palloc0(pdata + memsize);
 	SET_VARSIZE(result, pdata + memsize);
