/*****************************************************************************
 *
 * temporalseq.c
 *	  Basic functions for temporal sequences.
 *
 * Portions Copyright (c) 2020, Esteban Zimanyi, Arthur Lesuisse, 
 * 		Universite Libre de Bruxelles
 * Portions Copyright (c) 1996-2020, PostgreSQL Global Development Group
 * Portions Copyright (c) 1994, Regents of the University of California
 *
 *****************************************************************************/

#include "temporalseq.h"

#include <assert.h>
#include <access/hash.h>
#include <libpq/pqformat.h>
#include <utils/builtins.h>
#include <utils/timestamp.h>

#include "timestampset.h"
#include "period.h"
#include "periodset.h"
#include "timeops.h"
#include "doublen.h"
#include "temporaltypes.h"
#include "oidcache.h"
#include "temporal_util.h"
#include "temporal_boxops.h"
#include "rangetypes_ext.h"

#include "tpoint.h"
#include "tpoint_boxops.h"
#include "tpoint_spatialfuncs.h"
#include "tpoint_distance.h"
#include "tnpoint.h"
#include "tnpoint_static.h"
#include "tnpoint_tempspatialrels.h"

/*****************************************************************************
 * General functions
 *****************************************************************************/

/* PRECOMPUTED TRAJECTORIES
 * The memory structure of a TemporalSeq with, e.g., 2 instants and 
 * a precomputed trajectory is as follows
 *
 *	-------------------------------------------------------------------
 *	( TemporalSeq )_X | offset_0 | offset_1 | offset_2 | offset_3 | ...
 *	-------------------------------------------------------------------
 *	------------------------------------------------------------------------
 *	( TemporalInst_0 )_X | ( TemporalInst_1 )_X | ( bbox )_X | ( Traj )_X  |
 *	------------------------------------------------------------------------
 *
 * where the X are unused bytes added for double padding, offset_0 to offset_1
 * are offsets for the corresponding instants, offset_2 is the offset for the 
 * bounding box and offset_3 is the offset for the precomputed trajectory. 
 * Precomputed trajectories are only kept for temporal points of sequence 
 * duration.
 */

/* N-th TemporalInst of a TemporalSeq */

TemporalInst *
temporalseq_inst_n(const TemporalSeq *seq, int index)
{
	return (TemporalInst *)(
		(char *)(&seq->offsets[seq->count + 2]) + 	/* start of data */
			seq->offsets[index]);					/* offset */
}

/* Pointer to the bounding box of a TemporalSeq */

void * 
temporalseq_bbox_ptr(const TemporalSeq *seq)
{
	return (char *)(&seq->offsets[seq->count + 2]) +  	/* start of data */
		seq->offsets[seq->count];						/* offset */
}

/* Copy the bounding box of a TemporalSeq in the first argument */

void 
temporalseq_bbox(void *box, TemporalSeq *seq) 
{
	void *box1 = temporalseq_bbox_ptr(seq);
	size_t bboxsize = temporal_bbox_size(seq->valuetypid);
	memcpy(box, box1, bboxsize);
}

/* 
 * Are the three temporal instant values collinear?
 * These functions supposes that the segments are not constant.
 */

static bool
float_collinear(double x1, double x2, double x3,
	TimestampTz t1, TimestampTz t2, TimestampTz t3)
{
	double duration1 = (double) (t2 - t1);
	double duration2 = (double) (t3 - t2);
	double ratio;
	if (duration1 < duration2)
	{
		ratio = duration1 / duration2;
		x3 = x2 + (x3 - x2) * (1 - ratio);
	}
	else if (duration1 > duration2)
	{
		ratio = duration2 / duration1;
		x1 = x1 + (x2 - x1) * (1 - ratio);
	}
	double d1 = x2 - x1;
	double d2 = x3 - x2;
	return (fabs(d1 - d2) <= EPSILON);
}

static bool
double2_collinear(double2 *x1, double2 *x2, double2 *x3,
	TimestampTz t1, TimestampTz t2, TimestampTz t3)
{
	double duration1 = (double) (t2 - t1);
	double duration2 = (double) (t3 - t2);
	double2 *x1new, *x3new;
	double ratio;
	if (duration1 < duration2)
	{
		ratio = duration1 / duration2;
		x3new = double2_construct(
			x2->a + (x3->a - x2->a) * (1 - ratio),
			x2->b + (x3->b - x2->b) * (1 - ratio));
	}
	else
		x3new = x3;
	if (duration1 > duration2)
	{
		ratio = duration2 / duration1;
		x1new = double2_construct(
			x1->a + (x2->a - x1->a) * (1 - ratio),
			x1->b = x1->b + (x2->b - x1->b) * (1 - ratio));
	}
	else
		x1new = x1;
	double d1a = x2->a - x1new->a;
	double d1b = x2->b - x1new->b;
	double d2a = x3new->a - x2->a;
	double d2b = x3new->b - x2->b;
	bool result = (fabs(d1a - d2a) <= EPSILON && fabs(d1b - d2b) <= EPSILON);
	if (duration1 < duration2)
		pfree(x3new);
	if (duration1 > duration2)
		pfree(x1new);
	return result;
}

static bool
point_collinear(Datum value1, Datum value2, Datum value3,
	TimestampTz t1, TimestampTz t2, TimestampTz t3, bool hasz)
{
	double duration1 = (double) (t2 - t1);
	double duration2 = (double) (t3 - t2);
	void *tofree = NULL;
	double ratio;
	Datum line;
	if (duration1 < duration2)
	{
		ratio = duration1 / duration2;
		line = geompoint_trajectory(value2, value3);
		value3 = call_function2(LWGEOM_line_interpolate_point, 
			line, Float8GetDatum(1 - ratio));
		pfree(DatumGetPointer(line));
		tofree = DatumGetPointer(value3);
	}
	else if (duration1 > duration2)
	{
		ratio = duration2 / duration1;
		line = geompoint_trajectory(value1, value2);
		value1 = call_function2(LWGEOM_line_interpolate_point, 
			line, Float8GetDatum(1 - ratio));
		pfree(DatumGetPointer(line)); 
		tofree = DatumGetPointer(value1);
	}
	bool result;
	if (hasz)
	{
		POINT3DZ point1 = datum_get_point3dz(value1);
		POINT3DZ point2 = datum_get_point3dz(value2);
		POINT3DZ point3 = datum_get_point3dz(value3);
		double dx1 = point2.x - point1.x;
		double dy1 = point2.y - point1.y;
		double dz1 = point2.z - point1.z;
		double dx2 = point3.x - point2.x;
		double dy2 = point3.y - point2.y;
		double dz2 = point3.z - point2.z;
		result = fabs(dx1 - dx2) <= EPSILON && fabs(dy1 - dy2) <= EPSILON &&
			fabs(dz1 - dz2) <= EPSILON;
	}
	else
	{
		POINT2D point1 = datum_get_point2d(value1);
		POINT2D point2 = datum_get_point2d(value2);
		POINT2D point3 = datum_get_point2d(value3);
		double dx1 = point2.x - point1.x;
		double dy1 = point2.y - point1.y;
		double dx2 = point3.x - point2.x;
		double dy2 = point3.y - point2.y;
		result = fabs(dx1 - dx2) <= EPSILON && fabs(dy1 - dy2) <= EPSILON;
	}
	if (tofree != NULL) 
		pfree(tofree);
	return result;
}

static bool
double3_collinear(double3 *x1, double3 *x2, double3 *x3,
	TimestampTz t1, TimestampTz t2, TimestampTz t3)
{
	double duration1 = (double) (t2 - t1);
	double duration2 = (double) (t3 - t2);
	double3 *x1new, *x3new;
	double ratio;
	if (duration1 < duration2)
	{
		ratio = duration1 / duration2;
		x3new = double3_construct(
			x2->a + (x3->a - x2->a) * (1 - ratio),
			x2->b + (x3->b - x2->b) * (1 - ratio),
			x2->c + (x3->c - x2->c) * (1 - ratio));
	}
	else
		x3new = x3;
	if (duration1 > duration2)
	{
		ratio = duration2 / duration1;
		x1new = double3_construct(
			x1->a + (x2->a - x1->a) * (1 - ratio),
			x1->b + (x2->b - x1->b) * (1 - ratio),
			x1->c + (x2->c - x1->c) * (1 - ratio));
	}
	else
		x1new = x1;
	double d1a = x2->a - x1new->a;
	double d1b = x2->b - x1new->b;
	double d1c = x2->c - x1new->c;
	double d2a = x3new->a - x2->a;
	double d2b = x3new->b - x2->b;
	double d2c = x3new->c - x2->c;
	bool result = (fabs(d1a - d2a) <= EPSILON && fabs(d1b - d2b) <= EPSILON &&
		fabs(d1c - d2c) <= EPSILON);
	if (duration1 < duration2)
		pfree(x3new);
	if (duration1 > duration2)
		pfree(x1new);
	return result;
}

static bool
double4_collinear(double4 *x1, double4 *x2, double4 *x3,
	TimestampTz t1, TimestampTz t2, TimestampTz t3)
{
	double duration1 = (double) (t2 - t1);
	double duration2 = (double) (t3 - t2);
	double4 *x1new, *x3new;
	double ratio;
	if (duration1 < duration2)
	{
		ratio = duration1 / duration2;
		x3new = double4_construct(
			x2->a + (x3->a - x2->a) * (1 - ratio),
			x2->b + (x3->b - x2->b) * (1 - ratio),
			x2->c + (x3->c - x2->c) * (1 - ratio),
			x2->d + (x3->d - x2->d) * (1 - ratio));
	}
	else
		x3new = x3;
	if (duration1 > duration2)
	{
		ratio = duration2 / duration1;
		x1new = double4_construct(
			x1->a + (x2->a - x1->a) * (1 - ratio),
			x1->b + (x2->b - x1->b) * (1 - ratio),
			x1->c + (x2->c - x1->c) * (1 - ratio),
			x1->d + (x2->c - x1->d) * (1 - ratio));
	}
	else
		x1new = x1;
	double d1a = x2->a - x1new->a;
	double d1b = x2->b - x1new->b;
	double d1c = x2->c - x1new->c;
	double d1d = x2->d - x1new->d;
	double d2a = x3new->a - x2->a;
	double d2b = x3new->b - x2->b;
	double d2c = x3new->c - x2->c;
	double d2d = x3new->d - x2->d;
	bool result = (fabs(d1a - d2a) <= EPSILON && fabs(d1b - d2b) <= EPSILON &&
		fabs(d1c - d2c) <= EPSILON && fabs(d1d - d2d) <= EPSILON);
	if (duration1 < duration2)
		pfree(x3new);
	if (duration1 > duration2)
		pfree(x1new);
	return result;
}

static bool
npoint_collinear(Datum value1, Datum value2, Datum value3,
	TimestampTz t1, TimestampTz t2, TimestampTz t3)
{
	npoint *np1 = DatumGetNpoint(value1);
	npoint *np2 = DatumGetNpoint(value2);
	npoint *np3 = DatumGetNpoint(value3);
	return float_collinear(np1->pos, np2->pos, np3->pos, t1, t2, t3);
}

static bool
datum_collinear(Oid valuetypid, Datum value1, Datum value2, Datum value3,
	TimestampTz t1, TimestampTz t2, TimestampTz t3)
{
	if (valuetypid == FLOAT8OID)
		return float_collinear(DatumGetFloat8(value1), DatumGetFloat8(value2), 
			DatumGetFloat8(value3), t1, t2, t3);
	if (valuetypid == type_oid(T_DOUBLE2))
		return double2_collinear(DatumGetDouble2P(value1), DatumGetDouble2P(value2), 
			DatumGetDouble2P(value3), t1, t2, t3);
	if (valuetypid == type_oid(T_GEOMETRY))
	{
		GSERIALIZED *gs = (GSERIALIZED *)DatumGetPointer(value1);
		bool hasz = (bool) FLAGS_GET_Z(gs->flags);
		return point_collinear(value1, value2, value3, t1, t2, t3, hasz);
	}
	if (valuetypid == type_oid(T_DOUBLE3))
		return double3_collinear(DatumGetDouble3P(value1), DatumGetDouble3P(value2), 
			DatumGetDouble3P(value3), t1, t2, t3);
	if (valuetypid == type_oid(T_DOUBLE4))
		return double4_collinear(DatumGetDouble4P(value1), DatumGetDouble4P(value2), 
			DatumGetDouble4P(value3), t1, t2, t3);
	if (valuetypid == type_oid(T_NPOINT))
		return npoint_collinear(value1, value2, value3, t1, t2, t3);
	return false;
}

static bool
temporalinst_collinear(TemporalInst *inst1, TemporalInst *inst2, 
	TemporalInst *inst3)
{
	Oid valuetypid = inst1->valuetypid;
	if (valuetypid == FLOAT8OID)
	{
		double x1 = DatumGetFloat8(temporalinst_value(inst1));
		double x2 = DatumGetFloat8(temporalinst_value(inst2));
		double x3 = DatumGetFloat8(temporalinst_value(inst3));
		return float_collinear(x1, x2, x3, inst1->t, inst2->t, inst3->t);
	}
	if (valuetypid == type_oid(T_DOUBLE2))
	{
		double2 *x1 = DatumGetDouble2P(temporalinst_value(inst1));
		double2 *x2 = DatumGetDouble2P(temporalinst_value(inst2));
		double2 *x3 = DatumGetDouble2P(temporalinst_value(inst3));
		return double2_collinear(x1, x2, x3, inst1->t, inst2->t, inst3->t);
	}
	if (valuetypid == type_oid(T_GEOMETRY))
	{
		Datum value1 = temporalinst_value(inst1);
		Datum value2 = temporalinst_value(inst2);
		Datum value3 = temporalinst_value(inst3);
		return point_collinear(value1, value2, value3, 
				inst1->t, inst2->t, inst3->t, MOBDB_FLAGS_GET_Z(inst1->flags));
	}
	if (valuetypid == type_oid(T_DOUBLE3))
	{
		double3 *x1 = DatumGetDouble3P(temporalinst_value(inst1));
		double3 *x2 = DatumGetDouble3P(temporalinst_value(inst2));
		double3 *x3 = DatumGetDouble3P(temporalinst_value(inst3));
		return double3_collinear(x1, x2, x3, inst1->t, inst2->t, inst3->t);
	}
	if (valuetypid == type_oid(T_DOUBLE4))
	{
		double4 *x1 = DatumGetDouble4P(temporalinst_value(inst1));
		double4 *x2 = DatumGetDouble4P(temporalinst_value(inst2));
		double4 *x3 = DatumGetDouble4P(temporalinst_value(inst3));
		return double4_collinear(x1, x2, x3, inst1->t, inst2->t, inst3->t);
	}
	if (valuetypid == type_oid(T_NPOINT))
	{
		npoint *np1 = DatumGetNpoint(temporalinst_value(inst1));
		npoint *np2 = DatumGetNpoint(temporalinst_value(inst2));
		npoint *np3 = DatumGetNpoint(temporalinst_value(inst3));
		return float_collinear(np1->pos, np2->pos, np3->pos, 
			inst1->t, inst2->t, inst3->t);
	}
	return false;
}

/*
 * Normalize an array of instants.
 * The function assumes that there are at least 2 instants.
 * The function does not create new instants, it creates an array of pointers
 * to a subset of the instants passed in the first argument.
 */
static TemporalInst **
temporalinstarr_normalize(TemporalInst **instants, bool linear, int count, 
	int *newcount)
{
	Oid valuetypid = instants[0]->valuetypid;
	TemporalInst **result = palloc(sizeof(TemporalInst *) * count);
	/* Remove redundant instants */ 
	TemporalInst *inst1 = instants[0];
	Datum value1 = temporalinst_value(inst1);
	TemporalInst *inst2 = instants[1];
	Datum value2 = temporalinst_value(inst2);
	result[0] = inst1;
	int k = 1;
	for (int i = 2; i < count; i++)
	{
		TemporalInst *inst3 = instants[i];
		Datum value3 = temporalinst_value(inst3);
		if (
			/* step sequences and 2 consecutive instants that have the same value
				... 1@t1, 1@t2, 2@t3, ... -> ... 1@t1, 2@t3, ...
			*/
			(!linear && datum_eq(value1, value2, valuetypid))
			||
			/* 3 consecutive linear instants that have the same value
				... 1@t1, 1@t2, 1@t3, ... -> ... 1@t1, 1@t3, ...
			*/
			(linear && datum_eq(value1, value2, valuetypid) && datum_eq(value2, value3, valuetypid))
			||
			/* collinear linear instants
				... 1@t1, 2@t2, 3@t3, ... -> ... 1@t1, 3@t3, ...
			*/
			(linear && datum_collinear(valuetypid, value1, value2, value3, inst1->t, inst2->t, inst3->t))
			)
		{
			inst2 = inst3; value2 = value3;
		} 
		else 
		{
			result[k++] = inst2;
			inst1 = inst2; value1 = value2;
			inst2 = inst3; value2 = value3;
		}
	}
	result[k++] = inst2;
	*newcount = k;
	return result;
}

/*****************************************************************************/

/* Join two temporal sequences
 * This function is called when normalizing an array of sequences. It supposes
 * that the two sequences are adjacent. The resulting sequence will remove the
 * last and/or the first instant of the first/second sequence depending on the
 * values of the last two Boolean arguments. */

TemporalSeq *
temporalseq_join(const TemporalSeq *seq1, const TemporalSeq *seq2, bool last, bool first)
{
	/* Ensure that the two sequences has the same interpolation */
	assert(MOBDB_FLAGS_GET_LINEAR(seq1->flags) == MOBDB_FLAGS_GET_LINEAR(seq2->flags));
	Oid valuetypid = seq1->valuetypid;

	size_t bboxsize = temporal_bbox_size(valuetypid);
	size_t memsize = double_pad(bboxsize);

	int count1 = last ? seq1->count - 1 : seq1->count;
	int start2 = first ? 1 : 0;
	for (int i = 0; i < count1; i++)
		memsize += double_pad(VARSIZE(temporalseq_inst_n(seq1, i)));
	for (int i = start2; i < seq2->count; i++)
		memsize += double_pad(VARSIZE(temporalseq_inst_n(seq2, i)));

	int count = count1 + (seq2->count - start2);

	bool trajectory = type_has_precomputed_trajectory(valuetypid);
	Datum traj = 0; /* keep compiler quiet */
	if (trajectory)
	{
		/* A trajectory is a geometry/geography, either a point or a
		 * linestring, which may be self-intersecting */
		traj = tpointseq_trajectory_join(seq1, seq2, last, first);
		memsize += double_pad(VARSIZE(DatumGetPointer(traj)));
	}

	/* Add the size of the struct and the offset array
	 * Notice that the first offset is already declared in the struct */
	size_t pdata = double_pad(sizeof(TemporalSeq)) + (count + 1) * sizeof(size_t);
	/* Create the TemporalSeq */
	TemporalSeq *result = palloc0(pdata + memsize);
	SET_VARSIZE(result, pdata + memsize);
	result->count = count;
	result->valuetypid = valuetypid;
	result->duration = TEMPORALSEQ;
	period_set(&result->period, seq1->period.lower, seq2->period.upper,
		seq1->period.lower_inc, seq2->period.upper_inc);
	MOBDB_FLAGS_SET_LINEAR(result->flags, MOBDB_FLAGS_GET_LINEAR(seq1->flags));
	MOBDB_FLAGS_SET_X(result->flags, true);
	MOBDB_FLAGS_SET_T(result->flags, true);
	if (valuetypid == type_oid(T_GEOMETRY) ||
		valuetypid == type_oid(T_GEOGRAPHY))
	{
		MOBDB_FLAGS_SET_Z(result->flags, MOBDB_FLAGS_GET_Z(seq1->flags));
		MOBDB_FLAGS_SET_GEODETIC(result->flags, MOBDB_FLAGS_GET_GEODETIC(seq1->flags));
	}

	/* Initialization of the variable-length part */
	int k = 0;
	size_t pos = 0;
	for (int i = 0; i < count1; i++)
	{
		memcpy(((char *)result) + pdata + pos, temporalseq_inst_n(seq1, i),
			VARSIZE(temporalseq_inst_n(seq1, i)));
		result->offsets[k++] = pos;
		pos += double_pad(VARSIZE(temporalseq_inst_n(seq1, i)));
	}
	for (int i = start2; i < seq2->count; i++)
	{
		memcpy(((char *)result) + pdata + pos, temporalseq_inst_n(seq2, i),
			VARSIZE(temporalseq_inst_n(seq2, i)));
		result->offsets[k++] = pos;
		pos += double_pad(VARSIZE(temporalseq_inst_n(seq2, i)));
	}
	/*
	 * Precompute the bounding box
	 */
	if (bboxsize != 0)
	{
		void *bbox = ((char *) result) + pdata + pos;
		if (valuetypid == BOOLOID || valuetypid == TEXTOID)
			memcpy(bbox, &result->period, bboxsize);
		else
		{
			memcpy(bbox, temporalseq_bbox_ptr(seq1), bboxsize);
			temporal_bbox_expand(bbox, temporalseq_bbox_ptr(seq2), valuetypid);
		}
		result->offsets[k] = pos;
		pos += double_pad(bboxsize);
	}
	if (trajectory)
	{
		result->offsets[k + 1] = pos;
		memcpy(((char *) result) + pdata + pos, DatumGetPointer(traj),
			VARSIZE(DatumGetPointer(traj)));
		pfree(DatumGetPointer(traj));
	}

	return result;
}

/*
 * Normalize an array of temporal sequences values. 
 * It is supposed that each individual sequence is already normalized.
 * The sequences may be non-contiguous but must ordered and non-overlapping.
 * The function creates new sequences and does not free the original sequences.
 */
TemporalSeq **
temporalseqarr_normalize(TemporalSeq **sequences, int count, int *newcount)
{
	TemporalSeq **result = palloc(sizeof(TemporalSeq *) * count);
	/* seq1 is the sequence to which we try to join subsequent seq2 */
	TemporalSeq *seq1 = sequences[0];
	Oid valuetypid = seq1->valuetypid;
	bool linear = MOBDB_FLAGS_GET_LINEAR(seq1->flags);
	bool isnew = false;
	int k = 0;
	for (int i = 1; i < count; i++)
	{
		TemporalSeq *seq2 = sequences[i];
		TemporalInst *last2 = (seq1->count == 1) ? NULL : 
			temporalseq_inst_n(seq1, seq1->count - 2); 
		Datum last2value = (seq1->count == 1) ? 0 : 
			temporalinst_value(last2);
		TemporalInst *last1 = temporalseq_inst_n(seq1, seq1->count - 1);
		Datum last1value = temporalinst_value(last1);
		TemporalInst *first1 = temporalseq_inst_n(seq2, 0);
		Datum first1value = temporalinst_value(first1);
		TemporalInst *first2 = (seq2->count == 1) ? NULL : 
			temporalseq_inst_n(seq2, 1); 
		Datum first2value = (seq2->count == 1) ? 0 : 
			temporalinst_value(first2);
		bool adjacent = seq1->period.upper == seq2->period.lower &&
			(seq1->period.upper_inc || seq2->period.lower_inc);
		/* If they are adjacent and not instantaneous */
		if (adjacent && last2 != NULL && first2 != NULL && (
			/* If step and the last segment of the first sequence is constant
			   ..., 1@t1, 1@t2) [1@t2, 1@t3, ... -> ..., 1@t1, 2@t3, ... 
			   ..., 1@t1, 1@t2) [1@t2, 2@t3, ... -> ..., 1@t1, 2@t3, ... 
			   ..., 1@t1, 1@t2] (1@t2, 2@t3, ... -> ..., 1@t1, 2@t3, ... 
			 */
			(!linear && 
			datum_eq(last2value, last1value, valuetypid) && 
			datum_eq(last1value, first1value, valuetypid))
			||			
			/* If the last/first segments are constant and equal 
			   ..., 1@t1, 1@t2] (1@t2, 1@t3, ... -> ..., 1@t1, 1@t3, ... 
			 */
			(datum_eq(last2value, last1value, valuetypid) &&
			datum_eq(last1value, first1value, valuetypid) && 
			datum_eq(first1value, first2value, valuetypid))
			||			
			/* If float/point sequences and collinear last/first segments having the same duration 
			   ..., 1@t1, 2@t2) [2@t2, 3@t3, ... -> ..., 1@t1, 3@t3, ... 
			*/
			(datum_eq(last1value, first1value, valuetypid) && 
			temporalinst_collinear(last2, first1, first2))
			))
		{
			/* Remove the last and first instants of the sequences */
			seq1 = temporalseq_join(seq1, seq2, true, true);
			isnew = true;
		}
		/* If step sequences and the first one has an exclusive upper bound,
		   by definition the first sequence has the last segment constant
		   ..., 1@t1, 1@t2) [2@t2, 3@t3, ... -> ..., 1@t1, 2@t2, 3@t3, ... 
		   ..., 1@t1, 1@t2) [2@t2] -> ..., 1@t1, 2@t2]
		 */
		else if (adjacent && !linear && !seq1->period.upper_inc)
		{
			/* Remove the last instant of the first sequence */
			seq1 = temporalseq_join(seq1, seq2, true, false);
			isnew = true;
		}
		/* If they are adjacent and have equal last/first value respectively 
			Stewise
			... 1@t1, 2@t2], (2@t2, 1@t3, ... -> ..., 1@t1, 2@t2, 1@t3, ...
			[1@t1], (1@t1, 2@t2, ... -> ..., 1@t1, 2@t2
			Linear	
			..., 1@t1, 2@t2), [2@t2, 1@t3, ... -> ..., 1@t1, 2@t2, 1@t3, ...
			..., 1@t1, 2@t2], (2@t2, 1@t3, ... -> ..., 1@t1, 2@t2, 1@t3, ...
			..., 1@t1, 2@t2), [2@t2] -> ..., 1@t1, 2@t2]
			[1@t1],(1@t1, 2@t2, ... -> [1@t1, 2@t2, ...
		*/
		else if (adjacent && datum_eq(last1value, first1value, valuetypid))
		{
			/* Remove the first instant of the second sequence */
			seq1 = temporalseq_join(seq1, seq2, false, true);
			isnew = true;
		} 
		else 
		{
			result[k++] = isnew ? seq1 : temporalseq_copy(seq1);
			seq1 = seq2;
			isnew = false;
		}
	}
	result[k++] = isnew ? seq1 : temporalseq_copy(seq1);
	*newcount = k;
	return result;
}

/*****************************************************************************/

/* Construct a TemporalSeq from an array of TemporalInst and the bounds.
 * Depending on the value of the normalize argument, the resulting sequence
 * will be normalized. */
TemporalSeq *
temporalseq_make(TemporalInst **instants, int count, bool lower_inc,
   bool upper_inc, bool linear, bool normalize)
{
	/* Test the validity of the instants and the bounds */
	assert(count > 0);
	if (count == 1 && (!lower_inc || !upper_inc))
		ereport(ERROR, (errcode(ERRCODE_RESTRICT_VIOLATION), 
			errmsg("Instant sequence must have inclusive bounds")));
<<<<<<< HEAD
	bool isgeo = (valuetypid == type_oid(T_GEOMETRY) ||
		valuetypid == type_oid(T_GEOGRAPHY));
	bool hasz = false, isgeodetic = false;
	int srid;
	if (isgeo)
	{
		hasz = MOBDB_FLAGS_GET_Z(instants[0]->flags);
		isgeodetic = MOBDB_FLAGS_GET_GEODETIC(instants[0]->flags);
		srid = tpointinst_srid(instants[0]);
	}
	int64 rid;
	if (valuetypid == type_oid(T_NPOINT))
		rid = DatumGetNpoint(temporalinst_value(instants[0]))->rid;
=======
	bool isgeo = (instants[0]->valuetypid == type_oid(T_GEOMETRY) ||
		instants[0]->valuetypid == type_oid(T_GEOGRAPHY));
>>>>>>> 6b67e34a
	for (int i = 1; i < count; i++)
	{
		ensure_increasing_timestamps(instants[i - 1], instants[i]);
		if (isgeo)
		{
			ensure_same_srid_tpoint((Temporal *)instants[i - 1], (Temporal *)instants[i]);
			ensure_same_dimensionality_tpoint((Temporal *)instants[i - 1], (Temporal *)instants[i]);
			ensure_same_geodetic_tpoint((Temporal *)instants[i - 1], (Temporal *)instants[i]);
		}
		if (valuetypid == type_oid(T_NPOINT))
		{
			if (rid != DatumGetNpoint(temporalinst_value(instants[i]))->rid)
				ereport(ERROR, (errcode(ERRCODE_RESTRICT_VIOLATION),
					errmsg("All network points composing a temporal sequence must have same rid")));
		}
	}
	if (!linear && count > 1 && !upper_inc &&
		datum_ne(temporalinst_value(instants[count - 1]), 
			temporalinst_value(instants[count - 2]), instants[0]->valuetypid))
		ereport(ERROR, (errcode(ERRCODE_RESTRICT_VIOLATION), 
			errmsg("Invalid end value for temporal sequence")));

	/* Normalize the array of instants */
	TemporalInst **newinstants = instants;
	int newcount = count;
	if (normalize && count > 2)
		newinstants = temporalinstarr_normalize(instants, linear, count, &newcount);
	/* Get the bounding box size */
	size_t bboxsize = temporal_bbox_size(instants[0]->valuetypid);
	size_t memsize = double_pad(bboxsize);
	/* Add the size of composing instants */
	for (int i = 0; i < newcount; i++)
		memsize += double_pad(VARSIZE(newinstants[i]));
	/* Precompute the trajectory */
	bool trajectory = false; /* keep compiler quiet */
	Datum traj = 0; /* keep compiler quiet */
	if (isgeo)
	{
		trajectory = type_has_precomputed_trajectory(instants[0]->valuetypid);
		if (trajectory)
		{
			/* A trajectory is a geometry/geography, a point, a multipoint, 
			 * or a linestring, which may be self-intersecting */
			traj = tpointseq_make_trajectory(newinstants, newcount, linear);
			memsize += double_pad(VARSIZE(DatumGetPointer(traj)));
		}
	}
	/* Add the size of the struct and the offset array
	 * Notice that the first offset is already declared in the struct */
	size_t pdata = double_pad(sizeof(TemporalSeq)) + (newcount + 1) * sizeof(size_t);
	/* Create the TemporalSeq */
	TemporalSeq *result = palloc0(pdata + memsize);
	SET_VARSIZE(result, pdata + memsize);
	result->count = newcount;
	result->valuetypid = instants[0]->valuetypid;
	result->duration = TEMPORALSEQ;
	period_set(&result->period, newinstants[0]->t, newinstants[newcount - 1]->t,
		lower_inc, upper_inc);
	MOBDB_FLAGS_SET_LINEAR(result->flags, linear);
	MOBDB_FLAGS_SET_X(result->flags, true);
	MOBDB_FLAGS_SET_T(result->flags, true);
	if (isgeo)
	{
		MOBDB_FLAGS_SET_Z(result->flags, MOBDB_FLAGS_GET_Z(instants[0]->flags));
		MOBDB_FLAGS_SET_GEODETIC(result->flags, MOBDB_FLAGS_GET_GEODETIC(instants[0]->flags));
	}
	/* Initialization of the variable-length part */
	size_t pos = 0;
	for (int i = 0; i < newcount; i++)
	{
		memcpy(((char *)result) + pdata + pos, newinstants[i], 
			VARSIZE(newinstants[i]));
		result->offsets[i] = pos;
		pos += double_pad(VARSIZE(newinstants[i]));
	}
	/*
	 * Precompute the bounding box 
	 * Only external types have precomputed bounding box, internal types such
	 * as double2, double3, or double4 do not have precomputed bounding box.
	 * For temporal points the bounding box is computed from the trajectory 
	 * for efficiency reasons.
	 */
	if (bboxsize != 0)
	{
		void *bbox = ((char *) result) + pdata + pos;
		if (trajectory)
		{
			geo_to_stbox_internal(bbox, (GSERIALIZED *)DatumGetPointer(traj));
			((STBOX *)bbox)->tmin = result->period.lower;
			((STBOX *)bbox)->tmax = result->period.upper;
			MOBDB_FLAGS_SET_T(((STBOX *)bbox)->flags, true);
		}
		else
			temporalseq_make_bbox(bbox, newinstants, newcount,
				lower_inc, upper_inc, linear);
		result->offsets[newcount] = pos;
		pos += double_pad(bboxsize);
	}
	if (isgeo && trajectory)
	{
		result->offsets[newcount + 1] = pos;
		memcpy(((char *) result) + pdata + pos, DatumGetPointer(traj),
			VARSIZE(DatumGetPointer(traj)));
		pfree(DatumGetPointer(traj));
	}

	if (normalize && count > 2)
		pfree(newinstants);

	return result;
}

/* Append a TemporalInst to a TemporalSeq */

TemporalSeq *
temporalseq_append_instant(const TemporalSeq *seq, const TemporalInst *inst)
{
	/* Test the validity of the instant */
	assert(seq->valuetypid == inst->valuetypid);
	assert(MOBDB_FLAGS_GET_GEODETIC(seq->flags) == MOBDB_FLAGS_GET_GEODETIC(inst->flags));
	TemporalInst *inst1 = temporalseq_inst_n(seq, seq->count - 1);
	ensure_increasing_timestamps(inst1, inst);
	bool isgeo = (seq->valuetypid == type_oid(T_GEOMETRY) ||
		seq->valuetypid == type_oid(T_GEOGRAPHY));
	if (isgeo)
	{
		ensure_same_srid_tpoint((Temporal *)seq, (Temporal *)inst);
		ensure_same_dimensionality_tpoint((Temporal *)seq, (Temporal *)inst);
	}
	if (valuetypid == type_oid(T_NPOINT))
	{
		if (DatumGetNpoint(temporalinst_value(inst))->rid !=
			DatumGetNpoint(temporalinst_value(inst1))->rid)
			ereport(ERROR, (errcode(ERRCODE_RESTRICT_VIOLATION),
				errmsg("All network points composing a temporal sequence must have same rid")));
	}

	bool linear = MOBDB_FLAGS_GET_LINEAR(seq->flags);
	/* Normalize the result */
	int newcount = seq->count + 1;
	if (seq->count > 1)
	{
		inst1 = temporalseq_inst_n(seq, seq->count - 2);
		Datum value1 = temporalinst_value(inst1);
		TemporalInst *inst2 = temporalseq_inst_n(seq, seq->count - 1);
		Datum value2 = temporalinst_value(inst2);
		Datum value3 = temporalinst_value(inst);
		if (
			/* step sequences and 2 consecutive instants that have the same value
				... 1@t1, 1@t2, 2@t3, ... -> ... 1@t1, 2@t3, ...
			*/
			(! linear && datum_eq(value1, value2, seq->valuetypid))
			||
			/* 3 consecutive float/point instants that have the same value 
				... 1@t1, 1@t2, 1@t3, ... -> ... 1@t1, 1@t3, ...
			*/
			(datum_eq(value1, value2, seq->valuetypid) && datum_eq(value2, value3, seq->valuetypid))
			||
			/* collinear float/point instants that have the same duration
				... 1@t1, 2@t2, 3@t3, ... -> ... 1@t1, 3@t3, ...
			*/
			(linear && datum_collinear(seq->valuetypid, value1, value2, value3, inst1->t, inst2->t, inst->t))
			)
		{
			/* The new instant replaces the last instant of the sequence */
			newcount--;
		} 
	}
	/* Get the bounding box size */
	size_t bboxsize = temporal_bbox_size(seq->valuetypid);
	size_t memsize = double_pad(bboxsize);
	/* Add the size of composing instants */
	for (int i = 0; i < newcount - 1; i++)
		memsize += double_pad(VARSIZE(temporalseq_inst_n(seq, i)));
	memsize += double_pad(VARSIZE(inst));
	/* Expand the trajectory */
	bool trajectory = false; /* keep compiler quiet */
	Datum traj = 0; /* keep compiler quiet */
	if (isgeo)
	{
		trajectory = type_has_precomputed_trajectory(seq->valuetypid);
		if (trajectory)
		{
			bool replace = newcount != seq->count + 1;
			traj = tpointseq_trajectory_append(seq, inst, replace);
			memsize += double_pad(VARSIZE(DatumGetPointer(traj)));
		}
	}
	/* Add the size of the struct and the offset array
	 * Notice that the first offset is already declared in the struct */
	size_t pdata = double_pad(sizeof(TemporalSeq)) + (newcount + 1) * sizeof(size_t);
	/* Create the TemporalSeq */
	TemporalSeq *result = palloc0(pdata + memsize);
	SET_VARSIZE(result, pdata + memsize);
	result->count = newcount;
	result->valuetypid = seq->valuetypid;
	result->duration = TEMPORALSEQ;
	period_set(&result->period, seq->period.lower, inst->t, 
		seq->period.lower_inc, true);
	MOBDB_FLAGS_SET_LINEAR(result->flags, MOBDB_FLAGS_GET_LINEAR(seq->flags));
	MOBDB_FLAGS_SET_X(result->flags, true);
	MOBDB_FLAGS_SET_T(result->flags, true);
	if (isgeo)
	{
		MOBDB_FLAGS_SET_Z(result->flags, MOBDB_FLAGS_GET_Z(seq->flags));
		MOBDB_FLAGS_SET_GEODETIC(result->flags, MOBDB_FLAGS_GET_GEODETIC(seq->flags));
	}
	/* Initialization of the variable-length part */
	size_t pos = 0;
	for (int i = 0; i < newcount - 1; i++)
	{
		inst1 = temporalseq_inst_n(seq, i);
		memcpy(((char *)result) + pdata + pos, inst1, VARSIZE(inst1));
		result->offsets[i] = pos;
		pos += double_pad(VARSIZE(inst1));
	}
	/* Append the instant */
	memcpy(((char *)result) + pdata + pos, inst, VARSIZE(inst));
	result->offsets[newcount - 1] = pos;
	pos += double_pad(VARSIZE(inst));
	/* Expand the bounding box */
	if (bboxsize != 0) 
	{
		union bboxunion box;
		void *bbox = ((char *) result) + pdata + pos;
		memcpy(bbox, temporalseq_bbox_ptr(seq), bboxsize);
		temporalinst_make_bbox(&box, inst);
		temporal_bbox_expand(bbox, &box, seq->valuetypid);
		result->offsets[newcount] = pos;
	}
	if (isgeo && trajectory)
	{
		result->offsets[newcount + 1] = pos;
		memcpy(((char *) result) + pdata + pos, DatumGetPointer(traj),
			VARSIZE(DatumGetPointer(traj)));
		pfree(DatumGetPointer(traj));
	}
	return result;
}

/* Append two temporal values */

Temporal *
temporalseq_append(TemporalSeq *seq1, TemporalSeq *seq2)
{
	/* Test the validity of both temporal values */
	assert(seq1->valuetypid == seq2->valuetypid);
	assert(MOBDB_FLAGS_GET_LINEAR(seq1->flags) == MOBDB_FLAGS_GET_LINEAR(seq2->flags));
	assert(MOBDB_FLAGS_GET_GEODETIC(seq1->flags) == MOBDB_FLAGS_GET_GEODETIC(seq2->flags));
	bool isgeo = (seq1->valuetypid == type_oid(T_GEOMETRY) ||
		seq1->valuetypid == type_oid(T_GEOGRAPHY));
	if (isgeo)
	{
		ensure_same_srid_tpoint((Temporal *)seq1, (Temporal *)seq2);
		ensure_same_dimensionality_tpoint((Temporal *)seq1, (Temporal *)seq2);
	}
	TemporalInst *inst1 = temporalseq_inst_n(seq1, seq1->count - 1);
	TemporalInst *inst2 = temporalseq_inst_n(seq2, 0);
	if (inst1->t > inst2->t)
		ereport(ERROR, (errcode(ERRCODE_INTERNAL_ERROR),
			errmsg("The temporal values cannot overlap on time")));
	if (inst1->t == inst2->t &&
		(seq1->period.upper_inc || seq2->period.lower_inc))
	{
		if (! datum_eq(temporalinst_value(inst1), temporalinst_value(inst2), inst1->valuetypid))
			ereport(ERROR, (errcode(ERRCODE_INTERNAL_ERROR),
				errmsg("The temporal values have different value at their overlapping instant")));
		else
			/* Result is a TemporalSeq */
			return (Temporal *) temporalseq_join(seq1, seq2, true, false);
	}
	else
	{
		TemporalSeq *sequences[2];
		sequences[0] = seq1;
		sequences[1] = seq2;
		/* Result is a TemporalS */
		return (Temporal *) temporals_make(sequences, 2, false);
	}
}

/* Append an array of temporal values */

Temporal *
temporalseq_append_array(TemporalSeq **seqs, int count)
{
	Oid valuetypid = seqs[0]->valuetypid;
	bool linear = MOBDB_FLAGS_GET_LINEAR(seqs[0]->flags);
	bool isgeo = (seqs[0]->valuetypid == type_oid(T_GEOMETRY) ||
		seqs[0]->valuetypid == type_oid(T_GEOGRAPHY));
	/* Keep track of the number of instants in the resulting sequences */
	int *countinst = palloc0(sizeof(int) * count);
	countinst[0] = seqs[0]->count;
	int k = 0;
	for (int i = 1; i < count; i++)
	{
		/* Test the validity of consecutive temporal values */
		assert(seqs[i]->valuetypid == valuetypid);
		assert(MOBDB_FLAGS_GET_LINEAR(seqs[i]->flags) == linear);
		if (isgeo)
		{
			ensure_same_srid_tpoint((Temporal *)seqs[i - 1], (Temporal *)seqs[i]);
			ensure_same_dimensionality_tpoint((Temporal *)seqs[i - 1], (Temporal *)seqs[i]);
			ensure_same_geodetic_tpoint((Temporal *)seqs[i - 1], (Temporal *)seqs[i]);
		}
		TemporalInst *inst1 = temporalseq_inst_n(seqs[i - 1], seqs[i - 1]->count - 1);
		TemporalInst *inst2 = temporalseq_inst_n(seqs[i], 0);
		if (inst1->t > inst2->t)
			ereport(ERROR, (errcode(ERRCODE_INTERNAL_ERROR),
				errmsg("The temporal values cannot overlap on time")));
		if (inst1->t == inst2->t &&
			(seqs[i - 1]->period.upper_inc || seqs[i]->period.lower_inc))
		{
			if (! datum_eq(temporalinst_value(inst1), temporalinst_value(inst2), inst1->valuetypid))
				ereport(ERROR, (errcode(ERRCODE_INTERNAL_ERROR),
					errmsg("The temporal values have different value at their overlapping instant")));
			else
				countinst[k] += seqs[i]->count - 1;
		}
		else
			countinst[++k] = seqs[i]->count;
	}
	k++;
	TemporalSeq **sequences = palloc(sizeof(TemporalSeq *) * k);
	int l = 0;
	for (int i = 0; i < k; i++)
	{
		bool lowerinc = seqs[0]->period.lower_inc;
		TemporalInst **instants = palloc(sizeof(TemporalInst *) * countinst[i]);
		int m = 0;
		while (m < countinst[i])
		{
			int start = m == 0 ? 0 : 1;
			for (int j = start; j < seqs[l]->count; j++)
				instants[m++] = temporalseq_inst_n(seqs[l], j);
			l++;
		}
		bool upperinc = seqs[l - 1]->period.upper_inc;
		sequences[i] = temporalseq_make(instants, countinst[i],
			lowerinc, upperinc, linear, true);
		pfree(instants);
	}
	Temporal *result = (k == 1) ? (Temporal *)sequences[0] :
		(Temporal *)temporals_make(sequences, k, true);
	pfree(sequences);
	pfree(countinst);
	return result;
}

/* Copy a temporal sequence */

TemporalSeq *
temporalseq_copy(TemporalSeq *seq)
{
	TemporalSeq *result = palloc0(VARSIZE(seq));
	memcpy(result, seq, VARSIZE(seq));
	return result;
}

/* Binary search of a timestamptz in a TemporalSeq */

int
temporalseq_find_timestamp(TemporalSeq *seq, TimestampTz t) 
{
	int first = 0;
	int last = seq->count - 2;
	int middle = (first + last)/2;
	while (first <= last) 
	{
		TemporalInst *inst1 = temporalseq_inst_n(seq, middle);
		TemporalInst *inst2 = temporalseq_inst_n(seq, middle + 1);
		bool lower_inc = (middle == 0) ? seq->period.lower_inc : true;
		bool upper_inc = (middle == seq->count - 2) ? seq->period.upper_inc : false;
		if ((inst1->t < t && t < inst2->t) ||
			(lower_inc && inst1->t == t) || (upper_inc && inst2->t == t))
			return middle;
		if (t <= inst1->t)
			last = middle - 1;
		else
			first = middle + 1;	
		middle = (first + last)/2;
	}
	return -1;
}

/*****************************************************************************
 * Intersection functions
 *****************************************************************************/
 
/* 
 * Intersection of a TemporalSeq and a TemporalInst values. 
 */

bool
intersection_temporalseq_temporalinst(TemporalSeq *seq, TemporalInst *inst, 
	TemporalInst **inter1, TemporalInst **inter2)
{
	TemporalInst *inst1 = temporalseq_at_timestamp(seq, inst->t);
	if (inst1 == NULL)
		return false;
	
	*inter1 = inst1;
	*inter2 = temporalinst_copy(inst1);
	return true;
}

bool
intersection_temporalinst_temporalseq(TemporalInst *inst, TemporalSeq *seq, 
	TemporalInst **inter1, TemporalInst **inter2)
{
	return intersection_temporalseq_temporalinst(seq, inst, inter2, inter1);
}

/* 
 * Intersection of a TemporalSeq and a TemporalI values. Each value keeps  
 * the instants in the intersection of their time spans.
 */

bool
intersection_temporalseq_temporali(TemporalSeq *seq, TemporalI *ti,
	TemporalI **inter1, TemporalI **inter2)
{
	/* Test whether the bounding period of the two temporal values overlap */
	Period p;
	temporali_period(&p, ti);
	if (!overlaps_period_period_internal(&seq->period, &p))
		return false;
	
	TemporalInst **instants1 = palloc(sizeof(TemporalInst *) * ti->count);
	TemporalInst **instants2 = palloc(sizeof(TemporalInst *) * ti->count);
	int k = 0;
	for (int i = 0; i < ti->count; i++)
	{
		TemporalInst *inst = temporali_inst_n(ti, i);
		if (contains_period_timestamp_internal(&seq->period, inst->t))
		{
			instants1[k] = temporalseq_at_timestamp(seq, inst->t);
			instants2[k++] = inst;
		}
		if (seq->period.upper < inst->t)
			break;
	}
	if (k == 0)
	{
		pfree(instants1); pfree(instants2); 
		return false;
	}
	
	*inter1 = temporali_make(instants1, k);
	*inter2 = temporali_make(instants2, k);
	
	for (int i = 0; i < k; i++) 
		pfree(instants1[i]);
	pfree(instants1); pfree(instants2); 

	return true;
}

bool
intersection_temporali_temporalseq(TemporalI *ti, TemporalSeq *seq, 
	TemporalI **inter1, TemporalI **inter2)
{
	return intersection_temporalseq_temporali(seq, ti, inter2, inter1);
}

/* 
 * Intersection two TemporalSeq values. 
 */

bool
intersection_temporalseq_temporalseq(TemporalSeq *seq1, TemporalSeq *seq2,
	TemporalSeq **inter1, TemporalSeq **inter2)
{
	/* Test whether the bounding period of the two temporal values overlap */
	Period *inter = intersection_period_period_internal(&seq1->period, 
		&seq2->period);
	if (inter == NULL)
		return false;
	
	*inter1 = temporalseq_at_period(seq1, inter);
	*inter2 = temporalseq_at_period(seq2, inter);
	pfree(inter);
	return true;
}

/*****************************************************************************
 * Synchronize two TemporalSeq values. The values are split into (redundant)
 * segments defined over the same set of instants covering the intersection
 * of their time spans. Depending on the value of the argument crossings,
 * potential crossings between successive pair of instants are added.
 * Crossings are only added when at least one of the sequences has linear
 * interpolation.
 *****************************************************************************/

bool
synchronize_temporalseq_temporalseq(TemporalSeq *seq1, TemporalSeq *seq2,
	TemporalSeq **sync1, TemporalSeq **sync2, bool crossings)
{
	/* Test whether the bounding period of the two temporal values overlap */
	Period *inter = intersection_period_period_internal(&seq1->period, 
		&seq2->period);
	if (inter == NULL)
		return false;

	bool linear1 = MOBDB_FLAGS_GET_LINEAR(seq1->flags);
	bool linear2 = MOBDB_FLAGS_GET_LINEAR(seq2->flags);
	/* If the two sequences intersect at an instant */
	if (inter->lower == inter->upper)
	{
		TemporalInst *inst1 = temporalseq_at_timestamp(seq1, inter->lower);
		TemporalInst *inst2 = temporalseq_at_timestamp(seq2, inter->lower);
		*sync1 = temporalseq_make(&inst1, 1, true, true, 
			linear1, false);
		*sync2 = temporalseq_make(&inst2, 1, true, true, 
			linear2, false);
		pfree(inst1); pfree(inst2); pfree(inter);
		return true;
	}
	
	/* 
	 * General case 
	 * seq1 =  ... *     *   *   *      *>
	 * seq2 =       <*            *     * ...
	 * sync1 =      <X C * C * C X C X C *>
	 * sync1 =      <* C X C X C * C * C X>
	 * where X are values added for synchronization and C are values added
	 * for the crossings
	 */
	TemporalInst *inst1 = temporalseq_inst_n(seq1, 0);
	TemporalInst *inst2 = temporalseq_inst_n(seq2, 0);
	TemporalInst *tofreeinst = NULL;
	int i = 0, j = 0, k = 0, l = 0;
	if (inst1->t < inter->lower)
	{
		inst1 = tofreeinst = temporalseq_at_timestamp(seq1, inter->lower);
		i = temporalseq_find_timestamp(seq1, inter->lower);
	}
	else if (inst2->t < inter->lower)
	{
		inst2 = tofreeinst = temporalseq_at_timestamp(seq2, inter->lower);
		j = temporalseq_find_timestamp(seq2, inter->lower);
	}
	int count = (seq1->count - i + seq2->count - j) * 2;
	TemporalInst **instants1 = palloc(sizeof(TemporalInst *) * count);
	TemporalInst **instants2 = palloc(sizeof(TemporalInst *) * count);
	TemporalInst **tofree = palloc(sizeof(TemporalInst *) * count * 2);
	if (tofreeinst != NULL)
		tofree[l++] = tofreeinst;
	while (i < seq1->count && j < seq2->count &&
		(inst1->t <= inter->upper || inst2->t <= inter->upper))
	{
		int cmp = timestamp_cmp_internal(inst1->t, inst2->t);
		if (cmp == 0)
		{
			i++; j++;
		}
		else if (cmp < 0)
		{
			i++;
			inst2 = temporalseq_at_timestamp(seq2, inst1->t);
			tofree[l++] = inst2;
		}
		else 
		{
			j++;
			inst1 = temporalseq_at_timestamp(seq1, inst2->t);
			tofree[l++] = inst1;
		}
		/* If not the first instant add potential crossing before adding
		   the new instants */
		if (crossings && (linear1 || linear2) && k > 0)
		{
			TimestampTz crosstime;
			if (temporalseq_intersect_at_timestamp(instants1[k - 1],
				inst1, linear1, instants2[k - 1], inst2, linear2, &crosstime))
			{
				instants1[k] = tofree[l++] = temporalseq_at_timestamp1(
					instants1[k - 1], inst1, crosstime, linear1);
				instants2[k] = tofree[l++] = temporalseq_at_timestamp1(
					instants2[k - 1], inst2, crosstime, linear2);
				k++;
			}
		}
		instants1[k] = inst1; instants2[k++] = inst2;
		if (i == seq1->count || j == seq2->count)
			break;
		inst1 = temporalseq_inst_n(seq1, i);
		inst2 = temporalseq_inst_n(seq2, j);
	}
	/* We are sure that k != 0 due to the period intersection test above */
	/* The last two values of sequences with step interpolation and
	   exclusive upper bound must be equal */
	if (! inter->upper_inc && k > 1 && ! linear1)
	{
		if (datum_ne(temporalinst_value(instants1[k - 2]), 
			temporalinst_value(instants1[k - 1]), seq1->valuetypid))
		{
			instants1[k - 1] = temporalinst_make(temporalinst_value(instants1[k - 2]),
				instants1[k - 1]->t, instants1[k - 1]->valuetypid); 
			tofree[l++] = instants1[k - 1];
		}
	}
	if (! inter->upper_inc && k > 1 && ! linear2)
	{
		if (datum_ne(temporalinst_value(instants2[k - 2]), 
			temporalinst_value(instants2[k - 1]), seq2->valuetypid))
		{
			instants2[k - 1] = temporalinst_make(temporalinst_value(instants2[k - 2]),
				instants2[k - 1]->t, instants2[k - 1]->valuetypid); 
			tofree[l++] = instants2[k - 1];
		}
	}
	*sync1 = temporalseq_make(instants1, k, 
		inter->lower_inc, inter->upper_inc, linear1, false);
	*sync2 = temporalseq_make(instants2, k, 
		inter->lower_inc, inter->upper_inc, linear2, false);
	
	for (i = 0; i < l; i++)
		pfree(tofree[i]);
	pfree(instants1); pfree(instants2); pfree(tofree); pfree(inter);

	return true;
}

/*****************************************************************************
 * Functions that find the single timestamptz at which two temporal segments
 * intersect or have a turning point, that is, a local minimum/maximum.
 * The functions are used to add intermediate points when lifting operators.
 * The functions suppose that the instants are synchronized, i.e.,
 * start1->t = start2->t and end1->t = end2->t 
 * The functions only return an intersection at the middle, i.e., 
 * they return false if they intersect at a bound.
 * There is no need to add functions for DoubleN, which are used for computing 
 * avg and centroid aggregates, since these computations are based on sum and 
 * thus they do not need to add intermediate points.
 *****************************************************************************/

/* Find the single timestamptz at which two temporal number segments 
 * intersect. This function is used for temporal comparisons such as 
 * tfloat <comp> tfloat where <comp> is <, <=, ... since the comparison 
 * changes its value before/at/after the intersection point */
static bool
tnumberseq_intersect_at_timestamp(TemporalInst *start1, TemporalInst *end1, 
	TemporalInst *start2, TemporalInst *end2, TimestampTz *t)
{
	double x1 = datum_double(temporalinst_value(start1), start1->valuetypid);
	double x2 = datum_double(temporalinst_value(end1), start1->valuetypid);
	double x3 = datum_double(temporalinst_value(start2), start2->valuetypid);
	double x4 = datum_double(temporalinst_value(end2), start2->valuetypid);
	/* Compute the instant t at which the linear functions of the two segments
	   are equal: at + b = ct + d that is t = (d - b) / (a - c).
	   To reduce problems related to floating point arithmetic, t1 and t2
	   are shifted, respectively, to 0 and 1 before the computation */
	double denum = x2 - x1 - x4 + x3;
	if (denum == 0)
		/* Parallel segments */
		return false;

	double fraction = (x3 - x1) / denum;
	if (fraction <= EPSILON || fraction >= (1.0 - EPSILON))
		/* Intersection occurs out of the period */
		return false;

	*t = start1->t + (long) ((double) (end1->t - start1->t) * fraction);
	return true;	
}

bool
tpointseq_intersect_at_timestamp(TemporalInst *start1, TemporalInst *end1, bool linear1,
	TemporalInst *start2, TemporalInst *end2, bool linear2, TimestampTz *t)
{
	/* For each dimension compute the instant t at which the linear functions
	 * of the two segments are equal:
	 * at + b = ct + d that is t = (d - b) / (a - c).
	 * To reduce problems related to floating point arithmetic, t1 and t2
	 * are shifted, respectively, to 0 and 1 before the computation */
	double fraction, xfraction = 0, yfraction = 0, xdenum, ydenum;
	if (MOBDB_FLAGS_GET_Z(start1->flags)) /* 3D */
	{
		POINT3DZ p1 = datum_get_point3dz(temporalinst_value(start1));
		POINT3DZ p2 = linear1 ? datum_get_point3dz(temporalinst_value(end1)) : p1;
		POINT3DZ p3 = datum_get_point3dz(temporalinst_value(start2));
		POINT3DZ p4 = linear2 ? datum_get_point3dz(temporalinst_value(end2)) : p3;
		xdenum = p2.x - p1.x - p4.x + p3.x;
		ydenum = p2.y - p1.y - p4.y + p3.y;
		double zdenum = p2.z - p1.z - p4.z + p3.z;
		if (xdenum == 0 && ydenum == 0 && zdenum == 0)
			/* Parallel segments */
			return false;

		double zfraction = 0;
		if (xdenum != 0)
		{
			xfraction = (p3.x - p1.x) / xdenum;
			/* If intersection occurs out of the period */
			if (xfraction <= EPSILON || xfraction >= (1.0 - EPSILON))
				return false;
		}
		if (ydenum != 0)
		{
			yfraction = (p3.y - p1.y) / ydenum;
			/* If intersection occurs out of the period */
			if (yfraction <= EPSILON || yfraction >= (1.0 - EPSILON))
				return false;
		}
		if (zdenum != 0)
		{
			/* If intersection occurs out of the period or intersect at different timestamps */
			zfraction = (p3.z - p1.z) / zdenum;
			if (zfraction <= EPSILON || zfraction >= (1.0 - EPSILON))
				return false;
		}
		/* If intersect at different timestamps on each dimension */
		if ((xdenum != 0 && ydenum != 0 && zdenum != 0 &&
			fabs(xfraction - yfraction) > EPSILON && fabs(xfraction - zfraction) > EPSILON) ||
			(xdenum == 0 && ydenum != 0 && zdenum != 0 &&
			fabs(yfraction - zfraction) > EPSILON) ||
			(xdenum != 0 && ydenum == 0 && zdenum != 0 &&
			fabs(xfraction - zfraction) > EPSILON) ||
			(xdenum != 0 && ydenum != 0 && zdenum == 0 &&
			fabs(xfraction - yfraction) > EPSILON))
			return false;

		if (xdenum != 0)
			fraction = xfraction;
		else if (ydenum != 0)
			fraction = yfraction;
		else
			fraction = zfraction;
	}
	else /* 2D */
	{
		POINT2D p1 = datum_get_point2d(temporalinst_value(start1));
		POINT2D p2 = linear1 ? datum_get_point2d(temporalinst_value(end1)) : p1;
		POINT2D p3 = datum_get_point2d(temporalinst_value(start2));
		POINT2D p4 = linear2 ? datum_get_point2d(temporalinst_value(end2)): p3;
		xdenum = p2.x - p1.x - p4.x + p3.x;
		ydenum = p2.y - p1.y - p4.y + p3.y;
		if (xdenum == 0 && ydenum == 0)
			/* Parallel segments */
			return false;

		if (xdenum != 0)
		{
			xfraction = (p3.x - p1.x) / xdenum;
			/* If intersection occurs out of the period */
			if (xfraction <= EPSILON || xfraction >= (1.0 - EPSILON))
				return false;
		}
		if (ydenum != 0)
		{
			yfraction = (p3.y - p1.y) / ydenum;
			/* If intersection occurs out of the period */
			if (yfraction <= EPSILON || yfraction >= (1.0 - EPSILON))
				return false;
		}
		/* If intersect at different timestamps on each dimension */
		if (xdenum != 0 && ydenum != 0 && fabs(xfraction - yfraction) > EPSILON)
			return false;
		fraction = xdenum != 0 ? xfraction : yfraction;
	}

	*t = start1->t + (long) ((double) (end1->t - start1->t) * fraction);

	return true;
}

bool
temporalseq_intersect_at_timestamp(TemporalInst *start1, TemporalInst *end1, bool linear1,
	TemporalInst *start2, TemporalInst *end2, bool linear2, TimestampTz *inter)
{
	bool result = false;
	ensure_temporal_base_type(start1->valuetypid);
	if ((start1->valuetypid == INT4OID || start1->valuetypid == FLOAT8OID) &&
		(start2->valuetypid == INT4OID || start2->valuetypid == FLOAT8OID))
		result = tnumberseq_intersect_at_timestamp(start1, end1, start2, end2, inter);
	else if (start1->valuetypid == type_oid(T_GEOMETRY))
		result = tpointseq_intersect_at_timestamp(start1, end1, linear1, start2, end2, linear2, inter);
	else if (start1->valuetypid == type_oid(T_GEOGRAPHY))
	{
		/* For geographies we do as the ST_Intersection function, e.g.
		 * 'SELECT geography(ST_Transform(ST_Intersection(ST_Transform(geometry($1), 
		 * @extschema@._ST_BestSRID($1, $2)), 
		 * ST_Transform(geometry($2), @extschema@._ST_BestSRID($1, $2))), 4326))' */
		Datum line1 = geogpoint_trajectory(temporalinst_value(start1), 
			temporalinst_value(end1));
		Datum line2 = geogpoint_trajectory(temporalinst_value(start2), 
			temporalinst_value(end2));
		Datum bestsrid = call_function2(geography_bestsrid, line1, line2);
		TemporalInst *start1geom1 = tgeogpointinst_to_tgeompointinst(start1);
		TemporalInst *end1geom1 = tgeogpointinst_to_tgeompointinst(end1);
		TemporalInst *start2geom1 = tgeogpointinst_to_tgeompointinst(start2);
		TemporalInst *end2geom1 = tgeogpointinst_to_tgeompointinst(end2);
		TemporalInst *start1geom2 = tgeompointinst_transform(start1, bestsrid);
		TemporalInst *end1geom2 = tgeompointinst_transform(start1, bestsrid);
		TemporalInst *start2geom2 = tgeompointinst_transform(start2, bestsrid);
		TemporalInst *end2geom2 = tgeompointinst_transform(start2, bestsrid);
		result = tpointseq_intersect_at_timestamp(start1geom2, end1geom2, linear1,
			start2geom2, end2geom2, linear2, inter);
		pfree(DatumGetPointer(line1)); pfree(DatumGetPointer(line2)); 
		pfree(start1geom1); pfree(end1geom1); pfree(start2geom1); pfree(end2geom1);
		pfree(start1geom2); pfree(end1geom2); pfree(start2geom2); pfree(end2geom2);
	}
	if (start1->valuetypid == type_oid(T_NPOINT))
		// TODO: Take care of the bounding boxes
		return tnpointseq_intersect_at_timestamp(start1, end1, linear1, 
			start2, end2, linear2, false, false, inter);
	return result;
}

/*****************************************************************************
 * Input/output functions
 *****************************************************************************/

/* Convert to string */
 
char *
temporalseq_to_string(TemporalSeq *seq, bool component, char *(*value_out)(Oid, Datum))
{
	char **strings = palloc(sizeof(char *) * seq->count);
	size_t outlen = 0;
	char str[20];
	if (! component && linear_interpolation(seq->valuetypid) && 
		!MOBDB_FLAGS_GET_LINEAR(seq->flags))
		sprintf(str, "Interp=Stepwise;");
	else
		str[0] = '\0';
	for (int i = 0; i < seq->count; i++)
	{
		TemporalInst *inst = temporalseq_inst_n(seq, i);
		strings[i] = temporalinst_to_string(inst, value_out);
		outlen += strlen(strings[i]) + 2;
	}
	char *result = palloc(strlen(str) + outlen + 3);
	result[outlen] = '\0';
	size_t pos = 0;
	strcpy(result, str);
	pos += strlen(str);
	result[pos++] = seq->period.lower_inc ? (char) '[' : (char) '(';
	for (int i = 0; i < seq->count; i++)
	{
		strcpy(result + pos, strings[i]);
		pos += strlen(strings[i]);
		result[pos++] = ',';
		result[pos++] = ' ';
		pfree(strings[i]);
	}
	result[pos - 2] = seq->period.upper_inc ? (char) ']' : (char) ')';
	result[pos - 1] = '\0';
	pfree(strings);
	return result;
}

/* Send function */

void
temporalseq_write(TemporalSeq *seq, StringInfo buf)
{
	pq_sendint(buf, (uint32) seq->count, 4);
	pq_sendbyte(buf, seq->period.lower_inc ? (uint8) 1 : (uint8) 0);
	pq_sendbyte(buf, seq->period.upper_inc ? (uint8) 1 : (uint8) 0);
	pq_sendbyte(buf, MOBDB_FLAGS_GET_LINEAR(seq->flags) ? (uint8) 1 : (uint8) 0);
	for (int i = 0; i < seq->count; i++)
	{
		TemporalInst *inst = temporalseq_inst_n(seq, i);
		temporalinst_write(inst, buf);
	}
}

/* Receive function */

TemporalSeq *
temporalseq_read(StringInfo buf, Oid valuetypid)
{
	int count = (int) pq_getmsgint(buf, 4);
	bool lower_inc = (char) pq_getmsgbyte(buf);
	bool upper_inc = (char) pq_getmsgbyte(buf);
	bool linear = (char) pq_getmsgbyte(buf);
	TemporalInst **instants = palloc(sizeof(TemporalInst *) * count);
	for (int i = 0; i < count; i++)
		instants[i] = temporalinst_read(buf, valuetypid);
	TemporalSeq *result = temporalseq_make(instants,
		count, lower_inc, upper_inc, linear, true);

	for (int i = 0; i < count; i++)
		pfree(instants[i]);
	pfree(instants);

	return result;
}

/*****************************************************************************
 * Cast functions
 *****************************************************************************/

/* Cast a temporal integer as a temporal float */

TemporalSeq *
tintseq_to_tfloatseq(TemporalSeq *seq)
{
	/* It is not necessary to set the linear flag to false since it is already
	 * set by the fact that the input argument is a temporal integer */
	TemporalSeq *result = temporalseq_copy(seq);
	result->valuetypid = FLOAT8OID;
	for (int i = 0; i < seq->count; i++)
	{
		TemporalInst *inst = temporalseq_inst_n(result, i);
		inst->valuetypid = FLOAT8OID;
		Datum *value_ptr = temporalinst_value_ptr(inst);
		*value_ptr = Float8GetDatum((double)DatumGetInt32(temporalinst_value(inst)));
	}
	return result;
}

/* Cast a temporal float with step interpolation as a temporal integer */

TemporalSeq *
tfloatseq_to_tintseq(TemporalSeq *seq)
{
	if (MOBDB_FLAGS_GET_LINEAR(seq->flags))
		ereport(ERROR, (errcode(ERRCODE_INVALID_PARAMETER_VALUE),
				errmsg("Cannot cast temporal float with linear interpolation to temporal integer")));
	/* It is not necessary to set the linear flag to false since it is already
	 * set by the fact that the input argument has step interpolation */
	TemporalSeq *result = temporalseq_copy(seq);
	result->valuetypid = INT4OID;
	for (int i = 0; i < seq->count; i++)
	{
		TemporalInst *inst = temporalseq_inst_n(result, i);
		inst->valuetypid = INT4OID;
		Datum *value_ptr = temporalinst_value_ptr(inst);
		*value_ptr = Int32GetDatum((double)DatumGetFloat8(temporalinst_value(inst)));
	}
	return result;
}

/*****************************************************************************
 * Transformation functions
 *****************************************************************************/

TemporalSeq *
temporalinst_to_temporalseq(TemporalInst *inst, bool linear)
{
	return temporalseq_make(&inst, 1, true, true, linear, false);
}

TemporalSeq *
temporali_to_temporalseq(TemporalI *ti, bool linear)
{
	if (ti->count != 1)
		ereport(ERROR, (errcode(ERRCODE_INVALID_PARAMETER_VALUE),
			errmsg("Cannot transform input to a temporal sequence")));
	TemporalInst *inst = temporali_inst_n(ti, 0);
	return temporalseq_make(&inst, 1, true, true, linear, false);
}

TemporalSeq *
temporals_to_temporalseq(TemporalS *ts)
{
	if (ts->count != 1)
		ereport(ERROR, (errcode(ERRCODE_INVALID_PARAMETER_VALUE),
			errmsg("Cannot transform input to a temporal sequence")));
	return temporalseq_copy(temporals_seq_n(ts, 0));
}

/* Transform a temporal value with continuous base type from step to linear interpolation */

int
tstepseq_to_linear1(TemporalSeq **result, TemporalSeq *seq)
{
	if (seq->count == 1)
	{
		result[0] = temporalseq_copy(seq);
		MOBDB_FLAGS_SET_LINEAR(result[0]->flags, true);
		return 1;
	}

	TemporalInst *inst1 = temporalseq_inst_n(seq, 0);
	Datum value1 = temporalinst_value(inst1);
	Datum value2;
	TemporalInst *inst2;
	bool lower_inc = seq->period.lower_inc;
	int k = 0;
	for (int i = 1; i < seq->count; i++)
	{
		inst2 = temporalseq_inst_n(seq, i);
		value2 = temporalinst_value(inst2);
		TemporalInst *instants[2];
		instants[0] = inst1;
		instants[1] = temporalinst_make(value1, inst2->t, seq->valuetypid);
		bool upper_inc = (i == seq->count - 1) ? seq->period.upper_inc &&
			datum_eq(value1, value2, seq->valuetypid): false;
		result[k++] = temporalseq_make(instants, 2,
			lower_inc, upper_inc, true, false);
		inst1 = inst2;
		value1 = value2;
		lower_inc = true;
		pfree(instants[1]);
	}
	if (seq->period.upper_inc)
	{
		value1 = temporalinst_value(temporalseq_inst_n(seq, seq->count - 2));
		value2 = temporalinst_value(inst2);
		if (datum_ne(value1, value2, seq->valuetypid))
			result[k++] = temporalseq_make(&inst2, 1,
				true, true, true, false);
	}
	return k;
}

TemporalS *
tstepseq_to_linear(TemporalSeq *seq)
{
	TemporalSeq **sequences = palloc(sizeof(TemporalSeq *) * seq->count);
	int count = tstepseq_to_linear1(sequences, seq);
	TemporalS *result = temporals_make(sequences, count, false);
	for (int i = 0; i < count; i++)
		pfree(sequences[i]);
	pfree(sequences);
	return result;
}

/*****************************************************************************
 * Accessor functions
 *****************************************************************************/

/* Values of a TemporalSeq with step interpolation */

Datum *
temporalseq_values1(TemporalSeq *seq, int *count)
{
	Datum *result = palloc(sizeof(Datum *) * seq->count);
	for (int i = 0; i < seq->count; i++)
		result[i] = temporalinst_value(temporalseq_inst_n(seq, i));
	datum_sort(result, seq->count, seq->valuetypid);
	*count = datum_remove_duplicates(result, seq->count, seq->valuetypid);
	return result;
}

ArrayType *
temporalseq_values(TemporalSeq *seq)
{
	int count;
	Datum *values = temporalseq_values1(seq, &count);
	ArrayType *result = datumarr_to_array(values, count, seq->valuetypid);
	pfree(values);
	return result;
}

/* Range of a TemporalSeq float with linear interpolation */

RangeType *
tfloatseq_range(TemporalSeq *seq)
{
	assert(MOBDB_FLAGS_GET_LINEAR(seq->flags));
	TBOX *box = temporalseq_bbox_ptr(seq);
	Datum min = Float8GetDatum(box->xmin);
	Datum max = Float8GetDatum(box->xmax);
	if (box->xmin == box->xmax)
		return range_make(min, max, true, true, FLOAT8OID);

	Datum start = temporalinst_value(temporalseq_inst_n(seq, 0));
	Datum end = temporalinst_value(temporalseq_inst_n(seq, seq->count - 1));
	Datum lower, upper;
	bool lower_inc, upper_inc;
	if (DatumGetFloat8(start) < DatumGetFloat8(end))
	{
		lower = start; lower_inc = seq->period.lower_inc;
		upper = end; upper_inc = seq->period.upper_inc;
	}
	else
	{
		lower = end; lower_inc = seq->period.upper_inc;
		upper = start; upper_inc = seq->period.lower_inc;
	}
	bool min_inc = DatumGetFloat8(min) < DatumGetFloat8(lower) ||
		(DatumGetFloat8(min) == DatumGetFloat8(lower) && lower_inc);
	bool max_inc = DatumGetFloat8(max) > DatumGetFloat8(upper) ||
		(DatumGetFloat8(max) == DatumGetFloat8(upper) && upper_inc);
	if (!min_inc || !max_inc)
	{
		for (int i = 1; i < seq->count - 1; i++)
		{
			TemporalInst *inst = temporalseq_inst_n(seq, i);
			if (min_inc || DatumGetFloat8(min) == DatumGetFloat8(temporalinst_value(inst)))
				min_inc = true;
			if (max_inc || DatumGetFloat8(max) == DatumGetFloat8(temporalinst_value(inst)))
				max_inc = true;
			if (min_inc && max_inc)
				break;
		}
	}
	return range_make(min, max, min_inc, max_inc, FLOAT8OID);
}

int
tfloatseq_ranges1(RangeType **result, TemporalSeq *seq)
{
	/* Temporal float with linear interpolation */
	if (MOBDB_FLAGS_GET_LINEAR(seq->flags))
	{
		result[0] = tfloatseq_range(seq);
		return 1;
	}

	/* Temporal float with step interpolation */
	int count;
	Datum *values = temporalseq_values1(seq, &count);
	for (int i = 0; i < count; i++)
		result[i] = range_make(values[i], values[i], true, true, FLOAT8OID);
	pfree(values);
	return count;
}

ArrayType *
tfloatseq_ranges(TemporalSeq *seq)
{
	int count = MOBDB_FLAGS_GET_LINEAR(seq->flags) ? 1 : seq->count;
	RangeType **ranges = palloc(sizeof(RangeType *) * count);
	int count1 = tfloatseq_ranges1(ranges, seq);
	ArrayType *result = rangearr_to_array(ranges, count1, type_oid(T_FLOATRANGE));
	for (int i = 0; i < count1; i++)
		pfree(ranges[i]);
	pfree(ranges);
	return result;
}

/* Get time */

PeriodSet *
temporalseq_get_time(TemporalSeq *seq)
{
	Period *p = &seq->period;
	PeriodSet *result = periodset_make_internal(&p, 1, false);
	return result;
}

/* Minimum value */

Datum
temporalseq_min_value(TemporalSeq *seq)
{
	if (seq->valuetypid == INT4OID)
	{
		TBOX *box = temporalseq_bbox_ptr(seq);
		return Int32GetDatum((int)(box->xmin));
	}
	if (seq->valuetypid == FLOAT8OID)
	{
		TBOX *box = temporalseq_bbox_ptr(seq);
		return Float8GetDatum(box->xmin);
	}
	Datum result = temporalinst_value(temporalseq_inst_n(seq, 0));
	for (int i = 1; i < seq->count; i++)
	{
		Datum value = temporalinst_value(temporalseq_inst_n(seq, i));
		if (datum_lt(value, result, seq->valuetypid))
			result = value;
	}
	return result;
}

/* Maximum value */

Datum
temporalseq_max_value(TemporalSeq *seq)
{
	if (seq->valuetypid == INT4OID)
	{
		TBOX *box = temporalseq_bbox_ptr(seq);
		return Int32GetDatum((int)(box->xmax));
	}
	if (seq->valuetypid == FLOAT8OID)
	{
		TBOX *box = temporalseq_bbox_ptr(seq);
		return Float8GetDatum(box->xmax);
	}
	Datum result = temporalinst_value(temporalseq_inst_n(seq, 0));
	for (int i = 1; i < seq->count; i++)
	{
		Datum value = temporalinst_value(temporalseq_inst_n(seq, i));
		if (datum_gt(value, result, seq->valuetypid))
			result = value;
	}
	return result;
}

/* Timespan */

Datum
temporalseq_timespan(TemporalSeq *seq)
{
	Interval *result = period_timespan_internal(&seq->period);
	return PointerGetDatum(result);
}

/* Bounding period on which the temporal value is defined */

void
temporalseq_period(Period *p, TemporalSeq *seq)
{
	Period *p1 = &seq->period;
	period_set(p, p1->lower, p1->upper, p1->lower_inc, p1->upper_inc);
}

/* Instants */

TemporalInst **
temporalseq_instants(TemporalSeq *seq)
{
	TemporalInst **result = palloc(sizeof(TemporalInst *) * seq->count);
	for (int i = 0; i < seq->count; i++)
		result[i] = temporalseq_inst_n(seq, i);
	return result;
}

ArrayType *
temporalseq_instants_array(TemporalSeq *seq)
{
	TemporalInst **instants = temporalseq_instants(seq);
	ArrayType *result = temporalarr_to_array((Temporal **)instants, seq->count);
	pfree(instants);
	return result;
}

/* Start timestamptz */

TimestampTz
temporalseq_start_timestamp(TemporalSeq *seq)
{
	return (temporalseq_inst_n(seq, 0))->t;
}

/* End timestamptz */

TimestampTz
temporalseq_end_timestamp(TemporalSeq *seq)
{
	return (temporalseq_inst_n(seq, seq->count - 1))->t;
}

/* Timestamps */

TimestampTz *
temporalseq_timestamps1(TemporalSeq *seq)
{
	TimestampTz *result = palloc(sizeof(TimestampTz) * seq->count);
	for (int i = 0; i < seq->count; i++)
		result[i] = temporalseq_inst_n(seq, i)->t;
	return result;
}

ArrayType *
temporalseq_timestamps(TemporalSeq *seq)
{
	TimestampTz *times = temporalseq_timestamps1(seq);
	ArrayType *result = timestamparr_to_array(times, seq->count);
	pfree(times);
	return result;
}

/* Shift the time span of a temporal value by an interval */

TemporalSeq *
temporalseq_shift(TemporalSeq *seq, Interval *interval)
{
	TemporalSeq *result = temporalseq_copy(seq);
	TemporalInst **instants = palloc(sizeof(TemporalInst *) * seq->count);
	for (int i = 0; i < seq->count; i++)
	{
		TemporalInst *inst = instants[i] = temporalseq_inst_n(result, i);
		inst->t = DatumGetTimestampTz(
			DirectFunctionCall2(timestamptz_pl_interval,
			TimestampTzGetDatum(inst->t), PointerGetDatum(interval)));
	}
	/* Shift period */
	result->period.lower = DatumGetTimestampTz(
			DirectFunctionCall2(timestamptz_pl_interval,
			TimestampTzGetDatum(seq->period.lower), PointerGetDatum(interval)));
	result->period.upper = DatumGetTimestampTz(
			DirectFunctionCall2(timestamptz_pl_interval,
			TimestampTzGetDatum(seq->period.upper), PointerGetDatum(interval)));
	/* Shift bounding box */
	void *bbox = temporalseq_bbox_ptr(result);
	temporal_bbox_shift(bbox, interval, seq->valuetypid);
	pfree(instants);
	return result;
}

/*****************************************************************************
 * Ever/always comparison operators
 * The functions assume that the temporal value and the datum value are of
 * the same valuetypid. Ever/always equal are valid for all temporal types
 * including temporal points. All the other comparisons are only valid for
 * temporal alphanumeric types.
 *****************************************************************************/

/* Is the temporal value ever equal to the value? */

static bool
tlinearseq_ever_eq1(TemporalInst *inst1, TemporalInst *inst2,
	bool lower_inc, bool upper_inc, Datum value)
{
	Datum value1 = temporalinst_value(inst1);
	Datum value2 = temporalinst_value(inst2);
	Oid valuetypid = inst1->valuetypid;

	/* Constant segment */
	if (datum_eq(value1, value2, valuetypid) &&
		datum_eq(value1, value, valuetypid))
		return true;

	/* Test of bounds */
	if (datum_eq(value1, value, valuetypid))
		return lower_inc;
	if (datum_eq(value2, value, valuetypid))
		return upper_inc;

	/* Interpolation for continuous base type */
	TimestampTz t;
	return tlinearseq_timestamp_at_value(inst1, inst2, value, valuetypid, &t);
}

bool
temporalseq_ever_eq(TemporalSeq *seq, Datum value)
{
	/* Bounding box test */
	if (seq->valuetypid == INT4OID || seq->valuetypid == FLOAT8OID)
	{
		TBOX box;
		memset(&box, 0, sizeof(TBOX));
		temporalseq_bbox(&box, seq);
		double d = datum_double(value, seq->valuetypid);
		if (d < box.xmin || box.xmax < d)
			return false;
	}

	if (! MOBDB_FLAGS_GET_LINEAR(seq->flags) || seq->count == 1)
	{
		for (int i = 0; i < seq->count; i++)
		{
			Datum valueinst = temporalinst_value(temporalseq_inst_n(seq, i));
			if (datum_eq(valueinst, value, seq->valuetypid))
				return true;
		}
		return false;
	}

	/* Continuous base type */
	TemporalInst *inst1 = temporalseq_inst_n(seq, 0);
	bool lower_inc = seq->period.lower_inc;
	for (int i = 1; i < seq->count; i++)
	{
		TemporalInst *inst2 = temporalseq_inst_n(seq, i);
		bool upper_inc = (i == seq->count - 1) ? seq->period.upper_inc : false;
		if (tlinearseq_ever_eq1(inst1, inst2, lower_inc, upper_inc, value))
			return true;
		inst1 = inst2;
		lower_inc = true;
	}
	return false;
}

/* Is the temporal value always equal to the value? */

bool
temporalseq_always_eq(TemporalSeq *seq, Datum value)
{
	/* Bounding box test */
	if (seq->valuetypid == INT4OID || seq->valuetypid == FLOAT8OID)
	{
		TBOX box;
		memset(&box, 0, sizeof(TBOX));
		temporalseq_bbox(&box, seq);
		if (seq->valuetypid == INT4OID)
			return box.xmin == box.xmax &&
				(int)(box.xmax) == DatumGetInt32(value);
		else
			return box.xmin == box.xmax &&
				(int)(box.xmax) == DatumGetFloat8(value);
	}

	/* The following test assumes that the sequence is in normal form */
	if (seq->count > 2)
		return false;
	for (int i = 0; i < seq->count; i++)
	{
		Datum valueinst = temporalinst_value(temporalseq_inst_n(seq, i));
		if (datum_ne(valueinst, value, seq->valuetypid))
			return false;
	}
	return true;
}

/*****************************************************************************/

static bool
tempcontseq_ever_lt1(Datum value1, Datum value2, Oid valuetypid, Datum value)
{
	/* Constant or increasing segment */
	if (datum_le(value1, value2, valuetypid))
		return datum_lt(value1, value, valuetypid);
	/* Decreasing segment */
	return datum_lt(value2, value, valuetypid);
}

static bool
tempcontseq_ever_le1(Datum value1, Datum value2, Oid valuetypid,
	bool lower_inc, bool upper_inc, Datum value)
{
	/* Constant segment */
	if (datum_eq(value1, value2, valuetypid))
		return datum_le(value1, value, valuetypid);
	/* Increasing segment */
	if (datum_lt(value1, value2, valuetypid))
		return datum_lt(value1, value, valuetypid) ||
			(lower_inc && datum_eq(value1, value, valuetypid));
	/* Decreasing segment */
	return datum_lt(value2, value, valuetypid) ||
		(upper_inc && datum_eq(value2, value, valuetypid));
}

static bool
tempcontseq_always_lt1(Datum value1, Datum value2, Oid valuetypid,
	bool lower_inc, bool upper_inc, Datum value)
{
	/* Constant segment */
	if (datum_eq(value1, value2, valuetypid))
		return datum_lt(value1, value1, valuetypid);
	/* Increasing segment */
	if (datum_lt(value1, value2, valuetypid))
		return datum_lt(value2, value, valuetypid) ||
			(! upper_inc && datum_eq(value, value2, valuetypid));
	/* Decreasing segment */
	return datum_lt(value1, value, valuetypid) ||
		(! lower_inc && datum_eq(value1, value, valuetypid));
}

static bool
tempcontseq_always_le1(Datum value1, Datum value2, Oid valuetypid, Datum value)
{
	/* Constant or increasing segment */
	if (datum_eq(value1, value2, valuetypid) ||
		datum_lt(value1, value2, valuetypid))
		return datum_le(value2, value, valuetypid);
	/* Decreasing segment */
	return datum_le(value1, value, valuetypid);
}

/*****************************************************************************/

/*
 * Is the temporal value ever less than the value?
 */

bool
temporalseq_ever_lt(TemporalSeq *seq, Datum value)
{
	/* Bounding box test */
	if (seq->valuetypid == INT4OID || seq->valuetypid == FLOAT8OID)
	{
		TBOX box;
		memset(&box, 0, sizeof(TBOX));
		temporalseq_bbox(&box, seq);
		double d = datum_double(value, seq->valuetypid);
		/* Maximum value may be non inclusive */
		if (d < box.xmin)
			return false;
	}

	if (! MOBDB_FLAGS_GET_LINEAR(seq->flags) || seq->count == 1)
	{
		for (int i = 0; i < seq->count; i++)
		{
			Datum valueinst = temporalinst_value(temporalseq_inst_n(seq, i));
			if (datum_lt(valueinst, value, seq->valuetypid))
				return true;
		}
		return false;
	}

	/* Continuous base type */
	Datum value1 = temporalinst_value(temporalseq_inst_n(seq, 0));
	/* It is not necessary to take the bounds into account */
	for (int i = 1; i < seq->count; i++)
	{
		Datum value2 = temporalinst_value(temporalseq_inst_n(seq, i));
		if (tempcontseq_ever_lt1(value1, value2, seq->valuetypid, value))
			return true;
		value1 = value2;
	}
	return false;
}

/*
 * Is the temporal value ever less than or equal to the value?
 */

bool
temporalseq_ever_le(TemporalSeq *seq, Datum value)
{
	/* Bounding box test */
	if (seq->valuetypid == INT4OID || seq->valuetypid == FLOAT8OID)
	{
		TBOX box;
		memset(&box, 0, sizeof(TBOX));
		temporalseq_bbox(&box, seq);
		double d = datum_double(value, seq->valuetypid);
		if (d < box.xmin)
			return false;
	}

	if (! MOBDB_FLAGS_GET_LINEAR(seq->flags) || seq->count == 1)
	{
		for (int i = 0; i < seq->count; i++)
		{
			Datum valueinst = temporalinst_value(temporalseq_inst_n(seq, i));
			if (datum_le(valueinst, value, seq->valuetypid))
				return true;
		}
		return false;
	}

	/* Continuous base type */
	Datum value1 = temporalinst_value(temporalseq_inst_n(seq, 0));
	bool lower_inc = seq->period.lower_inc;
	for (int i = 1; i < seq->count; i++)
	{
		Datum value2 = temporalinst_value(temporalseq_inst_n(seq, i));
		bool upper_inc = (i == seq->count - 1) ? seq->period.upper_inc : false;
		if (tempcontseq_ever_le1(value1, value2, seq->valuetypid,
			lower_inc, upper_inc, value))
			return true;
		value1 = value2;
		lower_inc = true;
	}
	return false;
}

/* Is the temporal value always less than the value? */

bool
temporalseq_always_lt(TemporalSeq *seq, Datum value)
{
	/* Bounding box test */
	if (seq->valuetypid == INT4OID || seq->valuetypid == FLOAT8OID)
	{
		TBOX box;
		memset(&box, 0, sizeof(TBOX));
		temporalseq_bbox(&box, seq);
		double d = datum_double(value, seq->valuetypid);
		/* Minimum value may be non inclusive */
		if (d < box.xmax)
			return false;
	}

	if (! MOBDB_FLAGS_GET_LINEAR(seq->flags) || seq->count == 1)
	{
		for (int i = 0; i < seq->count; i++)
		{
			Datum valueinst = temporalinst_value(temporalseq_inst_n(seq, i));
			if (! datum_lt(valueinst, value, seq->valuetypid))
				return false;
		}
		return true;
	}

	/* Continuous base type */
	Datum value1 = temporalinst_value(temporalseq_inst_n(seq, 0));
	bool lower_inc = seq->period.lower_inc;
	for (int i = 1; i < seq->count; i++)
	{
		Datum value2 = temporalinst_value(temporalseq_inst_n(seq, i));
		bool upper_inc = (i == seq->count - 1) ? seq->period.upper_inc : false;
		if (! tempcontseq_always_lt1(value1, value2, seq->valuetypid,
			lower_inc, upper_inc, value))
			return false;
		value1 = value2;
		lower_inc = true;
	}
	return true;
}

/* Is the temporal value always less than or equal to the value? */

bool
temporalseq_always_le(TemporalSeq *seq, Datum value)
{
	/* Bounding box test */
	if (seq->valuetypid == INT4OID || seq->valuetypid == FLOAT8OID)
	{
		TBOX box;
		memset(&box, 0, sizeof(TBOX));
		temporalseq_bbox(&box, seq);
		double d = datum_double(value, seq->valuetypid);
		if (d < box.xmax)
			return false;
	}

	if (! MOBDB_FLAGS_GET_LINEAR(seq->flags) || seq->count == 1)
	{
		for (int i = 0; i < seq->count; i++)
		{
			Datum valueinst = temporalinst_value(temporalseq_inst_n(seq, i));
			if (! datum_le(valueinst, value, seq->valuetypid))
				return false;
		}
		return true;
	}

	/* Continuous base type */
	Datum value1 = temporalinst_value(temporalseq_inst_n(seq, 0));
	/* It is not necessary to take the bounds into account */
	for (int i = 1; i < seq->count; i++)
	{
		Datum value2 = temporalinst_value(temporalseq_inst_n(seq, i));
		if (! tempcontseq_always_le1(value1, value2, seq->valuetypid, value))
			return false;
		value1 = value2;
	}
	return true;
}

/*****************************************************************************
 * Restriction Functions
 *****************************************************************************/

/*
 * Timestamp at which a temporal segment with linear interpolation takes a
 * value. The function supposes that the value is between the range defined
 * by the values of inst1 and inst2 (both exclusive).
 */

bool
tlinearseq_timestamp_at_value(TemporalInst *inst1, TemporalInst *inst2,
	Datum value, Oid valuetypid, TimestampTz *t)
{
	Datum value1 = temporalinst_value(inst1);
	Datum value2 = temporalinst_value(inst2);
	/* Interpolation */
	double fraction = 0.0;
	ensure_linear_interpolation(inst1->valuetypid);
	if (inst1->valuetypid == FLOAT8OID)
	{
		double dvalue1 = DatumGetFloat8(value1);
		double dvalue2 = DatumGetFloat8(value2);
		double dvalue = datum_double(value, valuetypid);
		double min = Min(dvalue1, dvalue2);
		double max = Max(dvalue1, dvalue2);
		/* if value is to the left or to the right of the range */
		if (dvalue < min || dvalue > max)
			return false;

		double range = max - min;
		double partial = dvalue - min;
		fraction = dvalue1 < dvalue2 ?
			partial / range : 1 - partial / range;
	}
	else if (inst1->valuetypid == type_oid(T_GEOMETRY))
	{
		GSERIALIZED *gs = (GSERIALIZED *)PG_DETOAST_DATUM(value);
		if (gserialized_is_empty(gs))
		{
			POSTGIS_FREE_IF_COPY_P(gs, DatumGetPointer(value));
			return false;
		}

		/* We are sure that the trajectory is a line */
		Datum line = geompoint_trajectory(value1, value2);
		/* The following approximation is essential for the atGeometry function
		   instead of calling the function ST_Intersects(line, value)) */
		bool inter = MOBDB_FLAGS_GET_Z(inst1->flags) ?
			DatumGetBool(call_function3(LWGEOM_dwithin3d, line, value,
				Float8GetDatum(0.001))) :
			DatumGetBool(call_function3(LWGEOM_dwithin, line, value,
				Float8GetDatum(0.001)));
		if (!inter)
		{
			pfree(DatumGetPointer(line));
			return false;
		}

		fraction = DatumGetFloat8(call_function2(LWGEOM_line_locate_point,
			line, value));
		pfree(DatumGetPointer(line));
	}
	else if (inst1->valuetypid == type_oid(T_GEOGRAPHY))
	{
		GSERIALIZED *gs = (GSERIALIZED *)PG_DETOAST_DATUM(value);
		if (gserialized_is_empty(gs))
		{
			POSTGIS_FREE_IF_COPY_P(gs, DatumGetPointer(value));
			return false;
		}

		/* We are sure that the trajectory is a line */
		Datum line = geogpoint_trajectory(value1, value2);
		bool inter = DatumGetFloat8(call_function4(geography_distance, line,
			value, Float8GetDatum(0.0), BoolGetDatum(false))) < 0.00001;
		if (!inter)
		{
			pfree(DatumGetPointer(line));
			return false;
		}

		/* There is no function equivalent to LWGEOM_line_locate_point
		 * for geographies. We do as the ST_Intersection function, e.g.
		 * 'SELECT geography(ST_Transform(ST_Intersection(ST_Transform(geometry($1),
		 * @extschema@._ST_BestSRID($1, $2)),
		 * ST_Transform(geometry($2), @extschema@._ST_BestSRID($1, $2))), 4326))' */

		Datum bestsrid = call_function2(geography_bestsrid, line, line);
		Datum line1 = call_function1(geometry_from_geography, line);
		Datum line2 = call_function2(transform, line1, bestsrid);
		value1 = call_function1(geometry_from_geography, value);
		value2 = call_function2(transform, value1, bestsrid);
		fraction = DatumGetFloat8(call_function2(LWGEOM_line_locate_point,
			line2, value2));
		pfree(DatumGetPointer(line)); pfree(DatumGetPointer(line1));
		pfree(DatumGetPointer(line2)); pfree(DatumGetPointer(value1));
		pfree(DatumGetPointer(value2));
	}
	else if (inst1->valuetypid == type_oid(T_NPOINT))
	{
		npoint *np1 = DatumGetNpoint(value1);
		npoint *np2 = DatumGetNpoint(value2);
		npoint *np = DatumGetNpoint(value);
		if ((np->rid != np1->rid) ||
		   (np->pos < np1->pos && np->pos < np2->pos) ||
		   (np->pos > np1->pos && np->pos > np2->pos))
			return false;

		fraction = (np->pos - np1->pos) / (np2->pos - np1->pos);
	}
	if (fabs(fraction) < EPSILON || fabs(fraction - 1.0) < EPSILON)
		return false;
	*t = inst1->t + (long) ((double) (inst2->t - inst1->t) * fraction);
	return true;
}

/* Restriction to a value for a segment */

static TemporalSeq *
temporalseq_at_value1(TemporalInst *inst1, TemporalInst *inst2,
	bool linear, bool lower_inc, bool upper_inc, Datum value)
{
	Datum value1 = temporalinst_value(inst1);
	Datum value2 = temporalinst_value(inst2);
	Oid valuetypid = inst1->valuetypid;

	/* Constant segment (step or linear interpolation) */
	if (datum_eq(value1, value2, valuetypid))
	{
		/* If not equal to value */
		if (datum_ne(value1, value, valuetypid))
			return NULL;
		TemporalInst *instants[2];
		instants[0] = inst1;
		instants[1] = inst2;
		TemporalSeq *result = temporalseq_make(instants, 2,
			lower_inc, upper_inc, linear, false);
		return result;
	}

	/* Stepwise interpolation */
	if (! linear)
	{
		TemporalSeq *result = NULL;
		if (datum_eq(value1, value, valuetypid))
		{
			/* <value@t1 x@t2> */
			TemporalInst *instants[2];
			instants[0] = inst1;
			instants[1] = temporalinst_make(value1, inst2->t, valuetypid);
			result = temporalseq_make(instants, 2,
				lower_inc, false, linear, false);
			pfree(instants[1]);
		}
		else if (upper_inc && datum_eq(value, value2, valuetypid))
		{
			/* <x@t1 value@t2] */
			result = temporalseq_make(&inst2, 1,
				true, true, linear, false);
		}
		return result;
	}

	/* Linear interpolation: Test of bounds */
	if (datum_eq(value1, value, valuetypid))
	{
		if (!lower_inc)
			return NULL;
		return temporalseq_make(&inst1, 1,
				true, true, linear, false);
	}
	if (datum_eq(value2, value, valuetypid))
	{
		if (!upper_inc)
			return NULL;
		return temporalseq_make(&inst2, 1,
				true, true, linear, false);
	}

	/* Continuous base type: Interpolation */
	TimestampTz t;
	if (!tlinearseq_timestamp_at_value(inst1, inst2, value, valuetypid, &t))
		return NULL;

	TemporalInst *inst = temporalinst_make(value, t, valuetypid);
	TemporalSeq *result = temporalseq_make(&inst, 1,
		true, true, linear, false);
	pfree(inst);
	return result;
}

/*
   Restriction to a value.
   This function is called for each sequence of a TemporalS.
*/

int
temporalseq_at_value2(TemporalSeq **result, TemporalSeq *seq, Datum value)
{
	Oid valuetypid = seq->valuetypid;
	/* Bounding box test */
	if (valuetypid == INT4OID || valuetypid == FLOAT8OID)
	{
		TBOX box1, box2;
		memset(&box1, 0, sizeof(TBOX));
		memset(&box2, 0, sizeof(TBOX));
		temporalseq_bbox(&box1, seq);
		number_to_box(&box2, value, valuetypid);
		if (!contains_tbox_tbox_internal(&box1, &box2))
			return 0;
	}

	/* Instantaneous sequence */
	if (seq->count == 1)
	{
		TemporalInst *inst = temporalseq_inst_n(seq, 0);
		if (datum_ne(temporalinst_value(inst), value, valuetypid))
			return 0;
		result[0] = temporalseq_copy(seq);
		return 1;
	}

	/* General case */
	TemporalInst *inst1 = temporalseq_inst_n(seq, 0);
	bool lower_inc = seq->period.lower_inc;
	int k = 0;
	for (int i = 1; i < seq->count; i++)
	{
		TemporalInst *inst2 = temporalseq_inst_n(seq, i);
		bool upper_inc = (i == seq->count - 1) ? seq->period.upper_inc : false;
		TemporalSeq *seq1 = temporalseq_at_value1(inst1, inst2,
			MOBDB_FLAGS_GET_LINEAR(seq->flags), lower_inc, upper_inc, value);
		if (seq1 != NULL)
			result[k++] = seq1;
		inst1 = inst2;
		lower_inc = true;
	}
	return k;
}

TemporalS *
temporalseq_at_value(TemporalSeq *seq, Datum value)
{
	TemporalSeq **sequences = palloc(sizeof(TemporalSeq *) * seq->count);
	int count = temporalseq_at_value2(sequences, seq, value);
	if (count == 0)
	{
		pfree(sequences);
		return NULL;
	}

	TemporalS *result = temporals_make(sequences, count, true);
	for (int i = 0; i < count; i++)
		pfree(sequences[i]);
	pfree(sequences);
	return result;
}

/* Restriction to the complement of a value for a segment with linear interpolation. */

static int
tlinearseq_minus_value1(TemporalSeq **result,
	TemporalInst *inst1, TemporalInst *inst2,
	bool lower_inc, bool upper_inc, Datum value)
{
	Datum value1 = temporalinst_value(inst1);
	Datum value2 = temporalinst_value(inst2);
	Oid valuetypid = inst1->valuetypid;
	TemporalInst *instants[2];

	/* Constant segment */
	if (datum_eq(value1, value2, valuetypid))
	{
		/* Equal to value */
		if (datum_eq(value1, value, valuetypid))
			return 0;

		instants[0] = inst1;
		instants[1] = inst2;
		result[0] = temporalseq_make(instants, 2,
			lower_inc, upper_inc, true, false);
		return 1;
	}

	/* Test of bounds */
	if (datum_eq(value1, value, valuetypid))
	{
		instants[0] = inst1;
		instants[1] = inst2;
		result[0] = temporalseq_make(instants, 2,
			false, upper_inc, true, false);
		return 1;
	}
	if (datum_eq(value2, value, valuetypid))
	{
		instants[0] = inst1;
		instants[1] = inst2;
		result[0] = temporalseq_make(instants, 2,
			lower_inc, false, true, false);
		return 1;
	}

	/* Linear interpolation */
	TimestampTz t;
	if (!tlinearseq_timestamp_at_value(inst1, inst2, value, valuetypid, &t))
	{
		instants[0] = inst1;
		instants[1] = inst2;
		result[0] = temporalseq_make(instants, 2,
			lower_inc, upper_inc, true, false);
		return 1;
	}
	instants[0] = inst1;
	instants[1] = temporalinst_make(value, t, valuetypid);
	result[0] = temporalseq_make(instants, 2,
			lower_inc, false, true, false);
	instants[0] = instants[1];
	instants[1] = inst2;
	result[1] = temporalseq_make(instants, 2,
			false, upper_inc, true, false);
	pfree(instants[0]);
	return 2;
}

/*
   Restriction to the complement of a value.
   This function is called for each sequence of a TemporalS.
*/

int
temporalseq_minus_value2(TemporalSeq **result, TemporalSeq *seq, Datum value)
{
	Oid valuetypid = seq->valuetypid;
	/* Bounding box test */
	if (valuetypid == INT4OID || valuetypid == FLOAT8OID)
	{
		TBOX box1, box2;
		memset(&box1, 0, sizeof(TBOX));
		memset(&box2, 0, sizeof(TBOX));
		temporalseq_bbox(&box1, seq);
		number_to_box(&box2, value, valuetypid);
		if (!contains_tbox_tbox_internal(&box1, &box2))
		{
			result[0] = temporalseq_copy(seq);
			return 1;
		}
	}

	/* Instantaneous sequence */
	if (seq->count == 1)
	{
		TemporalInst *inst = temporalseq_inst_n(seq, 0);
		if (datum_eq(temporalinst_value(inst), value, valuetypid))
			return 0;
		result[0] = temporalseq_copy(seq);
		return 1;
	}

	/* General case */
	int k = 0;
	if (! MOBDB_FLAGS_GET_LINEAR(seq->flags))
	{
		/* Stepwise interpolation */
		TemporalInst **instants = palloc(sizeof(TemporalInst *) * seq->count);
		bool lower_inc = seq->period.lower_inc;
		int j = 0;
		for (int i = 0; i < seq->count; i++)
		{
			TemporalInst *inst = temporalseq_inst_n(seq, i);
			Datum value1 = temporalinst_value(inst);
			if (datum_eq(value1, value, valuetypid))
			{
				if (j > 0)
				{
					instants[j] = temporalinst_make(temporalinst_value(instants[j - 1]),
						inst->t, valuetypid);
					bool upper_inc = (i == seq->count - 2) ? seq->period.upper_inc : false;
					result[k++] = temporalseq_make(instants, j + 1,
						lower_inc, upper_inc, MOBDB_FLAGS_GET_LINEAR(seq->flags), false);
					pfree(instants[j]);
					j = 0;
				}
				lower_inc = true;
			}
			else
				instants[j++] = inst;
		}
		if (j > 0)
			result[k++] = temporalseq_make(instants, j,
				lower_inc, seq->period.upper_inc, MOBDB_FLAGS_GET_LINEAR(seq->flags), false);
		pfree(instants);
	}
	else
	{
		/* Linear interpolation */
		bool lower_inc = seq->period.lower_inc;
		TemporalInst *inst1 = temporalseq_inst_n(seq, 0);
		for (int i = 1; i < seq->count; i++)
		{
			TemporalInst *inst2 = temporalseq_inst_n(seq, i);
			bool upper_inc = (i == seq->count - 1) ? seq->period.upper_inc : false;
			/* The next step adds between one and two sequences */
			k += tlinearseq_minus_value1(&result[k], inst1, inst2,
				lower_inc, upper_inc, value);
			inst1 = inst2;
			lower_inc = true;
		}
	}	
	return k;
}

/* Restriction to the complement of a value */

TemporalS *
temporalseq_minus_value(TemporalSeq *seq, Datum value)
{
	int maxcount;
	if (! MOBDB_FLAGS_GET_LINEAR(seq->flags))
		maxcount = seq->count;
	else 
		maxcount = seq->count * 2;
	TemporalSeq **sequences = palloc(sizeof(TemporalSeq *) * maxcount);
	int count = temporalseq_minus_value2(sequences, seq, value);
	if (count == 0)
		return NULL;
	
	TemporalS *result = temporals_make(sequences, count, true);
	for (int i = 0; i < count; i++)
		pfree(sequences[i]);
	pfree(sequences);
	return result;
}

/* 
 * Restriction to an array of values.
 * The function assumes that there are no duplicates values.
 * This function is called for each sequence of a TemporalS. 
 */
int
temporalseq_at_values1(TemporalSeq **result, TemporalSeq *seq, Datum *values, int count)
{
	/* Instantaneous sequence */
	if (seq->count == 1)
	{
		TemporalInst *inst = temporalseq_inst_n(seq, 0);
		TemporalInst *inst1 = temporalinst_at_values(inst, values, count);
		if (inst1 == NULL)
			return 0;
		
		pfree(inst1); 
		result[0] = temporalseq_copy(seq);
		return 1;
	}
	
	/* General case */
	TemporalInst *inst1 = temporalseq_inst_n(seq, 0);
	bool lower_inc = seq->period.lower_inc;
	int k = 0;	
	for (int i = 1; i < seq->count; i++)
	{
		TemporalInst *inst2 = temporalseq_inst_n(seq, i);
		bool upper_inc = (i == seq->count - 1) ? seq->period.upper_inc : false;
		for (int j = 0; j < count; j++)
		{
			TemporalSeq *seq1 = temporalseq_at_value1(inst1, inst2, 
				MOBDB_FLAGS_GET_LINEAR(seq->flags), lower_inc, upper_inc, values[j]);
			if (seq1 != NULL) 
				result[k++] = seq1;
		}
		inst1 = inst2;
		lower_inc = true;
	}
	temporalseqarr_sort(result, k);
	return k;
}
	
TemporalS *
temporalseq_at_values(TemporalSeq *seq, Datum *values, int count)
{
	TemporalSeq **sequences = palloc(sizeof(TemporalSeq *) * seq->count * count);
	int newcount = temporalseq_at_values1(sequences, seq, values, count);
	if (newcount == 0)
	{
		pfree(sequences);
		return NULL;
	}
	TemporalS *result = temporals_make(sequences, newcount, true);
	for (int i = 0; i < newcount; i++)
		pfree(sequences[i]);
	pfree(sequences);
	return result;
}

/*
 * Restriction to the complement of an array of values.
 * The function assumes that there are no duplicates values.
 * This function is called for each sequence of a TemporalS. 
 */
int
temporalseq_minus_values1(TemporalSeq **result, TemporalSeq *seq, Datum *values, int count)
{
	/* Instantaneous sequence */
	if (seq->count == 1)
	{
		TemporalInst *inst = temporalseq_inst_n(seq, 0);
		TemporalInst *inst1 = temporalinst_minus_values(inst, values, count);
		if (inst1 == NULL)
			return 0;
		pfree(inst1); 
		result[0] = temporalseq_copy(seq);
		return 1;
	}
	
	/* 
	 * General case
	 * Compute first the temporalseq_at_values, then compute its complement.
	 */
	TemporalS *ts = temporalseq_at_values(seq, values, count);
	if (ts == NULL)
	{
		result[0] = temporalseq_copy(seq);
		return 1;
	}
	PeriodSet *ps1 = temporals_get_time(ts);
	PeriodSet *ps2 = minus_period_periodset_internal(&seq->period, ps1);
	int newcount = 0;
	if (ps2 != NULL)
	{
		newcount = temporalseq_at_periodset1(result, seq, ps2);
		pfree(ps2);
	}
	pfree(ts); pfree(ps1); 
	return newcount;
}

TemporalS *
temporalseq_minus_values(TemporalSeq *seq, Datum *values, int count)
{
	TemporalSeq **sequences = palloc(sizeof(TemporalSeq *) * seq->count * count * 2);
	int newcount = temporalseq_minus_values1(sequences, seq, values, count);
	if (newcount == 0)
	{
		pfree(sequences);
		return NULL;
	}
	TemporalS *result = temporals_make(sequences, newcount, true);
	for (int i = 0; i < newcount; i++)
		pfree(sequences[i]);
	pfree(sequences);
	return result;
}

/* Restriction to the range for a segment */

static TemporalSeq *
tnumberseq_at_range1(TemporalInst *inst1, TemporalInst *inst2, 
	bool lower_incl, bool upper_incl, bool linear, RangeType *range)
{
	TypeCacheEntry *typcache = lookup_type_cache(range->rangetypid, TYPECACHE_RANGE_INFO);
	Datum value1 = temporalinst_value(inst1);
	Datum value2 = temporalinst_value(inst2);
	Oid valuetypid = inst1->valuetypid;
	/* Discrete base type or constant segment */
	if (!linear || datum_eq(value1, value2, valuetypid))
	{
		if (!range_contains_elem_internal(typcache, range, value1)) 
			return NULL;

		TemporalInst *instants[2];
		instants[0] = inst1;
		instants[1] = linear ? inst2 : 
			temporalinst_make(value1, inst2->t, valuetypid);
		TemporalSeq *result = temporalseq_make(instants, 2,
			lower_incl, upper_incl, linear, false);
		return result;
	}

	/* Ensure data type with linear interpolation */
	assert(valuetypid == FLOAT8OID);
	RangeType *valuerange = (DatumGetFloat8(value1) < DatumGetFloat8(value2)) ?
		range_make(value1, value2, lower_incl, upper_incl, FLOAT8OID) :
		range_make(value2, value1, upper_incl, lower_incl, FLOAT8OID);	
	RangeType *intersect = DatumGetRangeTypeP(call_function2(range_intersect, 
		RangeTypePGetDatum(valuerange), RangeTypePGetDatum(range)));
	if (RangeIsEmpty(intersect))
	{
		pfree(valuerange);
		pfree(intersect);
		return NULL;
	}

	TemporalSeq *result;
	Datum lowervalue = lower_datum(intersect);
	Datum uppervalue = upper_datum(intersect);
	/* Intersection range is a single value */
	if (datum_eq(lowervalue, uppervalue, valuetypid))
	{
		/* Test with inclusive bounds */
		TemporalSeq *newseq = temporalseq_at_value1(inst1, inst2, 
			linear, true, true, lowervalue);
		/* We are sure that newseq is an instant sequence */
		TemporalInst *inst = temporalseq_inst_n(newseq, 0);
		result = temporalseq_make(&inst, 1,
			true, true, linear, false);
		pfree(newseq); 
	}
	else
	{
		/* Test with inclusive bounds */
		TemporalSeq *newseq1 = temporalseq_at_value1(inst1, inst2, 
			linear, true, true, lowervalue);
		TemporalSeq *newseq2 = temporalseq_at_value1(inst1, inst2, 
			linear, true, true, uppervalue);
		TimestampTz time1 = newseq1->period.lower;
		TimestampTz time2 = newseq2->period.upper;
		/* We are sure that both newseq1 and newseq2 are instant sequences */
		TemporalInst *instants[2];
		bool lower_incl1, upper_incl1;
		if (time1 < time2)
		{
			/* Segment increasing in value */
			instants[0] = temporalseq_inst_n(newseq1, 0);
			instants[1] = temporalseq_inst_n(newseq2, 0);
			lower_incl1 = (time1 == inst1->t) ?
				lower_incl && lower_inc(intersect) : lower_inc(intersect);
			upper_incl1 = (time2 == inst2->t) ?
				upper_incl && upper_inc(intersect) : upper_inc(intersect);
		}
		else
		{
			/* Segment decreasing in value */
			instants[0] = temporalseq_inst_n(newseq2, 0);
			instants[1] = temporalseq_inst_n(newseq1, 0);
			lower_incl1 = (time2 == inst1->t) ?
				lower_incl && upper_inc(intersect) : upper_inc(intersect);
			upper_incl1 = (time1 == inst1->t) ?
				upper_incl && lower_inc(intersect) : lower_inc(intersect);
		}
		result = temporalseq_make(instants, 2,
			lower_incl1, upper_incl1, linear, false);
		pfree(newseq1); pfree(newseq2); 
	}
	pfree(valuerange); pfree(intersect); 

	return result;
}

/*
 * Restriction to the range.
 * This function is called for each sequence of a TemporalS.
 */
int 
tnumberseq_at_range2(TemporalSeq **result, TemporalSeq *seq, RangeType *range)
{
	/* Bounding box test */
	TBOX box1, box2;
	memset(&box1, 0, sizeof(TBOX));
	memset(&box2, 0, sizeof(TBOX));
	temporalseq_bbox(&box1, seq);
	range_to_tbox_internal(&box2, range);
	if (!overlaps_tbox_tbox_internal(&box1, &box2))
		return 0;

	/* Instantaneous sequence */
	if (seq->count == 1)
	{
		result[0] = temporalseq_copy(seq);
		return 1;
	}

	/* General case */
	TemporalInst *inst1 = temporalseq_inst_n(seq, 0);
	bool lower_inc = seq->period.lower_inc;
	int k = 0;
	for (int i = 1; i < seq->count; i++)
	{
		TemporalInst *inst2 = temporalseq_inst_n(seq, i);
		bool upper_inc = (i == seq->count - 1) ? seq->period.upper_inc : false;
		TemporalSeq *seq1 = tnumberseq_at_range1(inst1, inst2, 
			lower_inc, upper_inc, MOBDB_FLAGS_GET_LINEAR(seq->flags), range);
		if (seq1 != NULL) 
			result[k++] = seq1;
		inst1 = inst2;
		lower_inc = true;
	}
	return k;
}

TemporalS *
tnumberseq_at_range(TemporalSeq *seq, RangeType *range)
{
	TemporalSeq **sequences = palloc(sizeof(TemporalSeq *) * seq->count);
	int count = tnumberseq_at_range2(sequences, seq, range);
	if (count == 0)
		return NULL;

	TemporalS *result = temporals_make(sequences, count, true);
	for (int i = 0; i < count; i++)
		pfree(sequences[i]);
	pfree(sequences);
	return result;
}
	
/*
 * Restriction to the complement of a range.
 * This function is called for each sequence of a TemporalS.
 */
int
tnumberseq_minus_range1(TemporalSeq **result, TemporalSeq *seq, RangeType *range)
{
	/* Bounding box test */
	TBOX box1, box2;
	memset(&box1, 0, sizeof(TBOX));
	memset(&box2, 0, sizeof(TBOX));
	temporalseq_bbox(&box1, seq);
	range_to_tbox_internal(&box2, range);
	if (!overlaps_tbox_tbox_internal(&box1, &box2))
	{
		result[0] = temporalseq_copy(seq);
		return 1;
	}

	/* Instantaneous sequence */
	if (seq->count == 1)
		return 0;

	/*
	 * General case
	 * Compute first tnumberseq_at_range, then compute its complement.
	 */
	TemporalS *ts = tnumberseq_at_range(seq, range);
	if (ts == NULL)
	{
		result[0] = temporalseq_copy(seq);
		return 1;
	}
	PeriodSet *ps1 = temporals_get_time(ts);
	PeriodSet *ps2 = minus_period_periodset_internal(&seq->period, ps1);
	int count = 0;
	if (ps2 != NULL)
	{
		count = temporalseq_at_periodset1(result, seq, ps2);
		pfree(ps2);
	}
	
	pfree(ts); pfree(ps1); 

	return count;
}

TemporalS *
tnumberseq_minus_range(TemporalSeq *seq, RangeType *range)
{
	int maxcount;
	if (! MOBDB_FLAGS_GET_LINEAR(seq->flags))
		maxcount = seq->count;
	else 
		maxcount = seq->count * 2;
	TemporalSeq **sequences = palloc(sizeof(TemporalSeq *) * maxcount);
	int count = tnumberseq_minus_range1(sequences, seq, range);
	if (count == 0)
	{
		pfree(sequences);
		return NULL;
	}

	TemporalS *result = temporals_make(sequences, count, true);
	for (int i = 0; i < count; i++)
		pfree(sequences[i]);
	pfree(sequences);
	return result;
}

/* 
 * Restriction to an array of ranges 
 * This function is called for each sequence of a TemporalS.
 */
int
tnumberseq_at_ranges1(TemporalSeq **result, TemporalSeq *seq, 
	RangeType **normranges, int count)
{
	/* Instantaneous sequence */
	if (seq->count == 1)
	{
		TemporalInst *inst = temporalseq_inst_n(seq, 0);
		TemporalInst *inst1 = tnumberinst_at_ranges(inst, normranges, count);
		if (inst1 == NULL)
			return 0;
		pfree(inst1); 
		result[0] = temporalseq_copy(seq);
		return 1;
	}

	/* General case */
	TemporalInst *inst1 = temporalseq_inst_n(seq, 0);
	bool lower_inc = seq->period.lower_inc;
	int k = 0;	
	for (int i = 1; i < seq->count; i++)
	{
		TemporalInst *inst2 = temporalseq_inst_n(seq, i);
		bool upper_inc = (i == seq->count - 1) ? seq->period.upper_inc : false;
		for (int j = 0; j < count; j++)
		{
			TemporalSeq *seq1 = tnumberseq_at_range1(inst1, inst2, 
				lower_inc, upper_inc, MOBDB_FLAGS_GET_LINEAR(seq->flags), normranges[j]);
			if (seq1 != NULL) 
				result[k++] = seq1;
		}
		inst1 = inst2;
		lower_inc = true;
	}
	if (k == 0) 
		return 0;
	
	temporalseqarr_sort(result, k);
	return k;
}

TemporalS *
tnumberseq_at_ranges(TemporalSeq *seq, RangeType **normranges, int count)
{
	TemporalSeq **sequences = palloc(sizeof(TemporalSeq *) * seq->count * count);
	int newcount = tnumberseq_at_ranges1(sequences, seq, normranges, count);
	if (newcount == 0)
	{
		pfree(sequences);
		return NULL;
	}
	TemporalS *result = temporals_make(sequences, newcount, true);
	for (int i = 0; i < newcount; i++)
		pfree(sequences[i]);
	pfree(sequences);
	return result;
}

/*
 * Restriction to the complement of an array of ranges.
 * This function is called for each sequence of a TemporalS.
 */
int 
tnumberseq_minus_ranges1(TemporalSeq **result, TemporalSeq *seq, RangeType **normranges, int count)
{
	/* Instantaneous sequence */
	if (seq->count == 1)
	{
		TemporalInst *inst = temporalseq_inst_n(seq, 0);
		TemporalInst *inst1 = tnumberinst_minus_ranges(inst, normranges, count);
		if (inst1 == NULL)
			return 0;

		pfree(inst1); 
		result[0] = temporalseq_copy(seq);
		return 1;
	}

	/*  
	 * General case
	 * Compute first the tnumberseq_at_ranges, then compute its complement.
	 */
	TemporalS *ts = tnumberseq_at_ranges(seq, normranges, count);
	if (ts == NULL)
	{
		result[0] = temporalseq_copy(seq);
		return 1;
	}
	PeriodSet *ps1 = temporals_get_time(ts);
	PeriodSet *ps2 = minus_period_periodset_internal(&seq->period, ps1);
	int newcount = 0;
	if (ps2 != NULL)
	{
		newcount = temporalseq_at_periodset1(result, seq, ps2);
		pfree(ps2);
	}
	pfree(ts); pfree(ps1); 
	return newcount;
}	

TemporalS *
tnumberseq_minus_ranges(TemporalSeq *seq, RangeType **normranges, int count)
{
	int maxcount;
	if (! MOBDB_FLAGS_GET_LINEAR(seq->flags))
		maxcount = seq->count * count;
	else 
		maxcount = seq->count * count * 2;
	TemporalSeq **sequences = palloc(sizeof(TemporalSeq *) * maxcount);
	int newcount = tnumberseq_minus_ranges1(sequences, seq, normranges, 
		count);
	if (newcount == 0) 
		return NULL;
	
	TemporalS *result = temporals_make(sequences, newcount, true);
	for (int i = 0; i < newcount; i++)
		pfree(sequences[i]);
	pfree(sequences);
	return result;
}

/* Restriction to the minimum value */

int
temporalseq_at_minmax(TemporalSeq **result, TemporalSeq *seq, Datum value)
{
	int count = temporalseq_at_value2(result, seq, value);
	/* If minimum/maximum is at an exclusive bound */
	if (count == 0)
	{
		TemporalInst *inst1 = temporalseq_inst_n(seq, 0);
		TemporalInst *inst2 = temporalseq_inst_n(seq, seq->count - 1);
		Datum value1 = temporalinst_value(inst1);
		Datum value2 = temporalinst_value(inst2);
		if (datum_eq(value, value1, seq->valuetypid) &&
			datum_eq(value, value2, seq->valuetypid))
		{
			result[0] = temporalseq_make(&inst1, 1, true, true, 
				MOBDB_FLAGS_GET_LINEAR(seq->flags), false);
			result[1] = temporalseq_make(&inst2, 1, true, true, 
				MOBDB_FLAGS_GET_LINEAR(seq->flags), false);
			count = 2;
		}
		else if (datum_eq(value, value1, seq->valuetypid))
		{
			result[0] = temporalseq_make(&inst1, 1, true, true, 
				MOBDB_FLAGS_GET_LINEAR(seq->flags), false);
			count = 1;
		}
		else if (datum_eq(value, value2, seq->valuetypid))
		{
			result[0] = temporalseq_make(&inst2, 1, true, true, 
				MOBDB_FLAGS_GET_LINEAR(seq->flags), false);
			count = 1;
		}
	}
	return count;
}

TemporalS *
temporalseq_at_min(TemporalSeq *seq)
{
	Datum min = temporalseq_min_value(seq);
	TemporalSeq **sequences = palloc(sizeof(TemporalSeq *) * seq->count);
	int count = temporalseq_at_minmax(sequences, seq, min);
	TemporalS *result = temporals_make(sequences, count, false);
	for (int i = 0; i < count; i++)
		pfree(sequences[i]);
	pfree(sequences);
	return result;
}

/* Restriction to the complement of the minimum value */

TemporalS *
temporalseq_minus_min(TemporalSeq *seq)
{
	Datum min = temporalseq_min_value(seq);
	return temporalseq_minus_value(seq, min);
}

/* Restriction to the maximum value */

TemporalS *
temporalseq_at_max(TemporalSeq *seq)
{
	Datum max = temporalseq_max_value(seq);
	TemporalSeq **sequences = palloc(sizeof(TemporalSeq *) * seq->count);
	int count = temporalseq_at_minmax(sequences, seq, max);
	TemporalS *result = temporals_make(sequences, count, false);
	for (int i = 0; i < count; i++)
		pfree(sequences[i]);
	pfree(sequences);
	return result;
}
 
/* Restriction to the complement of the maximum value */

TemporalS *
temporalseq_minus_max(TemporalSeq *seq)
{
	Datum max = temporalseq_max_value(seq);
	return temporalseq_minus_value(seq, max);
}

/*
 * Value that the temporal sequence takes at the timestamp.
 * The function supposes that the timestamp t is between inst1->t and inst2->t
 * (both inclusive). The function creates a new value that must be freed.
 */
Datum
temporalseq_value_at_timestamp1(TemporalInst *inst1, TemporalInst *inst2, 
	bool linear, TimestampTz t)
{
	Oid valuetypid = inst1->valuetypid;
	Datum value1 = temporalinst_value(inst1);
	Datum value2 = temporalinst_value(inst2);
	/* Constant segment or t is equal to lower bound or step interpolation */
	if (datum_eq(value1, value2, valuetypid) ||
		inst1->t == t || (! linear && t < inst2->t))
		return temporalinst_value_copy(inst1);

	/* t is equal to upper bound */
	if (inst2->t == t)
		return temporalinst_value_copy(inst2);
	
	/* Interpolation for types with linear interpolation */
	double ratio = (double) (t - inst1->t) / (double) (inst2->t - inst1->t);
	Datum result = 0;
	ensure_linear_interpolation_all(valuetypid);
	if (valuetypid == FLOAT8OID)
	{ 
		double start = DatumGetFloat8(value1);
		double end = DatumGetFloat8(value2);
		double dresult = start + (end - start) * ratio;
		result = Float8GetDatum(dresult);
	}
	else if (valuetypid == type_oid(T_DOUBLE2))
	{
		double2 *start = DatumGetDouble2P(value1);
		double2 *end = DatumGetDouble2P(value2);
		double2 *dresult = palloc(sizeof(double2));
		dresult->a = start->a + (end->a - start->a) * ratio;
		dresult->b = start->b + (end->b - start->b) * ratio;
		result = Double2PGetDatum(dresult);
	}
	else if (valuetypid == type_oid(T_GEOMETRY))
	{
		/* We are sure that the trajectory is a line */
		Datum line = geompoint_trajectory(value1, value2);
		result = call_function2(LWGEOM_line_interpolate_point, 
			line, Float8GetDatum(ratio));
		pfree(DatumGetPointer(line)); 
	}
	else if (valuetypid == type_oid(T_GEOGRAPHY))
	{
		/* We are sure that the trajectory is a line */
		Datum line = geogpoint_trajectory(value1, value2);
		/* There is no function equivalent to LWGEOM_line_interpolate_point 
		 * for geographies. We do as the ST_Intersection function, e.g.
		 * 'SELECT geography(ST_Transform(ST_Intersection(ST_Transform(geometry($1), 
		 * @extschema@._ST_BestSRID($1, $2)), 
		 * ST_Transform(geometry($2), @extschema@._ST_BestSRID($1, $2))), 4326))' */
		Datum bestsrid = call_function2(geography_bestsrid, line, line);
		Datum line1 = call_function1(geometry_from_geography, line);
		Datum line2 = call_function2(transform, line1, bestsrid);
		Datum point = call_function2(LWGEOM_line_interpolate_point, 
			line2, Float8GetDatum(ratio));
		Datum srid = call_function1(LWGEOM_get_srid, value1);
		Datum point1 = call_function2(transform, point, srid);
		result = call_function1(geography_from_geometry, point1);
		pfree(DatumGetPointer(line)); pfree(DatumGetPointer(line1)); 
		pfree(DatumGetPointer(line2)); pfree(DatumGetPointer(point)); 
		/* Cannot pfree(DatumGetPointer(point1)); */
	}
	else if (valuetypid == type_oid(T_DOUBLE3))
	{
		double3 *start = DatumGetDouble3P(value1);
		double3 *end = DatumGetDouble3P(value2);
		double3 *dresult = palloc(sizeof(double3));
		dresult->a = start->a + (end->a - start->a) * ratio;
		dresult->b = start->b + (end->b - start->b) * ratio;
		dresult->c = start->c + (end->c - start->c) * ratio;
		result = Double3PGetDatum(dresult);
	}
	else if (valuetypid == type_oid(T_DOUBLE4))
	{
		double4 *start = DatumGetDouble4P(value1);
		double4 *end = DatumGetDouble4P(value2);
		double4 *dresult = palloc(sizeof(double4));
		dresult->a = start->a + (end->a - start->a) * ratio;
		dresult->b = start->b + (end->b - start->b) * ratio;
		dresult->c = start->c + (end->c - start->c) * ratio;
		dresult->d = start->d + (end->d - start->d) * ratio;
		result = Double4PGetDatum(dresult);
	}
	if (valuetypid == type_oid(T_NPOINT))
	{
		npoint *np1 = DatumGetNpoint(value1);
		npoint *np2 = DatumGetNpoint(value2);
		double pos = np1->pos + (np2->pos - np1->pos) * ratio;
		npoint *result = npoint_make(np1->rid, pos);
		return PointerGetDatum(result);
	}
	return result;
}

/*
 * Value at a timestamp.
 */
bool
temporalseq_value_at_timestamp(TemporalSeq *seq, TimestampTz t, Datum *result)
{
	/* Bounding box test */
	if (!contains_period_timestamp_internal(&seq->period, t))
		return false;

	/* Instantaneous sequence */
	if (seq->count == 1)
	{
		*result = temporalinst_value_copy(temporalseq_inst_n(seq, 0));
		return true;
	}

	/* General case */
	int n = temporalseq_find_timestamp(seq, t);
	TemporalInst *inst1 = temporalseq_inst_n(seq, n);
	TemporalInst *inst2 = temporalseq_inst_n(seq, n + 1);
	*result = temporalseq_value_at_timestamp1(inst1, inst2, MOBDB_FLAGS_GET_LINEAR(seq->flags), t);
	return true;
}

/* 
 * Restriction to a timestamp.
 * The function supposes that the timestamp t is between inst1->t and inst2->t
 * (both inclusive).
 */
TemporalInst *
temporalseq_at_timestamp1(TemporalInst *inst1, TemporalInst *inst2,
	TimestampTz t, bool linear)
{
	Datum value = temporalseq_value_at_timestamp1(inst1, inst2, linear, t);
	TemporalInst *result = temporalinst_make(value, t, inst1->valuetypid);
	DATUM_FREE(value, inst1->valuetypid);
	return result;
}

/*
 * Restriction to a timestamp.
 */
TemporalInst *
temporalseq_at_timestamp(TemporalSeq *seq, TimestampTz t)
{
	/* Bounding box test */
	if (!contains_period_timestamp_internal(&seq->period, t))
		return NULL;

	/* Instantaneous sequence */
	if (seq->count == 1)
		return temporalinst_copy(temporalseq_inst_n(seq, 0));
	
	/* General case */
	int n = temporalseq_find_timestamp(seq, t);
	TemporalInst *inst1 = temporalseq_inst_n(seq, n);
	TemporalInst *inst2 = temporalseq_inst_n(seq, n + 1);
	return temporalseq_at_timestamp1(inst1, inst2, t, MOBDB_FLAGS_GET_LINEAR(seq->flags));
}

/*
 * Restriction to the complement of a timestamp.
 * This function is called for each sequence of a TemporalS.
 */
int
temporalseq_minus_timestamp1(TemporalSeq **result, TemporalSeq *seq, 
	TimestampTz t)
{
	/* Bounding box test */
	if (!contains_period_timestamp_internal(&seq->period, t))
	{
		result[0] = temporalseq_copy(seq);
		return 1;
	}

	/* Instantaneous sequence */
	if (seq->count == 1)
		return 0;
	
	/* General case */
	bool linear = MOBDB_FLAGS_GET_LINEAR(seq->flags);
	TemporalInst **instants = palloc0(sizeof(TemporalInst *) * seq->count);
	int k = 0;
	int n = temporalseq_find_timestamp(seq, t);
	TemporalInst *inst1 = temporalseq_inst_n(seq, 0), *inst2;
	/* Compute the first sequence until t */
	if (n != 0 || inst1->t < t)
	{
		for (int i = 0; i < n; i++)
			instants[i] = temporalseq_inst_n(seq, i);
		inst1 = temporalseq_inst_n(seq, n);
		inst2 = temporalseq_inst_n(seq, n + 1);
		if (inst1->t == t)
		{
			if (linear)
			{
				instants[n] = inst1;
				result[k++] = temporalseq_make(instants, n + 1, 
					seq->period.lower_inc, false, MOBDB_FLAGS_GET_LINEAR(seq->flags), false);
			}
			else
			{
				instants[n] = temporalinst_make(temporalinst_value(instants[n - 1]), t,
					inst1->valuetypid);
				result[k++] = temporalseq_make(instants, n + 1, 
					seq->period.lower_inc, false, MOBDB_FLAGS_GET_LINEAR(seq->flags), false);
				pfree(instants[n]);
			}
		}
		else
		{
			instants[n] = inst1;
			instants[n + 1] = linear ?
				temporalseq_at_timestamp1(inst1, inst2, t, true) :
				temporalinst_make(temporalinst_value(inst1), t,
					inst1->valuetypid);
			result[k++] = temporalseq_make(instants, n + 2, 
				seq->period.lower_inc, false, MOBDB_FLAGS_GET_LINEAR(seq->flags), false);
			pfree(instants[n + 1]);
		}
	}
	/* Compute the second sequence after t */
	inst1 = temporalseq_inst_n(seq, n);
	inst2 = temporalseq_inst_n(seq, n + 1);
	if (t < inst2->t)
	{
		instants[0] = temporalseq_at_timestamp1(inst1, inst2, t,
			MOBDB_FLAGS_GET_LINEAR(seq->flags));
		for (int i = 1; i < seq->count - n; i++)
			instants[i] = temporalseq_inst_n(seq, i + n);
		result[k++] = temporalseq_make(instants, seq->count - n, 
			false, seq->period.upper_inc, MOBDB_FLAGS_GET_LINEAR(seq->flags), false);
		pfree(instants[0]);
	}
	return k;
}

/*
 * Restriction to the complement of a timestamp.
 */

TemporalS *
temporalseq_minus_timestamp(TemporalSeq *seq, TimestampTz t)
{
	TemporalSeq *sequences[2];
	int count = temporalseq_minus_timestamp1((TemporalSeq **)sequences, seq, t);
	if (count == 0)
		return NULL;
	TemporalS *result = temporals_make(sequences, count, false);
	for (int i = 0; i < count; i++)
		pfree(sequences[i]);
	return result;
}

/* 
 * Restriction to a timestampset.
 */
TemporalI *
temporalseq_at_timestampset(TemporalSeq *seq, TimestampSet *ts)
{
	/* Bounding box test */
	Period *p = timestampset_bbox(ts);
	if (!overlaps_period_period_internal(&seq->period, p))
		return NULL;
	
	/* Instantaneous sequence */
	TemporalInst *inst = temporalseq_inst_n(seq, 0);
	if (seq->count == 1)
	{
		if (!contains_timestampset_timestamp_internal(ts, inst->t))
			return NULL;
		return temporali_make(&inst, 1);
	}

	/* General case */
	TimestampTz t = Max(seq->period.lower, p->lower);
	int n;
	timestampset_find_timestamp(ts, t, &n);
	TemporalInst **instants = palloc(sizeof(TemporalInst *) * (ts->count - n));
	int k = 0;
	for (int i = n; i < ts->count; i++) 
	{
		t = timestampset_time_n(ts, i);
		inst = temporalseq_at_timestamp(seq, t);
		if (inst != NULL)
			instants[k++] = inst;
	}
	if (k == 0)
	{
		pfree(instants);
		return NULL;
	}

	TemporalI *result = temporali_make(instants, k);
	for (int i = 0; i < k; i++)
		pfree(instants[i]);
	pfree(instants);
	return result;
}

/*
 * Restriction to the complement of a timestampset.
 * This function is called for each sequence of a TemporalS.
 */
int 
temporalseq_minus_timestampset1(TemporalSeq **result, TemporalSeq *seq, 
	TimestampSet *ts)
{
	/* Bounding box test */
	Period *p = timestampset_bbox(ts);
	if (!overlaps_period_period_internal(&seq->period, p))
	{
		result[0] = temporalseq_copy(seq);
		return 1;
	}

	/* Instantaneous sequence */
	if (seq->count == 1)
	{
		TemporalInst *inst = temporalseq_inst_n(seq, 0);
		if (contains_timestampset_timestamp_internal(ts,inst->t))
			return 0;
	
		result[0] = temporalseq_copy(seq);
		return 1;
	}

	/* General case */
	TemporalSeq *tail = temporalseq_copy(seq);
	int k = 0;
	for (int i = 0; i < ts->count; i++)
	{
		TimestampTz t = timestampset_time_n(ts, i);
		if (contains_period_timestamp_internal(&tail->period, t))
		{
			int count = temporalseq_minus_timestamp1(&result[k], tail, t);
			/* result may contain one or two sequences */
			k += count - 1;
			pfree(tail);
			tail = result[k];
		}
	}
	result[k++] = tail;
	return k;
}

TemporalS *
temporalseq_minus_timestampset(TemporalSeq *seq, TimestampSet *ts)
{
	TemporalSeq **sequences = palloc0(sizeof(TemporalSeq *) * (ts->count + 1));
	int count = temporalseq_minus_timestampset1(sequences, seq, ts);
	if (count == 0) 
		return NULL;
	
	TemporalS *result = temporals_make(sequences, count, true);
	
	for (int i = 0; i < count; i++)
		pfree(sequences[i]);
	pfree(sequences);
	
	return result;
}

/*
 * Restriction to a period.
 */
TemporalSeq *
temporalseq_at_period(TemporalSeq *seq, Period *p)
{
	/* Bounding box test */
	if (!overlaps_period_period_internal(&seq->period, p))
		return NULL;

	/* Instantaneous sequence */
	if (seq->count == 1)
		return temporalseq_copy(seq);

	/* General case */
	Period *inter = intersection_period_period_internal(&seq->period, p);
	/* Intersecting period is instantaneous */
	if (inter->lower == inter->upper)
	{
		TemporalInst *inst = temporalseq_at_timestamp(seq, inter->lower);
		TemporalSeq *result = temporalseq_make(&inst, 1,
			true, true, MOBDB_FLAGS_GET_LINEAR(seq->flags), false);
		pfree(inst); pfree(inter);
		return result;		
	}
	
	int n = temporalseq_find_timestamp(seq, inter->lower);
	/* If the lower bound of the intersecting period is exclusive */
	if (n == -1)
		n = 0;
	TemporalInst **instants = palloc(sizeof(TemporalInst *) * (seq->count - n));
	/* Compute the value at the beginning of the intersecting period */
	TemporalInst *inst1 = temporalseq_inst_n(seq, n);
	TemporalInst *inst2 = temporalseq_inst_n(seq, n + 1);
	instants[0] = temporalseq_at_timestamp1(inst1, inst2, inter->lower,
		MOBDB_FLAGS_GET_LINEAR(seq->flags));
	int k = 1;
	for (int i = n + 2; i < seq->count; i++)
	{
		/* If the end of the intersecting period is between inst1 and inst2 */
		if (inst1->t <= inter->upper && inter->upper <= inst2->t)
			break;

		inst1 = inst2;
		inst2 = temporalseq_inst_n(seq, i);
		/* If the intersecting period contains inst1 */
		if (inter->lower <= inst1->t && inst1->t <= inter->upper)
			instants[k++] = inst1;
	}
	/* The last two values of sequences with step interpolation and
	   exclusive upper bound must be equal */
	if (MOBDB_FLAGS_GET_LINEAR(seq->flags) || inter->upper_inc)
		instants[k++] = temporalseq_at_timestamp1(inst1, inst2, inter->upper,
			MOBDB_FLAGS_GET_LINEAR(seq->flags));
	else
	{	
		Datum value = temporalinst_value(instants[k - 1]);
		instants[k++] = temporalinst_make(value, inter->upper, seq->valuetypid);
	}
	/* Since by definition the sequence is normalized it is not necessary to
	   normalize the projection of the sequence to the period */
	TemporalSeq *result = temporalseq_make(instants, k,
		inter->lower_inc, inter->upper_inc, MOBDB_FLAGS_GET_LINEAR(seq->flags), false);

	pfree(instants[0]); pfree(instants[k - 1]); pfree(instants); pfree(inter);
	
	return result;
}

/*
 * Restriction to the complement of a period.
 */
int
temporalseq_minus_period1(TemporalSeq **result, TemporalSeq *seq, Period *p)
{
	/* Bounding box test */
	if (!overlaps_period_period_internal(&seq->period, p))
	{
		result[0] = temporalseq_copy(seq);
		return 1;
	}
	
	/* Instantaneous sequence */
	if (seq->count == 1)
		return 0;

	/* General case */
	PeriodSet *ps = minus_period_period_internal(&seq->period, p);
	if (ps == NULL)
		return 0;
	for (int i = 0; i < ps->count; i++)
	{
		Period *p1 = periodset_per_n(ps, i);
		result[i] = temporalseq_at_period(seq, p1);
	}
	pfree(ps);
	return ps->count;
}

TemporalS *
temporalseq_minus_period(TemporalSeq *seq, Period *p)
{
	TemporalSeq *sequences[2];
	int count = temporalseq_minus_period1(sequences, seq, p);
	if (count == 0)
		return NULL;
	TemporalS *result = temporals_make(sequences, count, false);
	for (int i = 0; i < count; i++)
		pfree(sequences[i]);
	return result;
}

/*
 * Restriction to a periodset.
 * This function is called for each sequence of a TemporalS.
 */

int
temporalseq_at_periodset1(TemporalSeq **result, TemporalSeq *seq, PeriodSet *ps)
{
	/* Bounding box test */
	Period *p = periodset_bbox(ps);
	if (!overlaps_period_period_internal(&seq->period, p))
		return 0;

	/* Instantaneous sequence */
	if (seq->count == 1)
	{
		TemporalInst *inst = temporalseq_inst_n(seq, 0);
		if (!contains_periodset_timestamp_internal(ps, inst->t))
			return 0;
		result[0] = temporalseq_copy(seq);
		return 1;
	}

	/* General case */
	int n;
	periodset_find_timestamp(ps, seq->period.lower, &n);
	int k = 0;
	for (int i = n; i < ps->count; i++)
	{
		p = periodset_per_n(ps, i);
		TemporalSeq *seq1 = temporalseq_at_period(seq, p);
		if (seq1 != NULL)
			result[k++] = seq1;
		if (seq->period.upper < p->upper)
			break;
	}
	return k;
}

TemporalSeq **
temporalseq_at_periodset2(TemporalSeq *seq, PeriodSet *ps, int *count)
{
	TemporalSeq **result = palloc(sizeof(TemporalSeq *) * ps->count);
	*count = temporalseq_at_periodset1(result, seq, ps);
	if (*count == 0)
	{
		pfree(result);
		return NULL;
	}
	return result;
}

TemporalS *
temporalseq_at_periodset(TemporalSeq *seq, PeriodSet *ps)
{
	int count;
	TemporalSeq **sequences = temporalseq_at_periodset2(seq, ps, &count);
	if (count == 0)
		return NULL;
	
	TemporalS *result = temporals_make(sequences, count, true);
	for (int i = 0; i < count; i++)
		pfree(sequences[i]);
	pfree(sequences);
	return result;
}

/*
 * Restriction to the complement of a periodset.
 */

int
temporalseq_minus_periodset1(TemporalSeq **result, TemporalSeq *seq, PeriodSet *ps, 
	int from, int count)
{
	/* The sequence can be split at most into (count + 1) sequences
		|----------------------|
			|---| |---| |---|
	*/
	TemporalSeq *curr = temporalseq_copy(seq);
	int k = 0;
	for (int i = from; i < count; i++)
	{
		Period *p1 = periodset_per_n(ps, i);
		/* If the remaining periods are to the left of the current period */
		// if (period_cmp_bounds(curr->period.upper, p1->lower, false, true,
		//		curr->period.upper_inc, p1->lower_inc) < 0)
		int cmp = timestamp_cmp_internal(curr->period.upper, p1->lower);
		if (cmp < 0 || (cmp == 0 && curr->period.upper_inc && ! p1->lower_inc))
		{
			result[k++] = curr;
			break;
		}
		TemporalSeq *minus[2];
		int countminus = temporalseq_minus_period1(minus, curr, p1);
		pfree(curr);
		/* minus can have from 0 to 2 periods */
		if (countminus == 0)
			break;
		else if (countminus == 1)
			curr = minus[0];
		else /* countminus == 2 */
		{
			result[k++] = minus[0];
			curr = minus[1];
		}
		/* There are no more periods left */
		if (i == count - 1)
			result[k++] = curr;
	}
	return k;
}

TemporalS *
temporalseq_minus_periodset(TemporalSeq *seq, PeriodSet *ps)
{
	/* Bounding box test */
	Period *p = periodset_bbox(ps);
	if (!overlaps_period_period_internal(&seq->period, p))
		return temporals_make(&seq, 1, false);

	/* Instantaneous sequence */
	if (seq->count == 1)
	{
		TemporalInst *inst = temporalseq_inst_n(seq, 0);
		if (contains_periodset_timestamp_internal(ps, inst->t))
			return NULL;
		return temporals_make(&seq, 1, false);
	}

	/* General case */
	TemporalSeq **sequences = palloc(sizeof(TemporalSeq *) * (ps->count + 1));
	int count = temporalseq_minus_periodset1(sequences, seq, ps,
		0, ps->count);
	if (count == 0)
	{
		pfree(sequences);
		return NULL;
	}

	TemporalS *result =temporals_make(sequences, count, false);
	for (int i = 0; i < count; i++)
		pfree(sequences[i]);
	pfree(sequences);
	return result;
}

/*****************************************************************************
 * Intersects functions 
 *****************************************************************************/

/* Does the temporal value intersects the timestamp? */

bool
temporalseq_intersects_timestamp(TemporalSeq *seq, TimestampTz t)
{
	return contains_period_timestamp_internal(&seq->period, t);
}

/* Does the temporal value intersects the timestamp set? */
bool
temporalseq_intersects_timestampset(TemporalSeq *seq, TimestampSet *ts)
{
	for (int i = 0; i < ts->count; i++)
		if (temporalseq_intersects_timestamp(seq, timestampset_time_n(ts, i))) 
			return true;
	return false;
}

/* Does the temporal value intersects the period? */

bool
temporalseq_intersects_period(TemporalSeq *seq, Period *p)
{
	return overlaps_period_period_internal(&seq->period, p);
}

/* Does the temporal value intersects the period set? */

bool
temporalseq_intersects_periodset(TemporalSeq *seq, PeriodSet *ps)
{
	for (int i = 0; i < ps->count; i++)
		if (temporalseq_intersects_period(seq, periodset_per_n(ps, i))) 
			return true;
	return false;
}

/*****************************************************************************
 * Local aggregate functions 
 *****************************************************************************/

/* Integral of the temporal numbers with step interpolation */

double
tstepseq_integral(TemporalSeq *seq)
{
	double result = 0;
	TemporalInst *inst1 = temporalseq_inst_n(seq, 0);
	for (int i = 1; i < seq->count; i++)
	{
		TemporalInst *inst2 = temporalseq_inst_n(seq, i);
		result += datum_double(temporalinst_value(inst1), inst1->valuetypid) *
			(double) (inst2->t - inst1->t);
		inst1 = inst2;
	}
	return result;
}

/* Integral of the temporal float with linear interpolation */

double
tlinearseq_integral(TemporalSeq *seq)
{
	double result = 0;
	TemporalInst *inst1 = temporalseq_inst_n(seq, 0);
	for (int i = 1; i < seq->count; i++)
	{
		TemporalInst *inst2 = temporalseq_inst_n(seq, i);
		double min = Min(DatumGetFloat8(temporalinst_value(inst1)), 
			DatumGetFloat8(temporalinst_value(inst2)));
		double max = Max(DatumGetFloat8(temporalinst_value(inst1)), 
			DatumGetFloat8(temporalinst_value(inst2)));
		result += (max + min) * (double) (inst2->t - inst1->t) / 2.0;
		inst1 = inst2;
	}
	return result;
}

double
tnumberseq_integral(TemporalSeq *seq)
{
	if (MOBDB_FLAGS_GET_LINEAR(seq->flags))
		return tlinearseq_integral(seq);
	else
		return tstepseq_integral(seq);
}

/* Time-weighted average of temporal numbers */

double
tnumberseq_twavg(TemporalSeq *seq)
{
	double duration = (double) (seq->period.upper - seq->period.lower);
	double result;
	if (duration == 0)
		/* Instantaneous sequence */
		result = datum_double(temporalinst_value(temporalseq_inst_n(seq, 0)),
			seq->valuetypid);
	else
		result = tnumberseq_integral(seq) / duration;
	return result;
}

/*****************************************************************************
 * Functions for defining B-tree index
 * The functions assume that the arguments are of the same temptypid
 *****************************************************************************/

/* 
 * Equality operator
 * The internal B-tree comparator is not used to increase efficiency
 */
bool
temporalseq_eq(TemporalSeq *seq1, TemporalSeq *seq2)
{
	/* If number of sequences, flags, or periods are not equal */
	if (seq1->count != seq2->count || seq1->flags != seq2->flags ||
			! period_eq_internal(&seq1->period, &seq2->period)) 
		return false;

	/* If bounding boxes are not equal */
	void *box1 = temporalseq_bbox_ptr(seq1);
	void *box2 = temporalseq_bbox_ptr(seq2);
	if (! temporal_bbox_eq(box1, box2, seq1->valuetypid))
		return false;
	
	/* Compare the composing instants */
	for (int i = 0; i < seq1->count; i++)
	{
		TemporalInst *inst1 = temporalseq_inst_n(seq1, i);
		TemporalInst *inst2 = temporalseq_inst_n(seq2, i);
		if (! temporalinst_eq(inst1, inst2))
			return false;
	}
	return true;
}

/*
 * B-tree comparator
 */
int
temporalseq_cmp(TemporalSeq *seq1, TemporalSeq *seq2)
{
	/* Compare bounding boxes */
	void *box1 = temporalseq_bbox_ptr(seq1);
	void *box2 = temporalseq_bbox_ptr(seq2);
	int result = temporal_bbox_cmp(box1, box2, seq1->valuetypid);
	if (result)
		return result;

	/* Compare composing instants */
	int count = Min(seq1->count, seq2->count);
	for (int i = 0; i < count; i++)
	{
		TemporalInst *inst1 = temporalseq_inst_n(seq1, i);
		TemporalInst *inst2 = temporalseq_inst_n(seq2, i);
		result = temporalinst_cmp(inst1, inst2);
		if (result) 
			return result;
	}
	/* The first count instants of seq1 and seq2 are equal */
	if (seq1->count < seq2->count) /* seq1 has less instants than seq2 */
		return -1;
	else if (seq2->count < seq1->count) /* seq2 has less instants than seq1 */
		return 1;
	/* Compare flags */
	if (seq1->flags < seq2->flags)
		return -1;
	if (seq1->flags > seq2->flags)
		return 1;
	/* The two values are equal */
	return 0;
}

/*****************************************************************************
 * Function for defining hash index
 * The function reuses the approach for array types for combining the hash of  
 * the elements and the approach for range types for combining the period 
 * bounds.
 *****************************************************************************/

uint32
temporalseq_hash(TemporalSeq *seq)
{
	uint32		result;
	char		flags = '\0';

	/* Create flags from the lower_inc and upper_inc values */
	if (seq->period.lower_inc)
		flags |= 0x01;
	if (seq->period.upper_inc)
		flags |= 0x02;
	result = DatumGetUInt32(hash_uint32((uint32) flags));
	
	/* Merge with hash of instants */
	for (int i = 0; i < seq->count; i++)
	{
		TemporalInst *inst = temporalseq_inst_n(seq, i);
		uint32 inst_hash = temporalinst_hash(inst);
		result = (result << 5) - result + inst_hash;
	}
	return result;
}
/*****************************************************************************/<|MERGE_RESOLUTION|>--- conflicted
+++ resolved
@@ -661,24 +661,11 @@
 	if (count == 1 && (!lower_inc || !upper_inc))
 		ereport(ERROR, (errcode(ERRCODE_RESTRICT_VIOLATION), 
 			errmsg("Instant sequence must have inclusive bounds")));
-<<<<<<< HEAD
-	bool isgeo = (valuetypid == type_oid(T_GEOMETRY) ||
-		valuetypid == type_oid(T_GEOGRAPHY));
-	bool hasz = false, isgeodetic = false;
-	int srid;
-	if (isgeo)
-	{
-		hasz = MOBDB_FLAGS_GET_Z(instants[0]->flags);
-		isgeodetic = MOBDB_FLAGS_GET_GEODETIC(instants[0]->flags);
-		srid = tpointinst_srid(instants[0]);
-	}
-	int64 rid;
-	if (valuetypid == type_oid(T_NPOINT))
-		rid = DatumGetNpoint(temporalinst_value(instants[0]))->rid;
-=======
 	bool isgeo = (instants[0]->valuetypid == type_oid(T_GEOMETRY) ||
 		instants[0]->valuetypid == type_oid(T_GEOGRAPHY));
->>>>>>> 6b67e34a
+	int64 rid;
+	if (instants[0]->valuetypid == type_oid(T_NPOINT))
+		rid = DatumGetNpoint(temporalinst_value(instants[0]))->rid;
 	for (int i = 1; i < count; i++)
 	{
 		ensure_increasing_timestamps(instants[i - 1], instants[i]);
@@ -688,7 +675,7 @@
 			ensure_same_dimensionality_tpoint((Temporal *)instants[i - 1], (Temporal *)instants[i]);
 			ensure_same_geodetic_tpoint((Temporal *)instants[i - 1], (Temporal *)instants[i]);
 		}
-		if (valuetypid == type_oid(T_NPOINT))
+		if (instants[0]->valuetypid == type_oid(T_NPOINT))
 		{
 			if (rid != DatumGetNpoint(temporalinst_value(instants[i]))->rid)
 				ereport(ERROR, (errcode(ERRCODE_RESTRICT_VIOLATION),
@@ -808,7 +795,7 @@
 		ensure_same_srid_tpoint((Temporal *)seq, (Temporal *)inst);
 		ensure_same_dimensionality_tpoint((Temporal *)seq, (Temporal *)inst);
 	}
-	if (valuetypid == type_oid(T_NPOINT))
+	if (seq->valuetypid == type_oid(T_NPOINT))
 	{
 		if (DatumGetNpoint(temporalinst_value(inst))->rid !=
 			DatumGetNpoint(temporalinst_value(inst1))->rid)
