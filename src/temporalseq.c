/*****************************************************************************
 *
 * temporalseq.c
 *	  Basic functions for temporal sequences.
 *
 * Portions Copyright (c) 2019, Esteban Zimanyi, Arthur Lesuisse, 
 * 		Universite Libre de Bruxelles
 * Portions Copyright (c) 1996-2019, PostgreSQL Global Development Group
 * Portions Copyright (c) 1994, Regents of the University of California
 *
 *****************************************************************************/

#include "temporalseq.h"

#include <assert.h>
#include <access/hash.h>
#include <libpq/pqformat.h>
#include <utils/builtins.h>
#include <utils/timestamp.h>

#include "timestampset.h"
#include "period.h"
#include "periodset.h"
#include "timeops.h"
#include "doublen.h"
#include "temporaltypes.h"
#include "oidcache.h"
#include "temporal_util.h"
#include "temporal_boxops.h"
#include "rangetypes_ext.h"

#ifdef WITH_POSTGIS
#include "tpoint.h"
#include "tpoint_spatialfuncs.h"
#include "tpoint_boxops.h"
#include "tnpoint.h"
#include "tnpoint_static.h"
#endif

/*****************************************************************************
 * General functions
 *****************************************************************************/

/* PRECOMPUTED TRAJECTORIES
 * The memory structure of a TemporalSeq with, e.g., 2 instants and 
 * a precomputed trajectory is as follows
 *
 *	-------------------------------------------------------------------
 *	( TemporalSeq | offset_0 | offset_1 | offset_2 | offset_3 )_X | ...
 *	-------------------------------------------------------------------
 *	------------------------------------------------------------------------
 *	( TemporalInst_0 )_X | ( TemporalInst_1 )_X | ( bbox )_X | ( Traj )_X  |
 *	------------------------------------------------------------------------
 *
 * where the X are unused bytes added for double padding, offset_0 to offset_1
 * are offsets for the corresponding instants, offset_2 is the offset for the 
 * bounding box and offset_3 is the offset for the precomputed trajectory. 
 * Precomputed trajectories are only kept for temporal points of sequence 
 * duration.
 */

/* Pointer to the offset array of a TemporalSeq */

size_t *
temporalseq_offsets_ptr(TemporalSeq *seq)
{
	return (size_t *) (((char *)seq) + sizeof(TemporalSeq));
}

/* Pointer to the first TemporalInst */

char * 
temporalseq_data_ptr(TemporalSeq *seq)
{
	return (char *)seq + double_pad(sizeof(TemporalSeq) + 
		sizeof(size_t) * (seq->count+2));
}

/* N-th TemporalInst of a TemporalSeq */

TemporalInst *
temporalseq_inst_n(TemporalSeq *seq, int index)
{
	size_t *offsets = temporalseq_offsets_ptr(seq);
	return (TemporalInst *) (temporalseq_data_ptr(seq) + offsets[index]);
}

/* Pointer to the bounding box of a TemporalSeq */

void * 
temporalseq_bbox_ptr(TemporalSeq *seq) 
{
	size_t *offsets = temporalseq_offsets_ptr(seq);
	return temporalseq_data_ptr(seq) + offsets[seq->count];
}

/* Copy the bounding box of a TemporalSeq in the first argument */

void 
temporalseq_bbox(void *box, TemporalSeq *seq) 
{
	void *box1 = temporalseq_bbox_ptr(seq);
	size_t bboxsize = temporal_bbox_size(seq->valuetypid);
	memcpy(box, box1, bboxsize);
	return;
}

/* 
 * Are the three temporal instant values collinear?
 * These functions supposes that the segments are not constant.
 */

static bool
float_collinear(double x1, double x2, double x3,
	TimestampTz t1, TimestampTz t2, TimestampTz t3)
{
	double duration1 = (double)t2 - (double)t1;
	double duration2 = (double)t3 - (double)t2;
	if (duration1 < duration2)
	{
		double ratio = duration1 / duration2;
		x3 = x2 + (x3 - x2) * ratio;
	}
	else if (duration1 > duration2)
	{
		double ratio = duration2 / duration1;
		x1 = x1 + (x2 - x1) * ratio;
	}
	double d1 = x2 - x1;
	double d2 = x3 - x2;
	return (fabs(d1-d2) <= EPSILON);
}

static bool
double2_collinear(double2 *x1, double2 *x2, double2 *x3,
	TimestampTz t1, TimestampTz t2, TimestampTz t3)
{
	double duration1 = (double)t2 - (double)t1;
	double duration2 = (double)t3 - (double)t2;
	double2 *x1new, *x3new;
	if (duration1 < duration2)
	{
		double ratio = duration1 / duration2;
		x3new = double2_construct(
			x2->a + (x3->a - x2->a) * ratio,
			x2->b + (x3->b - x2->b) * ratio);
	}
	else
		x3new = x3;
	if (duration1 > duration2)
	{
		double ratio = duration2 / duration1;
		x1new = double2_construct(
			x1->a + (x2->a - x1->a) * ratio,
			x1->b = x1->b + (x2->b - x1->b) * ratio);
	}
	else
		x1new = x1;
	double d1a = x2->a - x1->a;
	double d1b = x2->b - x1->b;
	double d2a = x3->a - x2->a;
	double d2b = x3->b - x2->b;
	bool result = (fabs(d1a-d2a) <= EPSILON && fabs(d1b-d2b) <= EPSILON);
	if (duration1 < duration2)
		pfree(x3new);
	if (duration1 > duration2)
		pfree(x1new);
	return result;
}

#ifdef WITH_POSTGIS
static bool
point_collinear(Datum value1, Datum value2, Datum value3,
	TimestampTz t1, TimestampTz t2, TimestampTz t3, bool hasz)
{
	double duration1 = (double)t2 - (double)t1;
	double duration2 = (double)t3 - (double)t2;
	void *tofree = NULL;
	if (duration1 < duration2)
	{
		double ratio = duration1 / duration2;
		Datum line = geompoint_trajectory(value2, value3);
		value3 = call_function2(LWGEOM_line_interpolate_point, 
			line, Float8GetDatum(ratio));
		pfree(DatumGetPointer(line));
		tofree = DatumGetPointer(value3);
	}
	else if (duration1 > duration2)
	{
		double ratio = duration2 / duration1;
		Datum line = geompoint_trajectory(value1, value2);
		value1 = call_function2(LWGEOM_line_interpolate_point, 
			line, Float8GetDatum(ratio));
		pfree(DatumGetPointer(line)); 
		tofree = DatumGetPointer(value1);
	}
	bool result;
	if (hasz)
	{
		POINT3DZ point1 = datum_get_point3dz(value1);
		POINT3DZ point2 = datum_get_point3dz(value2);
		POINT3DZ point3 = datum_get_point3dz(value3);
		double dx1 = point2.x - point1.x;
		double dy1 = point2.y - point1.y;
		double dz1 = point2.z - point1.z;
		double dx2 = point3.x - point2.x;
		double dy2 = point3.y - point2.y;
		double dz2 = point3.z - point2.z;
		result = fabs(dx1-dx2) <= EPSILON && fabs(dy1-dy2) <= EPSILON && 
			fabs(dz1-dz2) <= EPSILON;
	}
	else
	{
		POINT2D point1 = datum_get_point2d(value1);
		POINT2D point2 = datum_get_point2d(value2);
		POINT2D point3 = datum_get_point2d(value3);
		double dx1 = point2.x - point1.x;
		double dy1 = point2.y - point1.y;
		double dx2 = point3.x - point2.x;
		double dy2 = point3.y - point2.y;
		result = fabs(dx1-dx2) <= EPSILON && fabs(dy1-dy2) <= EPSILON;
	}
	if (tofree != NULL) 
		pfree(tofree);
	return result;
}

static bool
double3_collinear(double3 *x1, double3 *x2, double3 *x3,
	TimestampTz t1, TimestampTz t2, TimestampTz t3)
{
	double duration1 = (double)t2 - (double)t1;
	double duration2 = (double)t3 - (double)t2;
	double3 *x1new, *x3new;
	if (duration1 < duration2)
	{
		double ratio = duration1 / duration2;
		x3new = double3_construct(
			x2->a + (x3->a - x2->a) * ratio,
			x2->b + (x3->b - x2->b) * ratio,
			x2->c + (x3->c - x2->c) * ratio);
	}
	else
		x3new = x3;
	if (duration1 > duration2)
	{
		double ratio = duration2 / duration1;
		x1new = double3_construct(
			x1->a + (x2->a - x1->a) * ratio,
			x1->b + (x2->b - x1->b) * ratio,
			x1->c + (x2->c - x1->c) * ratio);
	}
	else
		x1new = x1;
	double d1a = x2->a - x1->a;
	double d1b = x2->b - x1->b;
	double d1c = x2->c - x1->c;
	double d2a = x3->a - x2->a;
	double d2b = x3->b - x2->b;
	double d2c = x3->c - x2->c;
	bool result = (fabs(d1a-d2a) <= EPSILON && fabs(d1b-d2b) <= EPSILON && 
		fabs(d1c-d2c) <= EPSILON);
	if (duration1 < duration2)
		pfree(x3new);
	if (duration1 > duration2)
		pfree(x1new);
	return result;
}

static bool
double4_collinear(double4 *x1, double4 *x2, double4 *x3,
	TimestampTz t1, TimestampTz t2, TimestampTz t3)
{
	double duration1 = (double)t2 - (double)t1;
	double duration2 = (double)t3 - (double)t2;
	double4 *x1new, *x3new;
	if (duration1 < duration2)
	{
		double ratio = duration1 / duration2;
		x3new = double4_construct(
			x2->a + (x3->a - x2->a) * ratio,
			x2->b + (x3->b - x2->b) * ratio,
			x2->c + (x3->c - x2->c) * ratio,
			x2->d + (x3->d - x2->d) * ratio);
	}
	else
		x3new = x3;
	if (duration1 > duration2)
	{
		double ratio = duration2 / duration1;
		x1new = double4_construct(
			x1->a + (x2->a - x1->a) * ratio,
			x1->b + (x2->b - x1->b) * ratio,
			x1->c + (x2->c - x1->c) * ratio,
			x1->d + (x2->c - x1->d) * ratio);
	}
	else
		x1new = x1;
	double d1a = x2->a - x1->a;
	double d1b = x2->b - x1->b;
	double d1c = x2->c - x1->c;
	double d1d = x2->d - x1->d;
	double d2a = x3->a - x2->a;
	double d2b = x3->b - x2->b;
	double d2c = x3->c - x2->c;
	double d2d = x3->d - x2->d;
	bool result = (fabs(d1a-d2a) <= EPSILON && fabs(d1b-d2b) <= EPSILON && 
		fabs(d1c-d2c) <= EPSILON && fabs(d1d-d2d) <= EPSILON);
	if (duration1 < duration2)
		pfree(x3new);
	if (duration1 > duration2)
		pfree(x1new);
	return result;
}
<<<<<<< HEAD

static bool
npoint_collinear(Datum value1, Datum value2, Datum value3,
	TimestampTz t1, TimestampTz t2, TimestampTz t3)
{
	npoint *np1 = DatumGetNpoint(value1);
	npoint *np2 = DatumGetNpoint(value2);
	npoint *np3 = DatumGetNpoint(value3);
	return float_collinear(np1->pos, np2->pos, np3->pos, t1, t2, t3);
}
=======
>>>>>>> 0824f840
#endif

static bool
datum_collinear(Oid valuetypid, Datum value1, Datum value2, Datum value3,
	TimestampTz t1, TimestampTz t2, TimestampTz t3)
{
	if (valuetypid == FLOAT8OID)
		return float_collinear(DatumGetFloat8(value1), DatumGetFloat8(value2), 
			DatumGetFloat8(value3), t1, t2, t3);
	if (valuetypid == type_oid(T_DOUBLE2))
		return double2_collinear(DatumGetDouble2P(value1), DatumGetDouble2P(value2), 
			DatumGetDouble2P(value3), t1, t2, t3);
#ifdef WITH_POSTGIS
	if (valuetypid == type_oid(T_GEOMETRY))
	{
		GSERIALIZED *gs = (GSERIALIZED *)DatumGetPointer(value1);
		bool hasz = FLAGS_GET_Z(gs->flags);
		return point_collinear(value1, value2, value3, t1, t2, t3, hasz);
	}
	if (valuetypid == type_oid(T_DOUBLE3))
		return double3_collinear(DatumGetDouble3P(value1), DatumGetDouble3P(value2), 
			DatumGetDouble3P(value3), t1, t2, t3);
	if (valuetypid == type_oid(T_DOUBLE4))
		return double4_collinear(DatumGetDouble4P(value1), DatumGetDouble4P(value2), 
			DatumGetDouble4P(value3), t1, t2, t3);
	if (valuetypid == type_oid(T_NPOINT))
		return npoint_collinear(value1, value2, value3, t1, t2, t3);
#endif
	return false;
}

static bool
temporalinst_collinear(TemporalInst *inst1, TemporalInst *inst2, 
	TemporalInst *inst3)
{
	Oid valuetypid = inst1->valuetypid;
	if (valuetypid == FLOAT8OID)
	{
		double x1 = DatumGetFloat8(temporalinst_value(inst1));
		double x2 = DatumGetFloat8(temporalinst_value(inst2));
		double x3 = DatumGetFloat8(temporalinst_value(inst3));
		return float_collinear(x1, x2, x3, inst1->t, inst2->t, inst3->t);
	}
	if (valuetypid == type_oid(T_DOUBLE2))
	{
		double2 *x1 = DatumGetDouble2P(temporalinst_value(inst1));
		double2 *x2 = DatumGetDouble2P(temporalinst_value(inst2));
		double2 *x3 = DatumGetDouble2P(temporalinst_value(inst3));
		return double2_collinear(x1, x2, x3, inst1->t, inst2->t, inst3->t);
	}
#ifdef WITH_POSTGIS
	if (valuetypid == type_oid(T_GEOMETRY))
	{
		Datum value1 = temporalinst_value(inst1);
		Datum value2 = temporalinst_value(inst2);
		Datum value3 = temporalinst_value(inst3);
		return point_collinear(value1, value2, value3, 
				inst1->t, inst2->t, inst3->t, MOBDB_FLAGS_GET_Z(inst1->flags));
	}
	if (valuetypid == type_oid(T_DOUBLE3))
	{
		double3 *x1 = DatumGetDouble3P(temporalinst_value(inst1));
		double3 *x2 = DatumGetDouble3P(temporalinst_value(inst2));
		double3 *x3 = DatumGetDouble3P(temporalinst_value(inst3));
		return double3_collinear(x1, x2, x3, inst1->t, inst2->t, inst3->t);
	}
	if (valuetypid == type_oid(T_DOUBLE4))
	{
		double4 *x1 = DatumGetDouble4P(temporalinst_value(inst1));
		double4 *x2 = DatumGetDouble4P(temporalinst_value(inst2));
		double4 *x3 = DatumGetDouble4P(temporalinst_value(inst3));
		return double4_collinear(x1, x2, x3, inst1->t, inst2->t, inst3->t);
	}
	if (valuetypid == type_oid(T_NPOINT))
	{
		npoint *np1 = DatumGetNpoint(temporalinst_value(inst1));
		npoint *np2 = DatumGetNpoint(temporalinst_value(inst2));
		npoint *np3 = DatumGetNpoint(temporalinst_value(inst3));
		return float_collinear(np1->pos, np2->pos, np3->pos, 
			inst1->t, inst2->t, inst3->t);
	}
#endif
	return false;
}

/*
 * Normalize an array of instants.
 * The function assumes that there are at least 2 instants.
 * The function does not create new instants, it creates an array of pointers
 * to a subset of the instants passed in the first argument.
 */
static TemporalInst **
temporalinstarr_normalize(TemporalInst **instants, int count, int *newcount)
{
	Oid valuetypid = instants[0]->valuetypid;
	TemporalInst **result = palloc(sizeof(TemporalInst *) * count);
	/* Remove redundant instants */ 
	TemporalInst *inst1 = instants[0];
	Datum value1 = temporalinst_value(inst1);
	TemporalInst *inst2 = instants[1];
	Datum value2 = temporalinst_value(inst2);
	bool continuous = MOBDB_FLAGS_GET_CONTINUOUS(instants[0]->flags);
	result[0] = inst1;
	int k = 1;
	for (int i = 2; i < count; i++)
	{
		TemporalInst *inst3 = instants[i];
		Datum value3 = temporalinst_value(inst3);
		if (
			/* discrete sequences and 2 consecutive instants that have the same value 
				... 1@t1, 1@t2, 2@t3, ... -> ... 1@t1, 2@t3, ...
			*/
			(!continuous && datum_eq(value1, value2, valuetypid))
			||
			/* 3 consecutive float/point instants that have the same value 
				... 1@t1, 1@t2, 1@t3, ... -> ... 1@t1, 1@t3, ...
			*/
			(datum_eq(value1, value2, valuetypid) && datum_eq(value2, value3, valuetypid))
			||
			/* collinear float/point instants
				... 1@t1, 2@t2, 3@t3, ... -> ... 1@t1, 3@t3, ...
			*/
			(datum_collinear(valuetypid, value1, value2, value3, inst1->t, inst2->t, inst3->t))
			)
		{
			inst2 = inst3; value2 = value3;
		} 
		else 
		{
			result[k++] = inst2;
			inst1 = inst2; value1 = value2;
			inst2 = inst3; value2 = value3;
		}
	}
	result[k++] = inst2;
	*newcount = k;
	return result;
}

/*****************************************************************************/

/* Join two temporal sequences 
 * This function is called when normalizing an array of sequences. It supposes
 * that the two sequences are adjacent. The resulting sequence will remove the
 * last and/or the first instant of the first/second sequence depending on the
 * values of the last two Boolean arguments */

static TemporalSeq *
temporalseq_join(TemporalSeq *seq1, TemporalSeq *seq2, bool last, bool first)
{
	int count1 = last ? seq1->count - 1 : seq1->count;
	int start2 = first ? 1 : 0;
	TemporalInst **instants = palloc(sizeof(TemporalInst *) * 
		(count1 + seq2->count - start2));
	int k = 0;
	for (int i = 0; i < count1; i++)
		instants[k++] = temporalseq_inst_n(seq1, i);
	for (int i = start2; i < seq2->count; i++)
		instants[k++] = temporalseq_inst_n(seq2, i);
	TemporalSeq *result = temporalseq_from_temporalinstarr(instants, k, 
		seq1->period.lower_inc, seq2->period.upper_inc, false);
	
	pfree(instants); 

	return result;
}

/*
 * Normalize an array of temporal sequences values. 
 * It is supposed that each individual sequence is already normalized.
 * The sequences may be non-contiguous but must ordered and non-overlapping.
 * The function creates new sequences and does not free the original sequences.
 */
TemporalSeq **
temporalseqarr_normalize(TemporalSeq **sequences, int count, int *newcount)
{
	TemporalSeq **result = palloc(sizeof(TemporalSeq *) * count);
	/* seq1 is the sequence to which we try to join subsequent seq2 */
	TemporalSeq *seq1 = sequences[0];
	Oid valuetypid = seq1->valuetypid;
	bool continuous = MOBDB_FLAGS_GET_CONTINUOUS(seq1->flags);
	bool isnew = false;
	int k = 0;
	for (int i = 1; i < count; i++)
	{
		TemporalSeq *seq2 = sequences[i];
		TemporalInst *last2 = (seq1->count == 1) ? NULL : 
			temporalseq_inst_n(seq1, seq1->count - 2); 
		Datum last2value = (seq1->count == 1) ? 0 : 
			temporalinst_value(last2);
		TemporalInst *last1 = temporalseq_inst_n(seq1, seq1->count - 1);
		Datum last1value = temporalinst_value(last1);
		TemporalInst *first1 = temporalseq_inst_n(seq2, 0);
		Datum first1value = temporalinst_value(first1);
		TemporalInst *first2 = (seq2->count == 1) ? NULL : 
			temporalseq_inst_n(seq2, 1); 
		Datum first2value = (seq2->count == 1) ? 0 : 
			temporalinst_value(first2);
		bool adjacent = 
			timestamp_cmp_internal(seq1->period.upper, seq2->period.lower) == 0 && 
			(seq1->period.upper_inc || seq2->period.lower_inc);
		/* If they are adjacent and not instantaneous */
		if (adjacent && last2 != NULL && first2 != NULL && (
			/* If discrete and the last segment of the first sequence is constant 
			   ..., 1@t1, 1@t2) [1@t2, 1@t3, ... -> ..., 1@t1, 2@t3, ... 
			   ..., 1@t1, 1@t2) [1@t2, 2@t3, ... -> ..., 1@t1, 2@t3, ... 
			   ..., 1@t1, 1@t2] (1@t2, 2@t3, ... -> ..., 1@t1, 2@t3, ... 
			 */
			(!continuous && 
			datum_eq(last2value, last1value, valuetypid) && 
			datum_eq(last1value, first1value, valuetypid))
			||			
			/* If the last/first segments are constant and equal 
			   ..., 1@t1, 1@t2] (1@t2, 1@t3, ... -> ..., 1@t1, 1@t3, ... 
			 */
			(datum_eq(last2value, last1value, valuetypid) &&
			datum_eq(last1value, first1value, valuetypid) && 
			datum_eq(first1value, first2value, valuetypid))
			||			
			/* If float/point sequences and collinear last/first segments having the same duration 
			   ..., 1@t1, 2@t2) [2@t2, 3@t3, ... -> ..., 1@t1, 3@t3, ... 
			*/
			(datum_eq(last1value, first1value, valuetypid) && 
			temporalinst_collinear(last2, first1, first2))
			))
		{
			/* Remove the last and first instants of the sequences */
			seq1 = temporalseq_join(seq1, seq2, true, true);
			isnew = true;
		}
		/* If discrete sequences and the first one has an exclusive upper bound, 
		   by definition the first sequence has the last segment constant
		   ..., 1@t1, 1@t2) [2@t2, 3@t3, ... -> ..., 1@t1, 2@t2, 3@t3, ... 
		   ..., 1@t1, 1@t2) [2@t2] -> ..., 1@t1, 2@t2]
		 */
		else if (adjacent && !continuous && !seq1->period.upper_inc)
		{
			/* Remove the last instant of the first sequence */
			seq1 = temporalseq_join(seq1, seq2, true, false);
			isnew = true;
		}
		/* If they are adjacent and have equal last/first value respectively 
			Discrete
			... 1@t1, 2@t2], (2@t2, 1@t3, ... -> ..., 1@t1, 2@t2, 1@t3, ...
			[1@t1], (1@t1, 2@t2, ... -> ..., 1@t1, 2@t2
			Continuous	
			..., 1@t1, 2@t2), [2@t2, 1@t3, ... -> ..., 1@t1, 2@t2, 1@t3, ...
			..., 1@t1, 2@t2], (2@t2, 1@t3, ... -> ..., 1@t1, 2@t2, 1@t3, ...
			..., 1@t1, 2@t2), [2@t2] -> ..., 1@t1, 2@t2]
			[1@t1],(1@t1, 2@t2, ... -> [1@t1, 2@t2, ...
		*/
		else if (adjacent && datum_eq(last1value, first1value, valuetypid))
		{
			/* Remove the first instant of the second sequence */
			seq1 = temporalseq_join(seq1, seq2, false, true);
			isnew = true;
		} 
		else 
		{
			result[k++] = isnew ? seq1 : temporalseq_copy(seq1);
			seq1 = seq2;
			isnew = false;
		}
	}
	result[k++] = isnew ? seq1 : temporalseq_copy(seq1);
	*newcount = k;
	return result;
}

/*****************************************************************************/

/* Construct a TemporalSeq from an array of TemporalInst and the bounds.
 * Depending on the value of the normalize argument, the resulting sequence
 * will be normalized. */
TemporalSeq *
temporalseq_from_temporalinstarr(TemporalInst **instants, int count, 
   bool lower_inc, bool upper_inc, bool normalize)
{
	Oid valuetypid = instants[0]->valuetypid;
	/* Test the validity of the instants and the bounds */
	assert(count > 0);
	if (count == 1 && (!lower_inc || !upper_inc))
		ereport(ERROR, (errcode(ERRCODE_RESTRICT_VIOLATION), 
			errmsg("Instant sequence must have inclusive bounds")));
#ifdef WITH_POSTGIS
	bool isgeo = (valuetypid == type_oid(T_GEOMETRY) ||
		valuetypid == type_oid(T_GEOGRAPHY));
	bool hasz = false;
	int srid;
	if (isgeo)
	{
		hasz = MOBDB_FLAGS_GET_Z(instants[0]->flags);
		srid = tpoint_srid_internal((Temporal *)instants[0]);
	}
#endif
	for (int i = 1; i < count; i++)
	{
		if (timestamp_cmp_internal(instants[i-1]->t, instants[i]->t) >= 0)
			ereport(ERROR, (errcode(ERRCODE_RESTRICT_VIOLATION), 
				errmsg("Invalid timestamps for temporal value")));
#ifdef WITH_POSTGIS
		if (isgeo)
		{
			if (tpoint_srid_internal((Temporal *)instants[i]) != srid)
				ereport(ERROR, (errcode(ERRCODE_RESTRICT_VIOLATION), 
					errmsg("All geometries composing a temporal point must be of the same SRID")));
			if (MOBDB_FLAGS_GET_Z(instants[i]->flags) != hasz)
				ereport(ERROR, (errcode(ERRCODE_RESTRICT_VIOLATION), 
					errmsg("All geometries composing a temporal point must be of the same dimensionality")));
		}
#endif
	}
	bool continuous = MOBDB_FLAGS_GET_CONTINUOUS(instants[0]->flags);
	if (!continuous && count > 1 && !upper_inc &&
		datum_ne(temporalinst_value(instants[count-1]), 
			temporalinst_value(instants[count-2]), valuetypid))
		ereport(ERROR, (errcode(ERRCODE_RESTRICT_VIOLATION), 
			errmsg("Invalid end value for temporal sequence")));

	/* Normalize the array of instants */
	TemporalInst **newinstants = instants;
	int newcount = count;
	if (normalize && count > 2)
		newinstants = temporalinstarr_normalize(instants, count, &newcount);
	/* Get the bounding box size */
	size_t bboxsize = temporal_bbox_size(valuetypid);
	size_t memsize = double_pad(bboxsize);
	/* Add the size of composing instants */
	for (int i = 0; i < newcount; i++)
		memsize += double_pad(VARSIZE(newinstants[i]));
	/* Precompute the trajectory */
#ifdef WITH_POSTGIS
	bool trajectory = false; /* keep compiler quiet */
	Datum traj = 0; /* keep compiler quiet */
	if (isgeo)
	{
		trajectory = type_has_precomputed_trajectory(valuetypid);  
		if (trajectory)
		{
			/* A trajectory is a geometry/geography, either a point or a 
			 * linestring, which may be self-intersecting */
			traj = tpointseq_make_trajectory(newinstants, newcount);
			memsize += double_pad(VARSIZE(DatumGetPointer(traj)));
		}
	}
#endif
	/* Add the size of the struct and the offset array */
	size_t pdata = double_pad(sizeof(TemporalSeq) + (newcount + 2) * sizeof(size_t));
	/* Create the TemporalSeq */
	TemporalSeq *result = palloc0(pdata + memsize);
	SET_VARSIZE(result, pdata + memsize);
	result->count = newcount;
	result->valuetypid = valuetypid;
	result->duration = TEMPORALSEQ;
	period_set(&result->period, newinstants[0]->t, newinstants[newcount-1]->t,
		lower_inc, upper_inc);
	MOBDB_FLAGS_SET_CONTINUOUS(result->flags, continuous);
#ifdef WITH_POSTGIS
	if (isgeo)
		MOBDB_FLAGS_SET_Z(result->flags, hasz);
#endif
	/* Initialization of the variable-length part */
	size_t *offsets = temporalseq_offsets_ptr(result);
	size_t pos = 0;
	for (int i = 0; i < newcount; i++)
	{
		memcpy(((char *)result) + pdata + pos, newinstants[i], 
			VARSIZE(newinstants[i]));
		offsets[i] = pos;
		pos += double_pad(VARSIZE(newinstants[i]));
	}
	/*
	 * Precompute the bounding box 
	 * Only external types have precomputed bounding box, internal types such
	 * as double2, double3, or double4 do not have precomputed bounding box.
	 * For temporal points the bounding box is computed from the trajectory 
	 * for efficiency reasons.
	 */
	if (bboxsize != 0)
	{
		void *bbox = ((char *) result) + pdata + pos;
#ifdef WITH_POSTGIS
		if (trajectory)
		{
			geo_to_stbox_internal(bbox, (GSERIALIZED *)DatumGetPointer(traj));
			((STBOX *)bbox)->tmin = (double)(result->period.lower);
			((STBOX *)bbox)->tmax = (double)(result->period.upper);
			MOBDB_FLAGS_SET_T(((STBOX *)bbox)->flags, true);
		}
		else
#endif
			temporalseq_make_bbox(bbox, newinstants, newcount, 
				lower_inc, upper_inc);
		offsets[newcount] = pos;
		pos += double_pad(bboxsize);
	}
#ifdef WITH_POSTGIS
	if (isgeo && trajectory)
	{
		offsets[newcount+1] = pos;
		memcpy(((char *) result) + pdata + pos, DatumGetPointer(traj),
			VARSIZE(DatumGetPointer(traj)));
		pfree(DatumGetPointer(traj));
	}
#endif

	if (normalize && count > 2)
		pfree(newinstants);

	return result;
}

/* Append a TemporalInst to a TemporalSeq */

TemporalSeq *
temporalseq_append_instant(TemporalSeq *seq, TemporalInst *inst)
{
	Oid valuetypid = seq->valuetypid;
	/* Test the validity of the instant */
	TemporalInst *inst1 = temporalseq_inst_n(seq, seq->count-1);
	if (timestamp_cmp_internal(inst1->t, inst->t) >= 0)
			ereport(ERROR, (errcode(ERRCODE_RESTRICT_VIOLATION), 
				errmsg("Invalid timestamps for temporal value")));
#ifdef WITH_POSTGIS
	bool isgeo = false;
	if (valuetypid == type_oid(T_GEOMETRY) ||
		valuetypid == type_oid(T_GEOGRAPHY))
	{
		isgeo = true;
		if (tpoint_srid_internal((Temporal *)inst) != 
			tpoint_srid_internal((Temporal *)seq))
			ereport(ERROR, (errcode(ERRCODE_RESTRICT_VIOLATION), 
				errmsg("All geometries composing a temporal point must be of the same SRID")));
		if (MOBDB_FLAGS_GET_Z(inst->flags) != MOBDB_FLAGS_GET_Z(seq->flags))
			ereport(ERROR, (errcode(ERRCODE_RESTRICT_VIOLATION), 
				errmsg("All geometries composing a temporal point must be of the same dimensionality")));
	}
#endif
	bool continuous = MOBDB_FLAGS_GET_CONTINUOUS(seq->flags);
	/* Normalize the result */
	int newcount = seq->count + 1;
	if (seq->count > 1)
	{
		inst1 = temporalseq_inst_n(seq, seq->count-2);
		Datum value1 = temporalinst_value(inst1);
		TemporalInst *inst2 = temporalseq_inst_n(seq, seq->count-1);
		Datum value2 = temporalinst_value(inst2);
		Datum value3 = temporalinst_value(inst);
		if (
			/* discrete sequences and 2 consecutive instants that have the same value 
				... 1@t1, 1@t2, 2@t3, ... -> ... 1@t1, 2@t3, ...
			*/
			(!continuous && datum_eq(value1, value2, valuetypid))
			||
			/* 3 consecutive float/point instants that have the same value 
				... 1@t1, 1@t2, 1@t3, ... -> ... 1@t1, 1@t3, ...
			*/
			(datum_eq(value1, value2, valuetypid) && datum_eq(value2, value3, valuetypid))
			||
			/* collinear float/point instants that have the same duration
				... 1@t1, 2@t2, 3@t3, ... -> ... 1@t1, 3@t3, ...
			*/
			(datum_collinear(valuetypid, value1, value2, value3, inst1->t, inst2->t, inst->t))
			)
		{
			/* The new instant replaces the last instant of the sequence */
			newcount--;
		} 
	}
	/* Get the bounding box size */
	size_t bboxsize = temporal_bbox_size(valuetypid);
	size_t memsize = double_pad(bboxsize);
	/* Add the size of composing instants */
	for (int i = 0; i < newcount; i++)
		memsize += double_pad(VARSIZE(temporalseq_inst_n(seq, i)));
	memsize += double_pad(VARSIZE(inst));
	/* Expand the trajectory */
#ifdef WITH_POSTGIS
	bool trajectory = false; /* keep compiler quiet */
	Datum traj = 0; /* keep compiler quiet */
	if (isgeo)
	{
		trajectory = type_has_precomputed_trajectory(valuetypid);  
		if (trajectory)
		{
			bool replace = newcount != seq->count+1;
			traj = tpointseq_trajectory_append(seq, inst, replace);
			memsize += double_pad(VARSIZE(DatumGetPointer(traj)));
		}
	}
#endif
	/* Add the size of the struct and the offset array */
	size_t pdata = double_pad(sizeof(TemporalSeq) + (newcount + 2) * sizeof(size_t));
	/* Create the TemporalSeq */
	TemporalSeq *result = palloc0(pdata + memsize);
	SET_VARSIZE(result, pdata + memsize);
	result->count = newcount;
	result->valuetypid = valuetypid;
	result->duration = TEMPORALSEQ;
	period_set(&result->period, seq->period.lower, inst->t, 
		seq->period.lower_inc, true);
	MOBDB_FLAGS_SET_CONTINUOUS(result->flags, MOBDB_FLAGS_GET_CONTINUOUS(seq->flags));
#ifdef WITH_POSTGIS
	if (isgeo)
		MOBDB_FLAGS_SET_Z(result->flags, MOBDB_FLAGS_GET_Z(seq->flags));
#endif
	/* Initialization of the variable-length part */
	size_t *offsets = temporalseq_offsets_ptr(result);
	size_t pos = 0;
	for (int i = 0; i < newcount-1; i++)
	{
		inst1 = temporalseq_inst_n(seq, i);
		memcpy(((char *)result) + pdata + pos, inst1, VARSIZE(inst1));
		offsets[i] = pos;
		pos += double_pad(VARSIZE(inst1));
	}
	/* Append the instant */
	memcpy(((char *)result) + pdata + pos, inst, VARSIZE(inst));
	offsets[newcount-1] = pos;
	pos += double_pad(VARSIZE(inst));
	/* Expand the bounding box */
	if (bboxsize != 0) 
	{
		void *bbox = ((char *) result) + pdata + pos;
		temporalseq_expand_bbox(bbox, seq, inst);
		offsets[newcount] = pos;
	}
#ifdef WITH_POSTGIS
	if (isgeo && trajectory)
	{
		offsets[newcount+1] = pos;
		memcpy(((char *) result) + pdata + pos, DatumGetPointer(traj),
			VARSIZE(DatumGetPointer(traj)));
		pfree(DatumGetPointer(traj));
	}
#endif
	return result;
}

/* Copy a temporal sequence */

TemporalSeq *
temporalseq_copy(TemporalSeq *seq)
{
	TemporalSeq *result = palloc0(VARSIZE(seq));
	memcpy(result, seq, VARSIZE(seq));
	return result;
}

/* Binary search of a timestamptz in a TemporalSeq */

int
temporalseq_find_timestamp(TemporalSeq *seq, TimestampTz t) 
{
	int first = 0;
	int last = seq->count - 2;
	int middle = (first + last)/2;
	while (first <= last) 
	{
		TemporalInst *inst1 = temporalseq_inst_n(seq, middle);
		TemporalInst *inst2 = temporalseq_inst_n(seq, middle+1);
		bool lower_inc = (middle == 0) ? seq->period.lower_inc : true;
		bool upper_inc = (middle == seq->count - 2) ? seq->period.upper_inc : false;
		if ((timestamp_cmp_internal(inst1->t, t) < 0 && 
			timestamp_cmp_internal(t, inst2->t) < 0) ||
			(lower_inc && timestamp_cmp_internal(inst1->t, t) == 0) ||
			(upper_inc && timestamp_cmp_internal(inst2->t, t) == 0))
			return middle;
		if (timestamp_cmp_internal(t, inst1->t) <= 0)
			last = middle - 1;
		else
			first = middle + 1;	
		middle = (first + last)/2;
	}
	return -1;
}

/*****************************************************************************
 * Intersection functions
 *****************************************************************************/
 
/* 
 * Intersection of a TemporalSeq and a TemporalInst values. 
 */

bool
intersection_temporalseq_temporalinst(TemporalSeq *seq, TemporalInst *inst, 
	TemporalInst **inter1, TemporalInst **inter2)
{
	TemporalInst *inst1 = temporalseq_at_timestamp(seq, inst->t);
	if (inst1 == NULL)
		return false;
	
	*inter1 = inst1;
	*inter2 = temporalinst_copy(inst1);
	return true;
}

bool
intersection_temporalinst_temporalseq(TemporalInst *inst, TemporalSeq *seq, 
	TemporalInst **inter1, TemporalInst **inter2)
{
	return intersection_temporalseq_temporalinst(seq, inst, inter2, inter1);
}

/* 
 * Intersection of a TemporalSeq and a TemporalI values. Each value keeps  
 * the instants in the intersection of their time spans.
 */

bool
intersection_temporalseq_temporali(TemporalSeq *seq, TemporalI *ti,
	TemporalI **inter1, TemporalI **inter2)
{
	/* Test whether the bounding timespan of the two temporal values overlap */
	Period p;
	temporali_timespan(&p, ti);
	if (!overlaps_period_period_internal(&seq->period, &p))
		return false;
	
	TemporalInst **instants1 = palloc(sizeof(TemporalInst *) * ti->count);
	TemporalInst **instants2 = palloc(sizeof(TemporalInst *) * ti->count);
	int k = 0;
	for (int i = 0; i < ti->count; i++)
	{
		TemporalInst *inst = temporali_inst_n(ti, i);
		if (contains_period_timestamp_internal(&seq->period, inst->t))
		{
			instants1[k] = temporalseq_at_timestamp(seq, inst->t);
			instants2[k++] = inst;
		}
		if (timestamp_cmp_internal(seq->period.upper, inst->t) < 0)
			break;
	}
	if (k == 0)
	{
		pfree(instants1); pfree(instants2); 
		return false;
	}
	
	*inter1 = temporali_from_temporalinstarr(instants1, k);
	*inter2 = temporali_from_temporalinstarr(instants2, k);
	
	for (int i = 0; i < k; i++) 
		pfree(instants1[i]);
	pfree(instants1); pfree(instants2); 

	return true;
}

bool
intersection_temporali_temporalseq(TemporalI *ti, TemporalSeq *seq, 
	TemporalI **inter1, TemporalI **inter2)
{
	return intersection_temporalseq_temporali(seq, ti, inter2, inter1);
}

/* 
 * Intersection two TemporalSeq values. 
 */

bool
intersection_temporalseq_temporalseq(TemporalSeq *seq1, TemporalSeq *seq2,
	TemporalSeq **inter1, TemporalSeq **inter2)
{
	/* Test whether the bounding timespan of the two temporal values overlap */
	Period *inter = intersection_period_period_internal(&seq1->period, 
		&seq2->period);
	if (inter == NULL)
		return false;
	
	*inter1 = temporalseq_at_period(seq1, inter);
	*inter2 = temporalseq_at_period(seq2, inter);
	pfree(inter);
	return true;
}

/*****************************************************************************
 * Synchronize two TemporalSeq values. The values are split into (redundant)
 * segments defined over the same set of instants covering the intersection
 * of their time spans. Depending on the value of the argument crossings,
 * potential crossings between successive pair of instants are added.
 *****************************************************************************/

bool
temporalseq_add_crossing(TemporalInst *inst1, TemporalInst *next1,
	TemporalInst *inst2, TemporalInst *next2, 
	TemporalInst **cross1, TemporalInst **cross2)
{
	/* Determine whether there is a crossing */
	TimestampTz crosstime;
	bool cross = temporalseq_intersect_at_timestamp(inst1, next1, 
		inst2, next2, &crosstime);
	if (!cross)
		return false;
	*cross1 = temporalseq_at_timestamp1(inst1, next1, crosstime);
	*cross2 = temporalseq_at_timestamp1(inst2, next2, crosstime);
	return true;
}

bool
synchronize_temporalseq_temporalseq(TemporalSeq *seq1, TemporalSeq *seq2,
	TemporalSeq **sync1, TemporalSeq **sync2, bool crossings)
{
	/* Test whether the bounding timespan of the two temporal values overlap */
	Period *inter = intersection_period_period_internal(&seq1->period, 
		&seq2->period);
	if (inter == NULL)
		return false;
	
	/* If the two sequences intersect at an instant */
	if (timestamp_cmp_internal(inter->lower, inter->upper) == 0)
	{
		TemporalInst *inst1 = temporalseq_at_timestamp(seq1, inter->lower);
		TemporalInst *inst2 = temporalseq_at_timestamp(seq2, inter->lower);
		*sync1 = temporalseq_from_temporalinstarr(&inst1, 1, 
			true, true, false);
		*sync2 = temporalseq_from_temporalinstarr(&inst2, 1, 
			true, true, false);
		pfree(inst1); pfree(inst2); pfree(inter);
		return true;
	}
	
	/* 
	 * General case 
	 * seq1 =  ... *	 *   *   *	  *>
	 * seq2 =	   <*			*	 * ...
	 * sync1 =	  <X C * C * C X C X C *>
	 * sync1 =	  <* C X C X C * C * C X>
	 * where X are values added for synchronization and C are values added
	 * for the crossings
	 */
	TemporalInst *inst1 = temporalseq_inst_n(seq1, 0);
	TemporalInst *inst2 = temporalseq_inst_n(seq2, 0);
	TemporalInst *tofreeinst = NULL;
	int i = 0, j = 0, k = 0, l = 0;
	if (timestamp_cmp_internal(inst1->t, inter->lower) < 0)
	{
		inst1 = temporalseq_at_timestamp(seq1, inter->lower);
		tofreeinst = inst1;
		i = temporalseq_find_timestamp(seq1, inter->lower);
	}
	else if (timestamp_cmp_internal(inst2->t, inter->lower) < 0)
	{
		inst2 = temporalseq_at_timestamp(seq2, inter->lower);
		tofreeinst = inst2;
		j = temporalseq_find_timestamp(seq2, inter->lower);
	}
	int count = (seq1->count - i + seq2->count - j) * 2;
	TemporalInst **instants1 = palloc(sizeof(TemporalInst *) * count);
	TemporalInst **instants2 = palloc(sizeof(TemporalInst *) * count);
	TemporalInst **tofree = palloc(sizeof(TemporalInst *) * count * 2);
	if (tofreeinst != NULL)
		tofree[l++] = tofreeinst;
	while (i < seq1->count && j < seq2->count &&
		(timestamp_cmp_internal(inst1->t, inter->upper) <= 0 ||
		timestamp_cmp_internal(inst2->t, inter->upper) <= 0))
	{
		int cmp = timestamp_cmp_internal(inst1->t, inst2->t);
		if (cmp == 0)
		{
			i++; j++;
		}
		else if (cmp < 0)
		{
			i++;
			inst2 = temporalseq_at_timestamp(seq2, inst1->t);
			tofree[l++] = inst2;
		}
		else 
		{
			j++;
			inst1 = temporalseq_at_timestamp(seq1, inst2->t);
			tofree[l++] = inst1;
		}
		/* If not the first instant add potential crossing before adding
		   the new instants */
		TemporalInst *cross1, *cross2;
		if (crossings && k > 0 && 
			temporalseq_add_crossing(instants1[k-1], inst1,
				instants2[k-1], inst2, &cross1, &cross2))
		{
			instants1[k] = cross1; instants2[k++] = cross2;
			tofree[l++] = cross1; tofree[l++] = cross2; 
		}
		instants1[k] = inst1; instants2[k++] = inst2;
		if (i == seq1->count || j == seq2->count)
			break;
		inst1 = temporalseq_inst_n(seq1, i);
		inst2 = temporalseq_inst_n(seq2, j);
	}
	/* We are sure that k != 0 due to the period intersection test above */
	/* The last two values of discrete sequences with exclusive upper bound 
	   must be equal */
	if (! inter->upper_inc && k > 1 && ! MOBDB_FLAGS_GET_CONTINUOUS(seq1->flags))
	{
		if (datum_ne(temporalinst_value(instants1[k-2]), 
			temporalinst_value(instants1[k-1]), seq1->valuetypid))
		{
			inst1 = instants1[k-1];
			instants1[k-1] = temporalinst_make(temporalinst_value(instants1[k-2]),
				instants1[k-1]->t, instants1[k-1]->valuetypid); 
			tofree[l++] = instants1[k-1];
		}
	}
	if (! inter->upper_inc && k > 1 && ! MOBDB_FLAGS_GET_CONTINUOUS(seq2->flags))
	{
		if (datum_ne(temporalinst_value(instants2[k-2]), 
			temporalinst_value(instants2[k-1]), seq2->valuetypid))
		{
			inst2 = instants2[k-1];
			instants2[k-1] = temporalinst_make(temporalinst_value(instants2[k-2]),
				instants2[k-1]->t, instants2[k-1]->valuetypid); 
			tofree[l++] = instants2[k-1];
		}
	}
	*sync1 = temporalseq_from_temporalinstarr(instants1, k, 
		inter->lower_inc, inter->upper_inc, false);
	*sync2 = temporalseq_from_temporalinstarr(instants2, k, 
		inter->lower_inc, inter->upper_inc, false);
	
	for (int i = 0; i < l; i++) 
		pfree(tofree[i]);
	pfree(instants1); pfree(instants2); pfree(tofree); pfree(inter);

	return true;
}

/*****************************************************************************/

/*
 * Find the single timestamptz at which the multiplication of two temporal 
 * segments has a local minimum/maximum.
 * The function supposes that the instants are synchronized, i.e.,
 * start1->t = start2->t and end1->t = end2->t 
 */

bool
tnumberseq_mult_maxmin_at_timestamp(TemporalInst *start1, TemporalInst *end1,
	TemporalInst *start2, TemporalInst *end2, TimestampTz *t)
{
	double x1 = datum_double(temporalinst_value(start1), start1->valuetypid);
	double x2 = datum_double(temporalinst_value(end1), start1->valuetypid);
	double x3 = datum_double(temporalinst_value(start2), start2->valuetypid);
	double x4 = datum_double(temporalinst_value(end2), start2->valuetypid);
	/* Compute the instants t1 and t2 at which the linear functions of the two
	   segments take the value 0: at1 + b = 0, ct2 + d = 0. There is a
	   minimum/maximum exactly at the middle between t1 and t2.
	   To reduce problems related to floating point arithmetic, t1 and t2
	   are shifted, respectively, to 0 and 1 before the computation */
	if ((x2 - x1) == 0 || (x4 - x3) == 0)
		return false;

	double d1 = (-1 * x1) / (x2 - x1);
	double d2 = (-1 * x3) / (x4 - x3);
	double min = Min(d1, d2);
	double max = Max(d1, d2);
	double fraction = min + (max - min)/2;
	if (fraction <= EPSILON || fraction >= (1.0 - EPSILON))
		/* Minimum/maximum occurs out of the period */
		return false;

	double duration = (double)(end1->t) - (double)(start1->t);
	*t = (double)(start1->t) + (duration * fraction);
	return true;	
}

/*****************************************************************************/

/*
 * Find the single timestamptz at which two temporal segments intersect.
 * The function supposes that the instants are synchronized, i.e.,
 * start1->t = start2->t and end1->t = end2->t 
 * The function only returns an intersection at the middle, i.e., it returns
 * false if they intersect at a bound.
 */

bool
tnumberseq_intersect_at_timestamp(TemporalInst *start1, TemporalInst *end1, 
	TemporalInst *start2, TemporalInst *end2, TimestampTz *t)
{
	double x1 = datum_double(temporalinst_value(start1), start1->valuetypid);
	double x2 = datum_double(temporalinst_value(end1), start1->valuetypid);
	double x3 = datum_double(temporalinst_value(start2), start2->valuetypid);
	double x4 = datum_double(temporalinst_value(end2), start2->valuetypid);
	/* Compute the instant t at which the linear functions of the two segments
	   are equal: at + b = ct + d that is t = (d - b) / (a - c).
	   To reduce problems related to floating point arithmetic, t1 and t2
	   are shifted, respectively, to 0 and 1 before the computation */
	double denum = fabs(x2 - x1 - x4 + x3);
	if (denum == 0)
		/* Parallel segments */
		return false;

	double fraction = fabs((x3 - x1) / denum);
	if (fraction <= EPSILON || fraction >= (1.0 - EPSILON))
		/* Intersection occurs out of the period */
		return false;

	double duration = (double)(end1->t) - (double)(start1->t);
	*t = (double)(start1->t) + (duration * fraction);
	return true;	
}

#ifdef WITH_POSTGIS
/* 
 * Determine the instant t at which two temporal periods are at the local 
 * minimum. 
 * The function assumes that the two periods are synchronized, 
 * that they are not instants, and that they are not constant.
 */
bool
tpointseq_min_dist_at_timestamp(TemporalInst *start1, TemporalInst *end1, 
	TemporalInst *start2, TemporalInst *end2, TimestampTz *t)
{
	double denum, fraction;
	if (MOBDB_FLAGS_GET_Z(start1->flags)) /* 3D */
	{
		POINT3DZ p1 = datum_get_point3dz(temporalinst_value(start1));
		POINT3DZ p2 = datum_get_point3dz(temporalinst_value(end1));
		POINT3DZ p3 = datum_get_point3dz(temporalinst_value(start2));
		POINT3DZ p4 = datum_get_point3dz(temporalinst_value(end2));
		/* The following basically computes d/dx (Euclidean distance) = 0.
		   To reduce problems related to floating point arithmetic, t1 and t2
		   are shifted, respectively, to 0 and 1 before computing d/dx */
		double dx1 = p2.x - p1.x;
		double dy1 = p2.y - p1.y;
		double dz1 = p2.z - p1.z;
		double dx2 = p4.x - p3.x;
		double dy2 = p4.y - p3.y;
		double dz2 = p4.z - p3.z;
		
		double f1 = p3.x * (dx1 - dx2);
		double f2 = p1.x * (dx2 - dx1);
		double f3 = p3.y * (dy1 - dy2);
		double f4 = p1.y * (dy2 - dy1);
		double f5 = p3.z * (dz1 - dz2);
		double f6 = p1.z * (dz2 - dz1);

		denum = dx1*(dx1-2*dx2) + dy1*(dy1-2*dy2) + dz1*(dz1-2*dz2) + 
			dx2*dx2 + dy2*dy2 + dz2*dz2;
		if (denum == 0)
			return false;

		fraction = (f1 + f2 + f3 + f4 + f5 + f6) / denum;
	}
	else /* 2D */
	{
		POINT2D p1 = datum_get_point2d(temporalinst_value(start1));
		POINT2D p2 = datum_get_point2d(temporalinst_value(end1));
		POINT2D p3 = datum_get_point2d(temporalinst_value(start2));
		POINT2D p4 = datum_get_point2d(temporalinst_value(end2));
		/* The following basically computes d/dx (Euclidean distance) = 0.
		   To reduce problems related to floating point arithmetic, t1 and t2
		   are shifted, respectively, to 0 and 1 before computing d/dx */
		double dx1 = p2.x - p1.x;
		double dy1 = p2.y - p1.y;
		double dx2 = p4.x - p3.x;
		double dy2 = p4.y - p3.y;
		
		double f1 = p3.x * (dx1 - dx2);
		double f2 = p1.x * (dx2 - dx1);
		double f3 = p3.y * (dy1 - dy2);
		double f4 = p1.y * (dy2 - dy1);

		denum = dx1*(dx1-2*dx2) + dy1*(dy1-2*dy2) + dy2*dy2 + dx2*dx2;
		/* If the segments are parallel */
		if (denum == 0)
			return false;

		fraction = (f1 + f2 + f3 + f4) / denum;
	}
	if (fraction <= EPSILON || fraction >= (1.0 - EPSILON))
		return false;
	double duration = (double)(end1->t) - (double)(start1->t);
	*t = (double)(start1->t) + (duration * fraction);
	return true;
}

bool
tpointseq_intersect_at_timestamp(TemporalInst *start1, TemporalInst *end1, 
	TemporalInst *start2, TemporalInst *end2, TimestampTz *t)
{
	bool result;
	if (!tpointseq_min_dist_at_timestamp(start1, end1, start2, end2, t))
		return false;
	Datum value1 = temporalseq_value_at_timestamp1(start1, end1, *t);
	Datum value2 = temporalseq_value_at_timestamp1(start2, end2, *t);
	if (datum_eq(value1, value2, start1->valuetypid))
		result = true;
	else
		result = false;
	pfree(DatumGetPointer(value1)); pfree(DatumGetPointer(value2));
	return result;
}
#endif

/* DoubleN are used for computing avg and centroid aggregates based on sum 
   and thus there is no need to add crossings */
bool
temporalseq_intersect_at_timestamp(TemporalInst *start1, TemporalInst *end1, 
	TemporalInst *start2, TemporalInst *end2, TimestampTz *inter)
{
	bool result = false;
	base_type_oid(start1->valuetypid);
	if ((start1->valuetypid == INT4OID || start1->valuetypid == FLOAT8OID) &&
		(start2->valuetypid == INT4OID || start2->valuetypid == FLOAT8OID))
		result = tnumberseq_intersect_at_timestamp(start1, end1, start2, end2, inter);
#ifdef WITH_POSTGIS
	else if (start1->valuetypid == type_oid(T_GEOMETRY))
		result = tpointseq_intersect_at_timestamp(start1, end1, start2, end2, inter);
	else if (start1->valuetypid == type_oid(T_GEOGRAPHY))
	{
		/* For geographies we do as the ST_Intersection function, e.g.
		 * 'SELECT geography(ST_Transform(ST_Intersection(ST_Transform(geometry($1), 
		 * @extschema@._ST_BestSRID($1, $2)), 
		 * ST_Transform(geometry($2), @extschema@._ST_BestSRID($1, $2))), 4326))' */
		Datum line1 = tgeogpointseq_trajectory1(start1, end1);
		Datum line2 = tgeogpointseq_trajectory1(start2, end2);
		Datum bestsrid = call_function2(geography_bestsrid, line1, line2);
		TemporalInst *start1geom1 = tgeogpointinst_as_tgeompointinst(start1);
		TemporalInst *end1geom1 = tgeogpointinst_as_tgeompointinst(end1);
		TemporalInst *start2geom1 = tgeogpointinst_as_tgeompointinst(start2);
		TemporalInst *end2geom1 = tgeogpointinst_as_tgeompointinst(end2);
		TemporalInst *start1geom2 = tgeompointinst_transform(start1, bestsrid);
		TemporalInst *end1geom2 = tgeompointinst_transform(start1, bestsrid);
		TemporalInst *start2geom2 = tgeompointinst_transform(start2, bestsrid);
		TemporalInst *end2geom2 = tgeompointinst_transform(start2, bestsrid);
		result = tpointseq_intersect_at_timestamp(start1geom2, end1geom2, 
			start2geom2, end2geom2, inter);
		pfree(DatumGetPointer(line1)); pfree(DatumGetPointer(line2)); 
		pfree(start1geom1); pfree(end1geom1); pfree(start2geom1); pfree(end2geom1);
		pfree(start1geom2); pfree(end1geom2); pfree(start2geom2); pfree(end2geom2);
	}
	if (start1->valuetypid == type_oid(T_NPOINT))
		return tnpointseq_intersect_at_timestamp(start1, end1, start2, end2, false, false, inter);
#endif
	return result;
}

/* Duration of the TemporalSeq as a double */

static double
temporalseq_duration_double(TemporalSeq *seq)
{
	double lower = (double)(seq->period.lower);
	double upper = (double)(seq->period.upper);
	return (upper - lower);
}

/*****************************************************************************
 * Input/output functions
 *****************************************************************************/

/* Convert to string */
 
char *
temporalseq_to_string(TemporalSeq *seq, char *(*value_out)(Oid, Datum))
{
	char **strings = palloc((int) (sizeof(char *)) * seq->count);
	size_t outlen = 0;

	for (int i = 0; i < seq->count; i++)
	{
		TemporalInst *inst = temporalseq_inst_n(seq, i);
		strings[i] = temporalinst_to_string(inst, value_out);
		outlen += strlen(strings[i]) + 2;
	}
	char *result = palloc(outlen + 3);
	result[outlen] = '\0';
	result[0] = seq->period.lower_inc ? '[' : '(';
	size_t pos = 1;
	for (int i = 0; i < seq->count; i++)
	{
		strcpy(result + pos, strings[i]);
		pos += strlen(strings[i]);
		result[pos++] = ',';
		result[pos++] = ' ';
		pfree(strings[i]);
	}
	result[pos - 2] = seq->period.upper_inc ? ']' : ')';
	result[pos - 1] = '\0';
	pfree(strings);
	return result;
}

/* Send function */

void
temporalseq_write(TemporalSeq *seq, StringInfo buf)
{
	pq_sendint(buf, seq->count, 4);
	pq_sendbyte(buf, seq->period.lower_inc);
	pq_sendbyte(buf, seq->period.upper_inc);
	for (int i = 0; i < seq->count; i++)
	{
		TemporalInst *inst = temporalseq_inst_n(seq, i);
		temporalinst_write(inst, buf);
	}
}
 
/* Receive function */

TemporalSeq *
temporalseq_read(StringInfo buf, Oid valuetypid)
{
	int count = (int) pq_getmsgint(buf, 4);
	bool lower_inc = (char) pq_getmsgbyte(buf);
	bool upper_inc = (char) pq_getmsgbyte(buf);
	TemporalInst **instants = palloc(sizeof(TemporalInst *) * count);
	for (int i = 0; i < count; i++)
		instants[i] = temporalinst_read(buf, valuetypid);
	TemporalSeq *result = temporalseq_from_temporalinstarr(instants, 
		count, lower_inc, upper_inc, true);

	for (int i = 0; i < count; i++)
		pfree(instants[i]);
	pfree(instants);

	return result;
}

/*****************************************************************************
 * Cast functions
 *****************************************************************************/

/* Cast a temporal integer as a temporal float */

int
tintseq_as_tfloatseq1(TemporalSeq **result, TemporalSeq *seq)
{
	if (seq->count == 1)
	{
		TemporalInst *inst = temporalseq_inst_n(seq, 0);
		TemporalInst *inst1 = tintinst_as_tfloatinst(inst);
		result[0] = temporalseq_from_temporalinstarr(&inst1, 1,
			true, true, false);
		pfree(inst1); 
		return 1;
	}
	
	TemporalInst *inst1 = temporalseq_inst_n(seq, 0);
	Datum value1 = temporalinst_value(inst1);
	TemporalInst *inst2;
	bool lower_inc = seq->period.lower_inc;
	int k = 0;
	for (int i = 1; i < seq->count; i++)
	{
		inst2 = temporalseq_inst_n(seq, i);
		Datum value2 = temporalinst_value(inst2);
		TemporalInst *instants[2];
		instants[0] = tintinst_as_tfloatinst(inst1);
		Datum fvalue1 = temporalinst_value(instants[0]);
		instants[1] = temporalinst_make(fvalue1, inst2->t, FLOAT8OID);
		bool upper_inc = (i == seq->count - 1) ? seq->period.upper_inc && 
			datum_eq(value1, value2, INT4OID): false;
		result[k++] = temporalseq_from_temporalinstarr(instants, 2,
			lower_inc, upper_inc, false);
		inst1 = inst2;
		value1 = value2;
		lower_inc = true;
		pfree(instants[0]); pfree(instants[1]);
	}
	if (seq->period.upper_inc)
	{
		Datum value1 = temporalinst_value(temporalseq_inst_n(seq, seq->count-2));
		Datum value2 = temporalinst_value(inst2);
		if (datum_ne(value1, value2, INT4OID))
		{
			TemporalInst *inst1 = tintinst_as_tfloatinst(inst2);
			result[k++] = temporalseq_from_temporalinstarr(&inst1, 1,
				true, true, false);
		}
	}
	return k;
}

TemporalS *
tintseq_as_tfloatseq(TemporalSeq *seq)
{
	TemporalSeq **sequences = palloc(sizeof(TemporalSeq *) * seq->count);
	int count = tintseq_as_tfloatseq1(sequences, seq);
	TemporalS *result = temporals_from_temporalseqarr(sequences, count, false);
	for (int i = 0; i < count; i++)
		pfree(sequences[i]);
	pfree(sequences);
	return result;
}

/*****************************************************************************
 * Transformation functions
 *****************************************************************************/

TemporalSeq *
temporalinst_as_temporalseq(TemporalInst *inst)
{
	return temporalseq_from_temporalinstarr(&inst, 1, true, true, false);
}

TemporalSeq *
temporali_as_temporalseq(TemporalI *ti)
{
	if (ti->count != 1)
		ereport(ERROR, (errcode(ERRCODE_INVALID_PARAMETER_VALUE),
			errmsg("Cannot transform input to a temporal sequence")));
	TemporalInst *inst = temporali_inst_n(ti, 0);
	return temporalseq_from_temporalinstarr(&inst, 1, true, true, false);
}

TemporalSeq *
temporals_as_temporalseq(TemporalS *ts)
{
	if (ts->count != 1)
		ereport(ERROR, (errcode(ERRCODE_INVALID_PARAMETER_VALUE),
			errmsg("Cannot transform input to a temporal sequence")));
	return temporalseq_copy(temporals_seq_n(ts, 0));
}


/*****************************************************************************
 * Accessor functions 
 *****************************************************************************/

/* Set of values taken by the temporal sequence value */

Datum *
tempdiscseq_values1(TemporalSeq *seq)
{
	Datum *result = palloc(sizeof(Datum *) * seq->count);
	for (int i = 0; i < seq->count; i++) 
		result[i] = temporalinst_value(temporalseq_inst_n(seq, i));
	return result;
}

ArrayType *
tempdiscseq_values(TemporalSeq *seq)
{
	Datum *values = tempdiscseq_values1(seq);
	datum_sort(values, seq->count, seq->valuetypid);
	int count = datum_remove_duplicates(values, seq->count, seq->valuetypid);
	ArrayType *result = datumarr_to_array(values, count, seq->valuetypid);
	pfree(values);
	return result;
}

/* Range of a TemporalSeq float */

RangeType *
tfloatseq_range(TemporalSeq *seq)
{
	TBOX *box = temporalseq_bbox_ptr(seq);
	Datum min = Float8GetDatum(box->xmin);
	Datum max = Float8GetDatum(box->xmax);
	if (box->xmin == box->xmax)
		return range_make(min, max, true, true, FLOAT8OID);

	Datum start = temporalinst_value(temporalseq_inst_n(seq, 0));
	Datum end = temporalinst_value(temporalseq_inst_n(seq, seq->count-1));
	Datum lower, upper;
	bool lower_inc, upper_inc;
	if (DatumGetFloat8(start) < DatumGetFloat8(end))
	{
		lower = start; lower_inc = seq->period.lower_inc;
		upper = end; upper_inc = seq->period.upper_inc;
	}
	else
	{
		lower = end; lower_inc = seq->period.upper_inc;
		upper = start; upper_inc = seq->period.lower_inc;
	}
	bool min_inc = DatumGetFloat8(min) < DatumGetFloat8(lower) ||
		(DatumGetFloat8(min) == DatumGetFloat8(lower) && lower_inc);
	bool max_inc = DatumGetFloat8(max) > DatumGetFloat8(upper) ||
		(DatumGetFloat8(max) == DatumGetFloat8(upper) && upper_inc);
	if (!min_inc || !max_inc)
	{
		for (int i = 1; i < seq->count-1; i++)
		{
			TemporalInst *inst = temporalseq_inst_n(seq, i);
			if (min_inc || DatumGetFloat8(min) == DatumGetFloat8(temporalinst_value(inst)))
				min_inc = true;
			if (max_inc || DatumGetFloat8(max) == DatumGetFloat8(temporalinst_value(inst)))
				max_inc = true;
			if (min_inc && max_inc)
				break;
		}
	}
	return range_make(min, max, min_inc, max_inc, FLOAT8OID);
}

ArrayType *
tfloatseq_ranges(TemporalSeq *seq)
{
	RangeType *range = tfloatseq_range(seq);
	ArrayType *result = rangearr_to_array(&range, 1, type_oid(T_FLOATRANGE));
	pfree(range);
	return result;
}

/* Get time */

PeriodSet *
temporalseq_get_time(TemporalSeq *seq)
{
	Period *p = &seq->period;
	PeriodSet *result = periodset_from_periodarr_internal(&p, 1, false);
	return result;
}

/* Bounding box range of a temporal number */

RangeType *
tnumberseq_value_range(TemporalSeq *seq)
{
	TBOX *box = temporalseq_bbox_ptr(seq);
	Datum min = 0, max = 0;
	numeric_base_type_oid(seq->valuetypid);
	if (seq->valuetypid == INT4OID)
	{
		min = Int32GetDatum(box->xmin);
		max = Int32GetDatum(box->xmax);
	}
	else if (seq->valuetypid == FLOAT8OID)
	{
		min = Float8GetDatum(box->xmin);
		max = Float8GetDatum(box->xmax);
	}
	return range_make(min, max, true, true, seq->valuetypid);
}

/* Minimum value */

Datum
temporalseq_min_value(TemporalSeq *seq)
{
	if (seq->valuetypid == INT4OID)
	{
		TBOX *box = temporalseq_bbox_ptr(seq);
		return Int32GetDatum((int)(box->xmin));
	}
	if (seq->valuetypid == FLOAT8OID)
	{
		TBOX *box = temporalseq_bbox_ptr(seq);
		return Float8GetDatum(box->xmin);
	}
	Datum result = temporalinst_value(temporalseq_inst_n(seq, 0));
	for (int i = 1; i < seq->count; i++)
	{
		Datum value = temporalinst_value(temporalseq_inst_n(seq, i));
		if (datum_lt(value, result, seq->valuetypid))
			result = value;
	}
	return result;
}

/* Maximum value */
 
Datum
temporalseq_max_value(TemporalSeq *seq)
{
	if (seq->valuetypid == INT4OID)
	{
		TBOX *box = temporalseq_bbox_ptr(seq);
		return Int32GetDatum((int)(box->xmax));
	}
	if (seq->valuetypid == FLOAT8OID)
	{
		TBOX *box = temporalseq_bbox_ptr(seq);
		return Float8GetDatum(box->xmax);
	}
	Datum result = temporalinst_value(temporalseq_inst_n(seq, 0));
	for (int i = 1; i < seq->count; i++)
	{
		Datum value = temporalinst_value(temporalseq_inst_n(seq, i));
		if (datum_gt(value, result, seq->valuetypid))
			result = value;
	}
	return result;
}

/* Duration */

Datum
temporalseq_duration(TemporalSeq *seq)
{
	Interval *result = period_duration_internal(&seq->period);
	return PointerGetDatum(result);
}

/* Bounding period on which the temporal value is defined */

void
temporalseq_timespan(Period *p, TemporalSeq *seq)
{
	Period *p1 = &seq->period;
	period_set(p, p1->lower, p1->upper, p1->lower_inc, p1->upper_inc);
}

/* Instants */

TemporalInst **
temporalseq_instants(TemporalSeq *seq)
{
	TemporalInst **result = palloc(sizeof(TemporalInst *) * seq->count);
	for (int i = 0; i < seq->count; i++)
		result[i] = temporalseq_inst_n(seq, i);
	return result;	
}

ArrayType *
temporalseq_instants_array(TemporalSeq *seq)
{
	TemporalInst **instants = temporalseq_instants(seq);
	ArrayType *result = temporalarr_to_array((Temporal **)instants, seq->count);
	pfree(instants);
	return result;	
}

/* Start timestamptz */

Timestamp
temporalseq_start_timestamp(TemporalSeq *seq)
{
	return (temporalseq_inst_n(seq, 0))->t;
}

/* End timestamptz */

Timestamp
temporalseq_end_timestamp(TemporalSeq *seq)
{
	return (temporalseq_inst_n(seq, seq->count - 1))->t;
}

/* Timestamps */

TimestampTz *
temporalseq_timestamps1(TemporalSeq *seq)
{
	TimestampTz *result = palloc(sizeof(TimestampTz) * seq->count);
	for (int i = 0; i < seq->count; i++) 
		result[i] = temporalseq_inst_n(seq, i)->t;
	return result;	
}

ArrayType *
temporalseq_timestamps(TemporalSeq *seq)
{
	TimestampTz *times = temporalseq_timestamps1(seq);	
	ArrayType *result = timestamparr_to_array(times, seq->count);
	pfree(times);
	return result;	
}

/*
 * Is the temporal value ever equal to the value?
 * The function assumes that temporal value and the datum value are of the 
 * same valuetypid.
 */
static bool
tempcontseq_ever_equals1(TemporalInst *inst1, TemporalInst *inst2, 
	bool lower_inc, bool upper_inc, Datum value)
{
	Datum value1 = temporalinst_value(inst1);
	Datum value2 = temporalinst_value(inst2);
	Oid valuetypid = inst1->valuetypid;
	
	/* Constant segment equal to value */
	if (datum_eq(value1, value2, valuetypid) &&
		datum_eq(value1, value, valuetypid))
		return true;

	/* Test of bounds */
	if (datum_eq(value1, value, valuetypid))
		return lower_inc;
	if (datum_eq(value2, value, valuetypid))
		return upper_inc;

	/* Continuous base type: Interpolation */
	TimestampTz t;
	return tempcontseq_timestamp_at_value(inst1, inst2, value, valuetypid, &t);
}

bool
temporalseq_ever_equals(TemporalSeq *seq, Datum value)
{
	/* Bounding box test */
	if (seq->valuetypid == INT4OID || seq->valuetypid == FLOAT8OID)
	{
		TBOX box1 = {0,0,0,0,0}, box2 = {0,0,0,0,0};
		temporalseq_bbox(&box1, seq);
		base_to_tbox(&box2, value, seq->valuetypid);
		if (!contains_tbox_tbox_internal(&box1, &box2))
			return false;
	}

	if (! MOBDB_FLAGS_GET_CONTINUOUS(seq->flags) || seq->count == 1)
	{
		for (int i = 0; i < seq->count; i++) 
		{
			Datum valueinst = temporalinst_value(temporalseq_inst_n(seq, i));
			if (datum_eq(valueinst, value, seq->valuetypid))
				return true;
		}
		return false;
	}
	
	/* Continuous base type */
	TemporalInst *inst1 = temporalseq_inst_n(seq, 0);
	bool lower_inc = seq->period.lower_inc;
	for (int i = 1; i < seq->count; i++)
	{
		TemporalInst *inst2 = temporalseq_inst_n(seq, i);
		bool upper_inc = (i == seq->count-1) ? seq->period.upper_inc : false;
		if (tempcontseq_ever_equals1(inst1, inst2, lower_inc, upper_inc, value))
			return true;
		inst1 = inst2;
		lower_inc = true;
	}
	return false;
}

/* Is the temporal value always equal to the value? */

bool
temporalseq_always_equals(TemporalSeq *seq, Datum value)
{
	/* Bounding box test */
	if (seq->valuetypid == INT4OID || seq->valuetypid == FLOAT8OID)
	{
		TBOX box = {0,0,0,0,0};
		temporalseq_bbox(&box, seq);
		if (seq->valuetypid == INT4OID)
			return box.xmin == box.xmax &&
				(int)(box.xmax) == DatumGetInt32(value);
		else
			return box.xmin == box.xmax &&
				(int)(box.xmax) == DatumGetFloat8(value);
	}

	/* The following test assumes that the sequence is in normal form */
	if (seq->count > 2)
		return false;
	for (int i = 0; i < seq->count; i++) 
	{
		Datum valueinst = temporalinst_value(temporalseq_inst_n(seq, i));
		if (datum_ne(valueinst, value, seq->valuetypid))
			return false;
	}
	return true;
}

/* Shift the time span of a temporal value by an interval */

TemporalSeq *
temporalseq_shift(TemporalSeq *seq, Interval *interval)
{
	TemporalSeq *result = temporalseq_copy(seq);
	TemporalInst **instants = palloc(sizeof(TemporalInst *) * seq->count);
	for (int i = 0; i < seq->count; i++)
	{
		TemporalInst *inst = instants[i] = temporalseq_inst_n(result, i);
		inst->t = DatumGetTimestampTz(
			DirectFunctionCall2(timestamptz_pl_interval,
			TimestampTzGetDatum(inst->t), PointerGetDatum(interval)));
	}
	/* Shift period */
	result->period.lower = DatumGetTimestampTz(
			DirectFunctionCall2(timestamptz_pl_interval,
			TimestampTzGetDatum(seq->period.lower), PointerGetDatum(interval)));
	result->period.upper = DatumGetTimestampTz(
			DirectFunctionCall2(timestamptz_pl_interval,
			TimestampTzGetDatum(seq->period.upper), PointerGetDatum(interval)));
	/* Recompute the bounding box */
	void *bbox = temporalseq_bbox_ptr(result); 
	temporalseq_make_bbox(bbox, instants, seq->count, 
		seq->period.lower_inc, seq->period.upper_inc);
	pfree(instants);
	return result;
}

/*****************************************************************************
 * Restriction Functions 
 *****************************************************************************/

/*
 * Timestamp at which a temporal continuous segment takes a value.
 * The function supposes that the value is between the range defined by
 * the values of inst1 and inst2 (both exclusive). 
 */

bool
tempcontseq_timestamp_at_value(TemporalInst *inst1, TemporalInst *inst2, 
	Datum value, Oid valuetypid, TimestampTz *t)
{
	Datum value1 = temporalinst_value(inst1);
	Datum value2 = temporalinst_value(inst2);
	/* Interpolation */
	double fraction = 0.0;
	continuous_base_type_oid(inst1->valuetypid);
	if (inst1->valuetypid == FLOAT8OID)
	{ 
		double dvalue1 = DatumGetFloat8(value1);
		double dvalue2 = DatumGetFloat8(value2);
		double dvalue = datum_double(value, valuetypid);
		double min = Min(dvalue1, dvalue2);
		double max = Max(dvalue1, dvalue2);
		/* if value is to the left or to the right of the range */
		if (dvalue < min || dvalue > max)
			return false;
		
		double range = max - min;
		double partial = dvalue - min;
		fraction = dvalue1 < dvalue2 ?
			partial / range : 1 - partial / range;
	}
#ifdef WITH_POSTGIS
	else if (inst1->valuetypid == type_oid(T_GEOMETRY))
	{
		GSERIALIZED *gs = (GSERIALIZED *)PG_DETOAST_DATUM(value);
		if (gserialized_is_empty(gs))
		{
			POSTGIS_FREE_IF_COPY_P(gs, DatumGetPointer(value));
			return false;
		}

		/* We are sure that the trajectory is a line */
		Datum line = geompoint_trajectory(value1, value2);
		/* The following approximation is essential for the atGeometry function
		   instead of calling the function ST_Intersects(line, value)) */
		bool inter = MOBDB_FLAGS_GET_Z(inst1->flags) ?
			DatumGetBool(call_function3(LWGEOM_dwithin3d, line, value,
				Float8GetDatum(0.001))) :
			DatumGetBool(call_function3(LWGEOM_dwithin, line, value,
				Float8GetDatum(0.001)));
		if (!inter)
		{
			pfree(DatumGetPointer(line));
			return false;
		}

		fraction = DatumGetFloat8(call_function2(LWGEOM_line_locate_point,
			line, value));
		pfree(DatumGetPointer(line));
	}
	else if (inst1->valuetypid == type_oid(T_GEOGRAPHY))
	{
		GSERIALIZED *gs = (GSERIALIZED *)PG_DETOAST_DATUM(value);
		if (gserialized_is_empty(gs))
		{
			POSTGIS_FREE_IF_COPY_P(gs, DatumGetPointer(value));
			return false;
		}

		/* We are sure that the trajectory is a line */
		Datum line = tgeogpointseq_trajectory1(inst1, inst2);
		bool inter = DatumGetFloat8(call_function4(geography_distance, line, 
			value, Float8GetDatum(0.0), BoolGetDatum(false))) < 0.00001;
		if (!inter)
		{
			pfree(DatumGetPointer(line));
			return false;
		}
		
		/* There is no function equivalent to LWGEOM_line_locate_point 
		 * for geographies. We do as the ST_Intersection function, e.g.
		 * 'SELECT geography(ST_Transform(ST_Intersection(ST_Transform(geometry($1), 
		 * @extschema@._ST_BestSRID($1, $2)), 
		 * ST_Transform(geometry($2), @extschema@._ST_BestSRID($1, $2))), 4326))' */

		Datum bestsrid = call_function2(geography_bestsrid, line, line);
		Datum line1 = call_function1(geometry_from_geography, line);
		Datum line2 = call_function2(transform, line1, bestsrid);
		Datum value1 = call_function1(geometry_from_geography, value);
		Datum value2 = call_function2(transform, value1, bestsrid);
		fraction = DatumGetFloat8(call_function2(LWGEOM_line_locate_point,
			line2, value2));
		pfree(DatumGetPointer(line)); pfree(DatumGetPointer(line1)); 
		pfree(DatumGetPointer(line2)); pfree(DatumGetPointer(value1)); 
		pfree(DatumGetPointer(value2));
	}
	else if (inst1->valuetypid == type_oid(T_NPOINT))
	{
		npoint *np1 = DatumGetNpoint(value1);
		npoint *np2 = DatumGetNpoint(value2);
		npoint *np = DatumGetNpoint(value);
		if ((np->rid != np1->rid) ||
		   (np->pos < np1->pos && np->pos < np2->pos) ||
		   (np->pos > np1->pos && np->pos > np2->pos))
			return false;

		fraction = (np->pos - np1->pos) / (np2->pos - np1->pos);
	}
#endif

	if (fabs(fraction) < EPSILON || fabs(fraction-1.0) < EPSILON)
		return false;
	double duration = (double)inst2->t - (double)inst1->t;
	*t = (double)inst1->t + duration * fraction;
	return true;
}
 
/* Restriction to a value for a segment */

static TemporalSeq *
temporalseq_at_value1(TemporalInst *inst1, TemporalInst *inst2, 
	bool lower_inc, bool upper_inc, Datum value)
{
	Datum value1 = temporalinst_value(inst1);
	Datum value2 = temporalinst_value(inst2);
	Oid valuetypid = inst1->valuetypid;
	
	/* Constant segment (discrete or continuous base type) */
	if (datum_eq(value1, value2, valuetypid))
	{
		/* If not equal to value */
		if (datum_ne(value1, value, valuetypid))
			return NULL;
		TemporalInst *instants[2];
		instants[0] = inst1;
		instants[1] = inst2;
		TemporalSeq *result = temporalseq_from_temporalinstarr(instants, 2,
			lower_inc, upper_inc, false);
		return result;
	}

	/* Discrete base type */
	if (! MOBDB_FLAGS_GET_CONTINUOUS(inst1->flags))
	{
		TemporalSeq *result = NULL;
		if (datum_eq(value1, value, valuetypid))
		{
			/* <value@t1 x@t2> */
			TemporalInst *instants[2];
			instants[0] = inst1;
			instants[1] = temporalinst_make(value1, inst2->t, valuetypid);
			result = temporalseq_from_temporalinstarr(instants, 2,
				lower_inc, false, false);
			pfree(instants[1]);
		}
		else if (upper_inc && datum_eq(value, value2, valuetypid))
		{
			/* <x@t1 value@t2] */
			result = temporalseq_from_temporalinstarr(&inst2, 1,
				true, true, false);
		}
		return result;
	}

	/* Continuous base type: Test of bounds */
	if (datum_eq(value1, value, valuetypid))
	{
		if (!lower_inc)
			return NULL;
		return temporalseq_from_temporalinstarr(&inst1, 1,
				true, true, false);
	}
	if (datum_eq(value2, value, valuetypid))
	{
		if (!upper_inc)
			return NULL;
		return temporalseq_from_temporalinstarr(&inst2, 1, 
				true, true, false);
	}
	
	/* Continuous base type: Interpolation */
	TimestampTz t;
	if (!tempcontseq_timestamp_at_value(inst1, inst2, value, valuetypid, &t))
		return NULL;
	
	TemporalInst *inst = temporalinst_make(value, t, valuetypid);
	TemporalSeq *result = temporalseq_from_temporalinstarr(&inst, 1, 
		true, true, false);
	pfree(inst);
	return result;
}

/* 
   Restriction to a value.
   This function is called for each sequence of a TemporalS.
*/

int 
temporalseq_at_value2(TemporalSeq **result, TemporalSeq *seq, Datum value)
{
	Oid valuetypid = seq->valuetypid;
	/* Bounding box test */
	if (valuetypid == INT4OID || valuetypid == FLOAT8OID)
	{
		TBOX box1 = {0,0,0,0,0}, box2 = {0,0,0,0,0};
		temporalseq_bbox(&box1, seq);
		base_to_tbox(&box2, value, valuetypid);
		if (!contains_tbox_tbox_internal(&box1, &box2))
			return 0;			
	}

	/* Instantaneous sequence */
	if (seq->count == 1)
	{
		TemporalInst *inst = temporalseq_inst_n(seq, 0); 
		if (datum_ne(temporalinst_value(inst), value, valuetypid))
			return 0;
		result[0] = temporalseq_copy(seq);
		return 1;
	}

	/* General case */
	TemporalInst *inst1 = temporalseq_inst_n(seq, 0);
	bool lower_inc = seq->period.lower_inc;
	int k = 0;
	for (int i = 1; i < seq->count; i++)
	{
		TemporalInst *inst2 = temporalseq_inst_n(seq, i);
		bool upper_inc = (i == seq->count-1) ? seq->period.upper_inc : false;
		TemporalSeq *seq1 = temporalseq_at_value1(inst1, inst2, 
			lower_inc, upper_inc, value);
		if (seq1 != NULL) 
			result[k++] = seq1;
		inst1 = inst2;
		lower_inc = true;
	}
	return k;
}

TemporalS *
temporalseq_at_value(TemporalSeq *seq, Datum value)
{
	TemporalSeq **sequences = palloc(sizeof(TemporalSeq *) * seq->count);
	int count = temporalseq_at_value2(sequences, seq, value);
	if (count == 0)
	{
		pfree(sequences);
		return NULL;
	}

	TemporalS *result = temporals_from_temporalseqarr(sequences, count, true);
	for (int i = 0; i < count; i++)
		pfree(sequences[i]);
	pfree(sequences);
	return result;
}

/* Restriction to the complement of a value for a continuous segment. */

static void
tempcontseq_minus_value1(TemporalSeq **result,
	TemporalInst *inst1, TemporalInst *inst2, 
	bool lower_inc, bool upper_inc, Datum value, int *count)
{
	Datum value1 = temporalinst_value(inst1);
	Datum value2 = temporalinst_value(inst2);
	Oid valuetypid = inst1->valuetypid;
	TemporalInst *instants[2];
	
	/* Constant segment */
	if (datum_eq(value1, value2, valuetypid))
	{
		/* Equal to value */
		if (datum_eq(value1, value, valuetypid))
		{
			*count = 0;
			return;
		}
		instants[0] = inst1;
		instants[1] = inst2;
		result[0] = temporalseq_from_temporalinstarr(instants, 2,
			lower_inc, upper_inc, false);
		*count = 1;
		return;
	}

	/* Test of bounds */
	if (datum_eq(value1, value, valuetypid))
	{
		instants[0] = inst1;
		instants[1] = inst2;
		result[0] = temporalseq_from_temporalinstarr(instants, 2,
			false, upper_inc, false);
		*count = 1;
		return;
	}
	if (datum_eq(value2, value, valuetypid))
	{
		instants[0] = inst1;
		instants[1] = inst2;
		result[0] = temporalseq_from_temporalinstarr(instants, 2,
			lower_inc, false, false);
		*count = 1;
		return;
	}
	
	/* Continuous base type: Interpolation */
	TimestampTz t;
	if (!tempcontseq_timestamp_at_value(inst1, inst2, value, valuetypid, &t))
	{
		instants[0] = inst1;
		instants[1] = inst2;
		result[0] = temporalseq_from_temporalinstarr(instants, 2,
			lower_inc, upper_inc, false);
		*count = 1;
		return;
	}
	instants[0] = inst1;
	instants[1] = temporalinst_make(value, t, valuetypid);
	result[0] = temporalseq_from_temporalinstarr(instants, 2,
			lower_inc, false, false);
	instants[0] = instants[1];
	instants[1] = inst2;
	result[1] = temporalseq_from_temporalinstarr(instants, 2,
			false, upper_inc, false);
	pfree(instants[0]);
	*count = 2;
	return;
}

/* 
   Restriction to the complement of a value.
   This function is called for each sequence of a TemporalS. 
*/

int
temporalseq_minus_value2(TemporalSeq **result, TemporalSeq *seq, Datum value)
{
	Oid valuetypid = seq->valuetypid;
	/* Bounding box test */
	if (valuetypid == INT4OID || valuetypid == FLOAT8OID)
	{
		TBOX box1 = {0,0,0,0,0}, box2 = {0,0,0,0,0};
		temporalseq_bbox(&box1, seq);
		base_to_tbox(&box2, value, valuetypid);
		if (!contains_tbox_tbox_internal(&box1, &box2))
		{
			result[0] = temporalseq_copy(seq);
			return 1;
		}
	}

	/* Instantaneous sequence */
	if (seq->count == 1)
	{
		TemporalInst *inst = temporalseq_inst_n(seq, 0); 
		if (datum_eq(temporalinst_value(inst), value, valuetypid))
			return 0;			
		result[0] = temporalseq_copy(seq);
		return 1;
	}

	/* General case */
	int k = 0;
	if (! MOBDB_FLAGS_GET_CONTINUOUS(seq->flags))
	{
		/* Discrete base type */
		TemporalInst **instants = palloc(sizeof(TemporalInst *) * seq->count);
		bool lower_inc = seq->period.lower_inc;
		int j = 0;
		for (int i = 0; i < seq->count; i++)
		{
			TemporalInst *inst = temporalseq_inst_n(seq, i);
			Datum value1 = temporalinst_value(inst);
			if (datum_eq(value1, value, valuetypid))
			{
				if (j > 0)
				{
					instants[j] = temporalinst_make(temporalinst_value(instants[j-1]),
						inst->t, valuetypid);
					bool upper_inc = (i == seq->count-2) ? seq->period.upper_inc : false;
					result[k++] = temporalseq_from_temporalinstarr(instants, j + 1,
						lower_inc, upper_inc, false);
					pfree(instants[j]);
					j = 0;
				}
				lower_inc = true;
			}
			else
				instants[j++] = inst;
		}
		if (j > 0)
			result[k++] = temporalseq_from_temporalinstarr(instants, j,
				lower_inc, seq->period.upper_inc, false);
		pfree(instants);
	}
	else
	{
		/* Continuous base type */
		int countseq;
		bool lower_inc = seq->period.lower_inc;
		TemporalInst *inst1 = temporalseq_inst_n(seq, 0);
		for (int i = 1; i < seq->count; i++)
		{
			TemporalInst *inst2 = temporalseq_inst_n(seq, i);
			bool upper_inc = (i == seq->count-1) ? seq->period.upper_inc : false;
			tempcontseq_minus_value1(&result[k], inst1, inst2, 
				lower_inc, upper_inc, value, &countseq);
			/* The previous step has added between one and two sequences */
			k += countseq;
			inst1 = inst2;
			lower_inc = true;
		}
	}	
	return k;
}

/* Restriction to the complement of a value */

TemporalS *
temporalseq_minus_value(TemporalSeq *seq, Datum value)
{
	int maxcount;
	if (! MOBDB_FLAGS_GET_CONTINUOUS(seq->flags))
		maxcount = seq->count;
	else 
		maxcount = seq->count * 2;
	TemporalSeq **sequences = palloc(sizeof(TemporalSeq *) * maxcount);
	int count = temporalseq_minus_value2(sequences, seq, value);
	if (count == 0)
		return NULL;
	
	TemporalS *result = temporals_from_temporalseqarr(sequences, count, true);
	for (int i = 0; i < count; i++)
		pfree(sequences[i]);
	pfree(sequences);
	return result;
}

/* 
 * Restriction to an array of values.
 * The function assumes that there are no duplicates values.
 * This function is called for each sequence of a TemporalS. 
 */
int
temporalseq_at_values1(TemporalSeq **result, TemporalSeq *seq, Datum *values, int count)
{
	/* Instantaneous sequence */
	if (seq->count == 1)
	{
		TemporalInst *inst = temporalseq_inst_n(seq, 0);
		TemporalInst *inst1 = temporalinst_at_values(inst, values, count);
		if (inst1 == NULL)
			return 0;
		
		pfree(inst1); 
		result[0] = temporalseq_copy(seq);
		return 1;
	}
	
	/* General case */
	TemporalInst *inst1 = temporalseq_inst_n(seq, 0);
	bool lower_inc = seq->period.lower_inc;
	int k = 0;	
	for (int i = 1; i < seq->count; i++)
	{
		TemporalInst *inst2 = temporalseq_inst_n(seq, i);
		bool upper_inc = (i == seq->count-1) ? seq->period.upper_inc : false;
		for (int j = 0; j < count; j++)
		{
			TemporalSeq *seq1 = temporalseq_at_value1(inst1, inst2, 
				lower_inc, upper_inc, values[j]);
			if (seq1 != NULL) 
				result[k++] = seq1;
		}
		inst1 = inst2;
		lower_inc = true;
	}
	temporalseqarr_sort(result, k);
	return k;
}
	
TemporalS *
temporalseq_at_values(TemporalSeq *seq, Datum *values, int count)
{
	TemporalSeq **sequences = palloc(sizeof(TemporalSeq *) * seq->count * count);
	int newcount = temporalseq_at_values1(sequences, seq, values, count);
	if (newcount == 0)
	{
		pfree(sequences);
		return NULL;
	}
	TemporalS *result = temporals_from_temporalseqarr(sequences, newcount, true);
	for (int i = 0; i < newcount; i++)
		pfree(sequences[i]);
	pfree(sequences);
	return result;
}

/*
 * Restriction to the complement of an array of values.
 * The function assumes that there are no duplicates values.
 * This function is called for each sequence of a TemporalS. 
 */
int
temporalseq_minus_values1(TemporalSeq **result, TemporalSeq *seq, Datum *values, int count)
{
	/* Instantaneous sequence */
	if (seq->count == 1)
	{
		TemporalInst *inst = temporalseq_inst_n(seq, 0);
		TemporalInst *inst1 = temporalinst_minus_values(inst, values, count);
		if (inst1 == NULL)
			return 0;
		pfree(inst1); 
		result[0] = temporalseq_copy(seq);
		return 1;
	}
	
	/* 
	 * General case
	 * Compute first the temporalseq_at_values, then compute its complement.
	 */
	TemporalS *ts = temporalseq_at_values(seq, values, count);
	if (ts == NULL)
	{
		result[0] = temporalseq_copy(seq);
		return 1;
	}
	PeriodSet *ps1 = temporals_get_time(ts);
	PeriodSet *ps2 = minus_period_periodset_internal(&seq->period, ps1);
	int newcount = 0;
	if (ps2 != NULL)
	{
		newcount = temporalseq_at_periodset1(result, seq, ps2);
		pfree(ps2);
	}
	pfree(ts); pfree(ps1); 
	return newcount;
}

TemporalS *
temporalseq_minus_values(TemporalSeq *seq, Datum *values, int count)
{
	TemporalSeq **sequences = palloc(sizeof(TemporalSeq *) * seq->count * count * 2);
	int newcount = temporalseq_minus_values1(sequences, seq, values, count);
	if (newcount == 0)
	{
		pfree(sequences);
		return NULL;
	}
	TemporalS *result = temporals_from_temporalseqarr(sequences, newcount, true);
	for (int i = 0; i < newcount; i++)
		pfree(sequences[i]);
	pfree(sequences);
	return result;
}

/* Restriction to the range for a segment */

static TemporalSeq *
tnumberseq_at_range1(TemporalInst *inst1, TemporalInst *inst2, 
	bool lower_incl, bool upper_incl, RangeType *range)
{
	bool continuous = MOBDB_FLAGS_GET_CONTINUOUS(inst1->flags);
	TypeCacheEntry *typcache = lookup_type_cache(range->rangetypid, TYPECACHE_RANGE_INFO);
	Datum value1 = temporalinst_value(inst1);
	Datum value2 = temporalinst_value(inst2);
	Oid valuetypid = inst1->valuetypid;
	/* Discrete base type or constant segment */
	if (!continuous || datum_eq(value1, value2, valuetypid))
	{
		if (!range_contains_elem_internal(typcache, range, value1)) 
			return NULL;

		TemporalInst *instants[2];
		instants[0] = inst1;
		instants[1] = continuous ? inst2 : 
			temporalinst_make(value1, inst2->t, valuetypid);
		TemporalSeq *result = temporalseq_from_temporalinstarr(instants, 2,
			lower_incl, upper_incl, false);
		return result;
	}

	/* Ensure continuous data type */
	assert(valuetypid == FLOAT8OID);
	RangeType *valuerange = (DatumGetFloat8(value1) < DatumGetFloat8(value2)) ?
		range_make(value1, value2, lower_incl, upper_incl, FLOAT8OID) :
		range_make(value2, value1, upper_incl, lower_incl, FLOAT8OID);	
	RangeType *intersect = DatumGetRangeTypeP(call_function2(range_intersect, 
		RangeTypePGetDatum(valuerange), RangeTypePGetDatum(range)));
	if (RangeIsEmpty(intersect))
	{
		pfree(valuerange);
		pfree(intersect);
		return NULL;
	}

	TemporalSeq *result;
	Datum lowervalue = lower_datum(intersect);
	Datum uppervalue = upper_datum(intersect);
	/* Intersection range is a single value */
	if (datum_eq(lowervalue, uppervalue, valuetypid))
	{
		/* Test with inclusive bounds */
		TemporalSeq *newseq = temporalseq_at_value1(inst1, inst2, 
			true, true, lowervalue);
		/* We are sure that newseq is an instant sequence */
		TemporalInst *inst = temporalseq_inst_n(newseq, 0);
		result = temporalseq_from_temporalinstarr(&inst, 1,
			true, true, false);
		pfree(newseq); 
	}
	else
	{
		/* Test with inclusive bounds */
		TemporalSeq *newseq1 = temporalseq_at_value1(inst1, inst2, 
			true, true, lowervalue);
		TemporalSeq *newseq2 = temporalseq_at_value1(inst1, inst2, 
			true, true, uppervalue);
		TimestampTz time1 = newseq1->period.lower;
		TimestampTz time2 = newseq2->period.upper;
		/* We are sure that both newseq1 and newseq2 are instant sequences */
		TemporalInst *instants[2];
		bool lower_incl1, upper_incl1;
		if (time1 < time2)
		{
			/* Segment increasing in value */
			instants[0] = temporalseq_inst_n(newseq1, 0);
			instants[1] = temporalseq_inst_n(newseq2, 0);
			lower_incl1 = (timestamp_cmp_internal(time1, inst1->t) == 0) ? 
				lower_incl && lower_inc(intersect) : lower_inc(intersect);
			upper_incl1 = (timestamp_cmp_internal(time2, inst2->t) == 0) ? 
				upper_incl && upper_inc(intersect) : upper_inc(intersect);
		}
		else
		{
			/* Segment decreasing in value */
			instants[0] = temporalseq_inst_n(newseq2, 0);
			instants[1] = temporalseq_inst_n(newseq1, 0);
			lower_incl1 = (timestamp_cmp_internal(time2, inst1->t) == 0) ? 
				lower_incl && upper_inc(intersect) : upper_inc(intersect);
			upper_incl1 = (timestamp_cmp_internal(time1, inst1->t) == 0) ? 
				upper_incl && lower_inc(intersect) : lower_inc(intersect);
		}
		result = temporalseq_from_temporalinstarr(instants, 2,
			lower_incl1, upper_incl1, false);
		pfree(newseq1); pfree(newseq2); 
	}
	pfree(valuerange); pfree(intersect); 

	return result;
}

/*
 * Restriction to the range.
 * This function is called for each sequence of a TemporalS.
 */
int 
tnumberseq_at_range2(TemporalSeq **result, TemporalSeq *seq, RangeType *range)
{
	/* Bounding box test */
	TBOX box1 = {0,0,0,0,0}, box2 = {0,0,0,0,0};
	temporalseq_bbox(&box1, seq);
	range_to_tbox_internal(&box2, range);
	if (!overlaps_tbox_tbox_internal(&box1, &box2))
		return 0;

	/* Instantaneous sequence */
	if (seq->count == 1)
	{
		result[0] = temporalseq_copy(seq);
		return 1;
	}

	/* General case */
	TemporalInst *inst1 = temporalseq_inst_n(seq, 0);
	bool lower_inc = seq->period.lower_inc;
	int k = 0;
	for (int i = 1; i < seq->count; i++)
	{
		TemporalInst *inst2 = temporalseq_inst_n(seq, i);
		bool upper_inc = (i == seq->count-1) ? seq->period.upper_inc : false;
		TemporalSeq *seq1 = tnumberseq_at_range1(inst1, inst2, 
			lower_inc, upper_inc, range);
		if (seq1 != NULL) 
			result[k++] = seq1;
		inst1 = inst2;
		lower_inc = true;
	}
	return k;
}

TemporalS *
tnumberseq_at_range(TemporalSeq *seq, RangeType *range)
{
	TemporalSeq **sequences = palloc(sizeof(TemporalSeq *) * seq->count);
	int count = tnumberseq_at_range2(sequences, seq, range);
	if (count == 0)
		return NULL;

	TemporalS *result = temporals_from_temporalseqarr(sequences, count, true);
	for (int i = 0; i < count; i++)
		pfree(sequences[i]);
	pfree(sequences);
	return result;
}
	
/*
 * Restriction to the complement of a range.
 * This function is called for each sequence of a TemporalS.
 */
int
tnumberseq_minus_range1(TemporalSeq **result, TemporalSeq *seq, RangeType *range)
{
	/* Bounding box test */
	TBOX box1 = {0,0,0,0,0}, box2 = {0,0,0,0,0};
	temporalseq_bbox(&box1, seq);
	range_to_tbox_internal(&box2, range);
	if (!overlaps_tbox_tbox_internal(&box1, &box2))
	{
		result[0] = temporalseq_copy(seq);
		return 1;
	}

	/* Instantaneous sequence */
	if (seq->count == 1)
		return 0;

	/*
	 * General case
	 * Compute first tnumberseq_at_range, then compute its complement.
	 */
	TemporalS *ts = tnumberseq_at_range(seq, range);
	if (ts == NULL)
	{
		result[0] = temporalseq_copy(seq);
		return 1;
	}
	PeriodSet *ps1 = temporals_get_time(ts);
	PeriodSet *ps2 = minus_period_periodset_internal(&seq->period, ps1);
	int count = 0;
	if (ps2 != NULL)
	{
		count = temporalseq_at_periodset1(result, seq, ps2);
		pfree(ps2);
	}
	
	pfree(ts); pfree(ps1); 

	return count;
}

TemporalS *
tnumberseq_minus_range(TemporalSeq *seq, RangeType *range)
{
	int maxcount;
	if (! MOBDB_FLAGS_GET_CONTINUOUS(seq->flags))
		maxcount = seq->count;
	else 
		maxcount = seq->count * 2;
	TemporalSeq **sequences = palloc(sizeof(TemporalSeq *) * maxcount);
	int count = tnumberseq_minus_range1(sequences, seq, range);
	if (count == 0)
	{
		pfree(sequences);
		return NULL;
	}

	TemporalS *result = temporals_from_temporalseqarr(sequences, count, true);
	for (int i = 0; i < count; i++)
		pfree(sequences[i]);
	pfree(sequences);
	return result;
}

/* 
 * Restriction to an array of ranges 
 * This function is called for each sequence of a TemporalS.
 */
int
tnumberseq_at_ranges1(TemporalSeq **result, TemporalSeq *seq, 
	RangeType **normranges, int count)
{
	/* Instantaneous sequence */
	if (seq->count == 1)
	{
		TemporalInst *inst = temporalseq_inst_n(seq, 0);
		TemporalInst *inst1 = tnumberinst_at_ranges(inst, normranges, count);
		if (inst1 == NULL)
			return 0;
		pfree(inst1); 
		result[0] = temporalseq_copy(seq);
		return 1;
	}

	/* General case */
	TemporalInst *inst1 = temporalseq_inst_n(seq, 0);
	bool lower_inc = seq->period.lower_inc;
	int k = 0;	
	for (int i = 1; i < seq->count; i++)
	{
		TemporalInst *inst2 = temporalseq_inst_n(seq, i);
		bool upper_inc = (i == seq->count-1) ? seq->period.upper_inc : false;
		for (int j = 0; j < count; j++)
		{
			TemporalSeq *seq1 = tnumberseq_at_range1(inst1, inst2, 
				lower_inc, upper_inc, normranges[j]);
			if (seq1 != NULL) 
				result[k++] = seq1;
		}
		inst1 = inst2;
		lower_inc = true;
	}
	if (k == 0) 
		return 0;
	
	temporalseqarr_sort(result, k);
	return k;
}

TemporalS *
tnumberseq_at_ranges(TemporalSeq *seq, RangeType **normranges, int count)
{
	TemporalSeq **sequences = palloc(sizeof(TemporalSeq *) * seq->count * count);
	int newcount = tnumberseq_at_ranges1(sequences, seq, normranges, count);
	if (newcount == 0)
	{
		pfree(sequences);
		return NULL;
	}
	TemporalS *result = temporals_from_temporalseqarr(sequences, newcount, true);
	for (int i = 0; i < newcount; i++)
		pfree(sequences[i]);
	pfree(sequences);
	return result;
}

/*
 * Restriction to the complement of an array of ranges.
 * This function is called for each sequence of a TemporalS.
 */
int 
tnumberseq_minus_ranges1(TemporalSeq **result, TemporalSeq *seq, RangeType **normranges, int count)
{
	/* Instantaneous sequence */
	if (seq->count == 1)
	{
		TemporalInst *inst = temporalseq_inst_n(seq, 0);
		TemporalInst *inst1 = tnumberinst_minus_ranges(inst, normranges, count);
		if (inst1 == NULL)
			return 0;

		pfree(inst1); 
		result[0] = temporalseq_copy(seq);
		return 1;
	}

	/*  
	 * General case
	 * Compute first the tnumberseq_at_ranges, then compute its complement.
	 */
	TemporalS *ts = tnumberseq_at_ranges(seq, normranges, count);
	if (ts == NULL)
	{
		result[0] = temporalseq_copy(seq);
		return 1;
	}
	PeriodSet *ps1 = temporals_get_time(ts);
	PeriodSet *ps2 = minus_period_periodset_internal(&seq->period, ps1);
	int newcount = 0;
	if (ps2 != NULL)
	{
		newcount = temporalseq_at_periodset1(result, seq, ps2);
		pfree(ps2);
	}
	pfree(ts); pfree(ps1); 
	return newcount;
}	

TemporalS *
tnumberseq_minus_ranges(TemporalSeq *seq, RangeType **normranges, int count)
{
	int maxcount;
	if (! MOBDB_FLAGS_GET_CONTINUOUS(seq->flags))
		maxcount = seq->count * count;
	else 
		maxcount = seq->count * count * 2;
	TemporalSeq **sequences = palloc(sizeof(TemporalSeq *) * maxcount);
	int newcount = tnumberseq_minus_ranges1(sequences, seq, normranges, 
		count);
	if (newcount == 0) 
		return NULL;
	
	TemporalS *result = temporals_from_temporalseqarr(sequences, newcount, true);
	for (int i = 0; i < newcount; i++)
		pfree(sequences[i]);
	pfree(sequences);
	return result;
}

/* Restriction to the minimum value */

int
temporalseq_at_minmax(TemporalSeq **result, TemporalSeq *seq, Datum value)
{
	int count = temporalseq_at_value2(result, seq, value);
	/* If minimum/maximum is at an exclusive bound */
	if (count == 0)
	{
		TemporalInst *inst1 = temporalseq_inst_n(seq, 0);
		TemporalInst *inst2 = temporalseq_inst_n(seq, seq->count-1);
		Datum value1 = temporalinst_value(inst1);
		Datum value2 = temporalinst_value(inst2);
		if (datum_eq(value, value1, seq->valuetypid) &&
			datum_eq(value, value2, seq->valuetypid))
		{
			result[0] = temporalseq_from_temporalinstarr(&inst1, 1, true, true, false);
			result[1] = temporalseq_from_temporalinstarr(&inst2, 1, true, true, false);
			count = 2;
		}
		else if (datum_eq(value, value1, seq->valuetypid))
		{
			result[0] = temporalseq_from_temporalinstarr(&inst1, 1, true, true, false);
			count = 1;
		}
		else if (datum_eq(value, value2, seq->valuetypid))
		{
			result[0] = temporalseq_from_temporalinstarr(&inst2, 1, true, true, false);
			count = 1;
		}
	}
	return count;
}

TemporalS *
temporalseq_at_min(TemporalSeq *seq)
{
	Datum xmin = temporalseq_min_value(seq);
	TemporalSeq *sequences[2];
	int count = temporalseq_at_minmax(sequences, seq, xmin);
	TemporalS *result = temporals_from_temporalseqarr(sequences, count, false);
	for (int i = 0; i < count; i++)
		pfree(sequences[i]);
	return result;
}

/* Restriction to the complement of the minimum value */

TemporalS *
temporalseq_minus_min(TemporalSeq *seq)
{
	Datum xmin = temporalseq_min_value(seq);
	return temporalseq_minus_value(seq, xmin);
}

/* Restriction to the maximum value */

TemporalS *
temporalseq_at_max(TemporalSeq *seq)
{
	Datum xmax = temporalseq_max_value(seq);
	TemporalSeq *sequences[2];
	int count = temporalseq_at_minmax(sequences, seq, xmax);
	TemporalS *result = temporals_from_temporalseqarr(sequences, count, false);
	for (int i = 0; i < count; i++)
		pfree(sequences[i]);
	return result;
}
 
/* Restriction to the complement of the maximum value */

TemporalS *
temporalseq_minus_max(TemporalSeq *seq)
{
	Datum xmax = temporalseq_max_value(seq);
	return temporalseq_minus_value(seq, xmax);
}

/*
 * Value that the temporal sequence takes at the timestamp.
 * The function supposes that the timestamp t is between inst1->t and inst2->t
 * (both inclusive). The function creates a new value that must be freed.
 */
Datum
temporalseq_value_at_timestamp1(TemporalInst *inst1, TemporalInst *inst2, 
	TimestampTz t)
{
	Oid valuetypid = inst1->valuetypid;
	Datum value1 = temporalinst_value(inst1);
	Datum value2 = temporalinst_value(inst2);
	bool continuous = MOBDB_FLAGS_GET_CONTINUOUS(inst1->flags);
	/* Constant segment or t is equal to lower bound */
	if (datum_eq(value1, value2, valuetypid) ||
		timestamp_cmp_internal(inst1->t, t) == 0 ||
		(!continuous && timestamp_cmp_internal(t, inst2->t) < 0))
		return temporalinst_value_copy(inst1);

	/* t is equal to upper bound */
	if (timestamp_cmp_internal(inst2->t, t) == 0)
		return temporalinst_value_copy(inst2);
	
	/* Interpolation for continuous types */
	double duration = (double)inst2->t - (double)inst1->t;	
	double partial = (double)t - (double)inst1->t;
	double ratio = partial / duration;
	Datum result = 0;
	continuous_base_type_all_oid(valuetypid);
	if (valuetypid == FLOAT8OID)
	{ 
		double start = DatumGetFloat8(value1);
		double end = DatumGetFloat8(value2);
		double dresult = start + (end - start) * ratio;
		result = Float8GetDatum(dresult);
	}
	else if (valuetypid == type_oid(T_DOUBLE2))
	{
		double2 *start = DatumGetDouble2P(value1);
		double2 *end = DatumGetDouble2P(value2);
		double2 *dresult = palloc(sizeof(double2));
		dresult->a = start->a + (end->a - start->a) * ratio;
		dresult->b = start->b + (end->b - start->b) * ratio;
		result = Double2PGetDatum(dresult);
	}
#ifdef WITH_POSTGIS
	else if (valuetypid == type_oid(T_GEOMETRY))
	{
		/* We are sure that the trajectory is a line */
		Datum line = geompoint_trajectory(value1, value2);
		result = call_function2(LWGEOM_line_interpolate_point, 
			line, Float8GetDatum(ratio));
		pfree(DatumGetPointer(line)); 
	}
	else if (valuetypid == type_oid(T_GEOGRAPHY))
	{
		/* We are sure that the trajectory is a line */
		Datum line = tgeogpointseq_trajectory1(inst1, inst2);
		/* There is no function equivalent to LWGEOM_line_interpolate_point 
		 * for geographies. We do as the ST_Intersection function, e.g.
		 * 'SELECT geography(ST_Transform(ST_Intersection(ST_Transform(geometry($1), 
		 * @extschema@._ST_BestSRID($1, $2)), 
		 * ST_Transform(geometry($2), @extschema@._ST_BestSRID($1, $2))), 4326))' */
		Datum bestsrid = call_function2(geography_bestsrid, line, line);
		Datum line1 = call_function1(geometry_from_geography, line);
		Datum line2 = call_function2(transform, line1, bestsrid);
		Datum point = call_function2(LWGEOM_line_interpolate_point, 
			line2, Float8GetDatum(ratio));
		Datum srid = call_function1(LWGEOM_get_srid, value1);
		Datum point1 = call_function2(transform, point, srid);
		result = call_function1(geography_from_geometry, point1);
		pfree(DatumGetPointer(line)); pfree(DatumGetPointer(line1)); 
		pfree(DatumGetPointer(line2)); pfree(DatumGetPointer(point)); 
		/* Cannot pfree(DatumGetPointer(point1)); */
	}
	else if (valuetypid == type_oid(T_DOUBLE3))
	{
		double3 *start = DatumGetDouble3P(value1);
		double3 *end = DatumGetDouble3P(value2);
		double3 *dresult = palloc(sizeof(double3));
		dresult->a = start->a + (end->a - start->a) * ratio;
		dresult->b = start->b + (end->b - start->b) * ratio;
		dresult->c = start->c + (end->c - start->c) * ratio;
		result = Double3PGetDatum(dresult);
	}
	else if (valuetypid == type_oid(T_DOUBLE4))
	{
		double4 *start = DatumGetDouble4P(value1);
		double4 *end = DatumGetDouble4P(value2);
		double4 *dresult = palloc(sizeof(double4));
		dresult->a = start->a + (end->a - start->a) * ratio;
		dresult->b = start->b + (end->b - start->b) * ratio;
		dresult->c = start->c + (end->c - start->c) * ratio;
		dresult->d = start->d + (end->d - start->d) * ratio;
		result = Double4PGetDatum(dresult);
	}
	if (valuetypid == type_oid(T_NPOINT))
	{
		npoint *np1 = DatumGetNpoint(value1);
		npoint *np2 = DatumGetNpoint(value2);
		double pos = np1->pos + (np2->pos - np1->pos) * ratio;
		npoint *result = npoint_make(np1->rid, pos);
		return PointerGetDatum(result);
	}
#endif
	return result;
}

/*
 * Value at a timestamp.
 */
bool
temporalseq_value_at_timestamp(TemporalSeq *seq, TimestampTz t, Datum *result)
{
	/* Bounding box test */
	if (!contains_period_timestamp_internal(&seq->period, t))
		return false;

	/* Instantaneous sequence */
	if (seq->count == 1)
	{
		*result = temporalinst_value_copy(temporalseq_inst_n(seq, 0));
		return true;
	}

	/* General case */
	int n = temporalseq_find_timestamp(seq, t);
	TemporalInst *inst1 = temporalseq_inst_n(seq, n);
	TemporalInst *inst2 = temporalseq_inst_n(seq, n + 1);
	*result = temporalseq_value_at_timestamp1(inst1, inst2, t);
	return true;
}

/* 
 * Restriction to a timestamp.
 * The function supposes that the timestamp t is between inst1->t and inst2->t
 * (both inclusive).
 */
TemporalInst *
temporalseq_at_timestamp1(TemporalInst *inst1, TemporalInst *inst2, 
	TimestampTz t)
{
	Datum value = temporalseq_value_at_timestamp1(inst1, inst2, t);
	TemporalInst *result = temporalinst_make(value, t, inst1->valuetypid);
	FREE_DATUM(value, inst1->valuetypid);
	return result;
}

/*
 * Restriction to a timestamp.
 */
TemporalInst *
temporalseq_at_timestamp(TemporalSeq *seq, TimestampTz t)
{
	/* Bounding box test */
	if (!contains_period_timestamp_internal(&seq->period, t))
		return NULL;

	/* Instantaneous sequence */
	if (seq->count == 1)
		return temporalinst_copy(temporalseq_inst_n(seq, 0));
	
	/* General case */
	int n = temporalseq_find_timestamp(seq, t);
	TemporalInst *inst1 = temporalseq_inst_n(seq, n);
	TemporalInst *inst2 = temporalseq_inst_n(seq, n + 1);
	return temporalseq_at_timestamp1(inst1, inst2, t);
}

/*
 * Restriction to the complement of a timestamp.
 * This function is called for each sequence of a TemporalS.
 */
int
temporalseq_minus_timestamp1(TemporalSeq **result, TemporalSeq *seq, 
	TimestampTz t)
{
	/* Bounding box test */
	if (!contains_period_timestamp_internal(&seq->period, t))
	{
		result[0] = temporalseq_copy(seq);
		return 1;
	}

	/* Instantaneous sequence */
	if (seq->count == 1)
		return 0;
	
	/* General case */
	bool continuous = MOBDB_FLAGS_GET_CONTINUOUS(seq->flags);
	TemporalInst **instants = palloc0(sizeof(TemporalInst *) * seq->count);
	int k = 0;
	int n = temporalseq_find_timestamp(seq, t);
	TemporalInst *inst1 = temporalseq_inst_n(seq, 0), *inst2;
	/* Compute the first sequence until t */
	if (n != 0 || timestamp_cmp_internal(inst1->t, t) < 0)
	{
		for (int i = 0; i < n; i++)
			instants[i] = temporalseq_inst_n(seq, i);
		inst1 = temporalseq_inst_n(seq, n);
		inst2 = temporalseq_inst_n(seq, n + 1);
		if (timestamp_cmp_internal(inst1->t, t) == 0)
		{
			if (continuous)
			{
				instants[n] = inst1;
				result[k++] = temporalseq_from_temporalinstarr(instants, n + 1, 
					seq->period.lower_inc, false, false);
			}
			else
			{
				instants[n] = temporalinst_make(temporalinst_value(instants[n - 1]), t,
					inst1->valuetypid);
				result[k++] = temporalseq_from_temporalinstarr(instants, n + 1, 
					seq->period.lower_inc, false, false);
				pfree(instants[n]);
			}
		}
		else
		{
			instants[n] = inst1;
			if (continuous)
				instants[n + 1] = temporalseq_at_timestamp1(inst1, inst2, t);
			else
				instants[n + 1] = temporalinst_make(temporalinst_value(inst1), t,
					inst1->valuetypid);
			result[k++] = temporalseq_from_temporalinstarr(instants, n + 2, 
				seq->period.lower_inc, false, false);
			pfree(instants[n + 1]);
		}
	}
	/* Compute the second sequence after t */
	inst1 = temporalseq_inst_n(seq, n);
	inst2 = temporalseq_inst_n(seq, n + 1);
	if (timestamp_cmp_internal(t, inst2->t) < 0)
	{
		instants[0] = temporalseq_at_timestamp1(inst1, inst2, t);
		for (int i = 1; i < seq->count - n; i++)
			instants[i] = temporalseq_inst_n(seq, i + n);
		result[k++] = temporalseq_from_temporalinstarr(instants, seq->count - n, 
			false, seq->period.upper_inc, false);
		pfree(instants[0]);
	}
	return k;
}

/*
 * Restriction to the complement of a timestamp.
 */

TemporalS *
temporalseq_minus_timestamp(TemporalSeq *seq, TimestampTz t)
{
	TemporalSeq *sequences[2];
	int count = temporalseq_minus_timestamp1((TemporalSeq **)sequences, seq, t);
	if (count == 0)
		return NULL;
	TemporalS *result = temporals_from_temporalseqarr(sequences, count, false);
	for (int i = 0; i < count; i++)
		pfree(sequences[i]);
	return result;
}

/* 
 * Restriction to a timestampset.
 */
TemporalI *
temporalseq_at_timestampset(TemporalSeq *seq, TimestampSet *ts)
{
	/* Bounding box test */
	Period *p = timestampset_bbox(ts);
	if (!overlaps_period_period_internal(&seq->period, p))
		return NULL;
	
	/* Instantaneous sequence */
	TemporalInst *inst = temporalseq_inst_n(seq, 0);
	if (seq->count == 1)
	{
		if (!contains_timestampset_timestamp_internal(ts, inst->t))
			return NULL;
		return temporali_from_temporalinstarr(&inst, 1);
	}

	/* General case */
	TimestampTz t = Max(seq->period.lower, p->lower);
	int n;
	timestampset_find_timestamp(ts, t, &n);
	TemporalInst **instants = palloc(sizeof(TemporalInst *) * (ts->count - n));
	int k = 0;
	for (int i = n; i < ts->count; i++) 
	{
		t = timestampset_time_n(ts, i);
		inst = temporalseq_at_timestamp(seq, t);
		if (inst != NULL)
			instants[k++] = inst;
	}
	if (k == 0)
	{
		pfree(instants);
		return NULL;
	}

	TemporalI *result = temporali_from_temporalinstarr(instants, k);
	for (int i = 0; i < k; i++)
		pfree(instants[i]);
	pfree(instants);
	return result;
}

/*
 * Restriction to the complement of a timestampset.
 * This function is called for each sequence of a TemporalS.
 */
int 
temporalseq_minus_timestampset1(TemporalSeq **result, TemporalSeq *seq, 
	TimestampSet *ts)
{
	/* Bounding box test */
	Period *p = timestampset_bbox(ts);
	if (!overlaps_period_period_internal(&seq->period, p))
	{
		result[0] = temporalseq_copy(seq);
		return 1;
	}

	/* Instantaneous sequence */
	if (seq->count == 1)
	{
		TemporalInst *inst = temporalseq_inst_n(seq, 0);
		if (contains_timestampset_timestamp_internal(ts,inst->t))
			return 0;
	
		result[0] = temporalseq_copy(seq);
		return 1;
	}

	/* General case */
	TemporalSeq *tail = temporalseq_copy(seq);
	int k = 0;
	for (int i = 0; i < ts->count; i++)
	{
		TimestampTz t = timestampset_time_n(ts, i);
		if (contains_period_timestamp_internal(&tail->period, t))
		{
			int count = temporalseq_minus_timestamp1(&result[k], tail, t);
			/* result may contain one or two sequences */
			k += count-1;
			pfree(tail);
			tail = result[k];
		}
	}
	result[k++] = tail;
	return k;
}

TemporalS *
temporalseq_minus_timestampset(TemporalSeq *seq, TimestampSet *ts)
{
	TemporalSeq **sequences = palloc0(sizeof(TemporalSeq *) * (ts->count + 1));
	int count = temporalseq_minus_timestampset1(sequences, seq, ts);
	if (count == 0) 
		return NULL;
	
	TemporalS *result = temporals_from_temporalseqarr(sequences, count, true);
	
	for (int i = 0; i < count; i++)
		pfree(sequences[i]);
	pfree(sequences);
	
	return result;
}

/*
 * Restriction to a period.
 */
TemporalSeq *
temporalseq_at_period(TemporalSeq *seq, Period *p)
{
	/* Bounding box test */
	if (!overlaps_period_period_internal(&seq->period, p))
		return NULL;

	/* Instantaneous sequence */
	if (seq->count == 1)
		return temporalseq_copy(seq);

	/* General case */
	Period *inter = intersection_period_period_internal(&seq->period, p);
	/* Intersecting period is instantaneous */
	if (timestamp_cmp_internal(inter->lower, inter->upper) == 0)
	{
		TemporalInst *inst = temporalseq_at_timestamp(seq, inter->lower);
		TemporalSeq *result = temporalseq_from_temporalinstarr(&inst, 1,
			true, true, false);
		pfree(inst); pfree(inter);
		return result;		
	}
	
	int n = temporalseq_find_timestamp(seq, inter->lower);
	/* If the lower bound of the intersecting period is exclusive */
	if (n == -1)
		n = 0;
	TemporalInst **instants = palloc(sizeof(TemporalInst *) * (seq->count - n));
	/* Compute the value at the beginning of the intersecting period */
	TemporalInst *inst1 = temporalseq_inst_n(seq, n);
	TemporalInst *inst2 = temporalseq_inst_n(seq, n+1);
	instants[0] = temporalseq_at_timestamp1(inst1, inst2, inter->lower);
	int k = 1;
	for (int i = n+2; i < seq->count; i++)
	{
		/* If the end of the intersecting period is between inst1 and inst2 */
		if (timestamp_cmp_internal(inst1->t, inter->upper) <= 0 &&
			timestamp_cmp_internal(inter->upper, inst2->t) <= 0)
			break;

		inst1 = inst2;
		inst2 = temporalseq_inst_n(seq, i);
		/* If the intersecting period contains inst1 */
		if (timestamp_cmp_internal(inter->lower, inst1->t) <= 0 &&
			timestamp_cmp_internal(inst1->t, inter->upper) <= 0)
			instants[k++] = inst1;
	}
	/* The last two values of discrete sequences with exclusive upper bound 
	   must be equal */
	if (MOBDB_FLAGS_GET_CONTINUOUS(seq->flags) || inter->upper_inc)
		instants[k++] = temporalseq_at_timestamp1(inst1, inst2, inter->upper);
	else
	{	
		Datum value = temporalinst_value(instants[k-1]);
		instants[k++] = temporalinst_make(value, inter->upper, seq->valuetypid);
	}
	/* Since by definition the sequence is normalized it is not necessary to
	   normalize the projection of the sequence to the period */
	TemporalSeq *result = temporalseq_from_temporalinstarr(instants, k,
		inter->lower_inc, inter->upper_inc, false);

	pfree(instants[0]); pfree(instants[k-1]); pfree(instants); pfree(inter);
	
	return result;
}

/*
 * Restriction to the complement of a period.
 */
int
temporalseq_minus_period1(TemporalSeq **result, TemporalSeq *seq, Period *p)
{
	/* Bounding box test */
	if (!overlaps_period_period_internal(&seq->period, p))
	{
		result[0] = temporalseq_copy(seq);
		return 1;
	}
	
	/* Instantaneous sequence */
	if (seq->count == 1)
		return 0;

	/* General case */
	PeriodSet *ps = minus_period_period_internal(&seq->period, p);
	if (ps == NULL)
		return 0;
	for (int i = 0; i < ps->count; i++)
	{
		Period *p = periodset_per_n(ps, i);
		result[i] = temporalseq_at_period(seq, p);
	}
	pfree(ps);
	return ps->count;
}

TemporalS *
temporalseq_minus_period(TemporalSeq *seq, Period *p)
{
	TemporalSeq *sequences[2];
	int count = temporalseq_minus_period1(sequences, seq, p);
	if (count == 0)
	{
		return NULL;
	}
	TemporalS *result = temporals_from_temporalseqarr(sequences, count, false);
	for (int i = 0; i < count; i++)
		pfree(sequences[i]);
	return result;
}

/*
 * Restriction to a periodset.
 * This function is called for each sequence of a TemporalS.
 */

int
temporalseq_at_periodset1(TemporalSeq **result, TemporalSeq *seq, PeriodSet *ps)
{
	/* Bounding box test */
	Period *p = periodset_bbox(ps);
	if (!overlaps_period_period_internal(&seq->period, p))
		return 0;

	/* Instantaneous sequence */
	if (seq->count == 1)
	{
		TemporalInst *inst = temporalseq_inst_n(seq, 0);
		if (!contains_periodset_timestamp_internal(ps, inst->t))
			return 0;
		result[0] = temporalseq_copy(seq);
		return 1;
	}

	/* General case */
	int n;
	periodset_find_timestamp(ps, seq->period.lower, &n);
	int k = 0;
	for (int i = n; i < ps->count; i++)
	{
		p = periodset_per_n(ps, i);
		TemporalSeq *seq1 = temporalseq_at_period(seq, p);
		if (seq1 != NULL)
			result[k++] = seq1;
		if (timestamp_cmp_internal(seq->period.upper, p->upper) < 0)
			break;
	}
	return k;
}

TemporalSeq **
temporalseq_at_periodset2(TemporalSeq *seq, PeriodSet *ps, int *count)
{
	TemporalSeq **result = palloc(sizeof(TemporalSeq *) * ps->count);
	*count = temporalseq_at_periodset1(result, seq, ps);
	if (*count == 0)
	{
		pfree(result);
		return NULL;
	}
	return result;
}

TemporalS *
temporalseq_at_periodset(TemporalSeq *seq, PeriodSet *ps)
{
	int count;
	TemporalSeq **sequences = temporalseq_at_periodset2(seq, ps, &count);
	if (count == 0)
		return NULL;
	
	TemporalS *result = temporals_from_temporalseqarr(sequences, count, true);
	for (int i = 0; i < count; i++)
		pfree(sequences[i]);
	pfree(sequences);
	return result;
}

/*
 * Restriction to the complement of a periodset.
 */

int
temporalseq_minus_periodset1(TemporalSeq **result, TemporalSeq *seq, PeriodSet *ps, 
	int from, int count)
{
	/* The sequence can be split at most into (count + 1) sequences
		|----------------------|
			|---| |---| |---|
	*/
	TemporalSeq *curr = temporalseq_copy(seq);
	int k = 0;
	for (int i = from; i < count; i++)
	{
		Period *p1 = periodset_per_n(ps, i);
		/* If the remaining periods are to the left of the current period */
		if (period_cmp_bounds(curr->period.upper, p1->lower, false, true,
				curr->period.upper_inc, p1->lower_inc) < 0)
		{
			result[k++] = curr;
			break;
		}
		TemporalSeq *minus[2];
		int countminus = temporalseq_minus_period1(minus, curr, p1);
		pfree(curr);
		/* minus can have from 0 to 2 periods */
		if (countminus == 0)
			break;
		else if (countminus == 1)
			curr = minus[0];
		else /* countminus == 2 */
		{
			result[k++] = minus[0];
			curr = minus[1];
		}
		/* There are no more periods left */
		if (i == count - 1)
			result[k++] = curr;
	}
	return k;
}

TemporalS *
temporalseq_minus_periodset(TemporalSeq *seq, PeriodSet *ps)
{
	/* Bounding box test */
	Period *p = periodset_bbox(ps);
	if (!overlaps_period_period_internal(&seq->period, p))
		return temporals_from_temporalseqarr(&seq, 1, false);

	/* Instantaneous sequence */
	if (seq->count == 1)
	{
		TemporalInst *inst = temporalseq_inst_n(seq, 0);
		if (contains_periodset_timestamp_internal(ps, inst->t))
			return NULL;
		return temporals_from_temporalseqarr(&seq, 1, false);
	}

	/* General case */
	TemporalSeq **sequences = palloc(sizeof(TemporalSeq *) * (ps->count + 1));
	int count = temporalseq_minus_periodset1(sequences, seq, ps,
		0, ps->count);
	if (count == 0)
	{
		pfree(sequences);
		return NULL;
	}

	TemporalS *result =temporals_from_temporalseqarr(sequences, count, false);
	for (int i = 0; i < count; i++)
		pfree(sequences[i]);
	pfree(sequences);
	return result;
}

/*****************************************************************************
 * Intersects functions 
 *****************************************************************************/

/* Does the temporal value intersects the timestamp? */

bool
temporalseq_intersects_timestamp(TemporalSeq *seq, TimestampTz t)
{
	return contains_period_timestamp_internal(&seq->period, t);
}

/* Does the temporal value intersects the timestamp set? */
bool
temporalseq_intersects_timestampset(TemporalSeq *seq, TimestampSet *ts)
{
	for (int i = 0; i < ts->count; i++)
		if (temporalseq_intersects_timestamp(seq, timestampset_time_n(ts, i))) 
			return true;
	return false;
}

/* Does the temporal value intersects the period? */

bool
temporalseq_intersects_period(TemporalSeq *seq, Period *p)
{
	return overlaps_period_period_internal(&seq->period, p);
}

/* Does the temporal value intersects the period set? */

bool
temporalseq_intersects_periodset(TemporalSeq *seq, PeriodSet *ps)
{
	for (int i = 0; i < ps->count; i++)
		if (temporalseq_intersects_period(seq, periodset_per_n(ps, i))) 
			return true;
	return false;
}

/*****************************************************************************
 * Local aggregate functions 
 *****************************************************************************/

/* Integral of the temporal integer */

double
tintseq_integral(TemporalSeq *seq)
{
	double result = 0;
	TemporalInst *inst1 = temporalseq_inst_n(seq, 0);
	for (int i = 1; i < seq->count; i++)
	{
		TemporalInst *inst2 = temporalseq_inst_n(seq, i);
		double duration = (double)(inst2->t) - (double)(inst1->t);
		result += (double)DatumGetInt32(temporalinst_value(inst1)) * duration;
		inst1 = inst2;
	}
	return result;
}

/* Integral of the temporal float */

double
tfloatseq_integral(TemporalSeq *seq)
{
	double result = 0;
	TemporalInst *inst1 = temporalseq_inst_n(seq, 0);
	for (int i = 1; i < seq->count; i++)
	{
		TemporalInst *inst2 = temporalseq_inst_n(seq, i);
		double min = Min(DatumGetFloat8(temporalinst_value(inst1)), 
			DatumGetFloat8(temporalinst_value(inst2)));
		double max = Max(DatumGetFloat8(temporalinst_value(inst1)), 
			DatumGetFloat8(temporalinst_value(inst2)));
		double duration = (double)(inst2->t) - (double)(inst1->t);
		result += (max + min) * duration / 2.0;
		inst1 = inst2;
	}
	return result;
}

/* Time-weighted average of temporal integer */

double
tintseq_twavg(TemporalSeq *seq)
{
	double duration = temporalseq_duration_double(seq);
	double result;
	if (duration == 0)
		result = (double)DatumGetInt32(temporalinst_value(temporalseq_inst_n(seq, 0)));
	else
		result = tintseq_integral(seq) / duration;
	return result;
}

/* Time-weighted average of temporal float */

double
tfloatseq_twavg(TemporalSeq *seq)
{
	double duration = temporalseq_duration_double(seq);
	double result;
	if (duration == 0)
		/* The temporal sequence contains a single temporal instant */
		result = DatumGetFloat8(temporalinst_value(temporalseq_inst_n(seq, 0)));
	else
		result = tfloatseq_integral(seq) / duration;
	return result;
}

/*****************************************************************************
 * Functions for defining B-tree index
 * The functions assume that the arguments are of the same temptypid
 *****************************************************************************/

/* 
 * Equality operator
 * The internal B-tree comparator is not used to increase efficiency
 */
bool
temporalseq_eq(TemporalSeq *seq1, TemporalSeq *seq2)
{
	/* If number of sequences or the periods are not equal */
	if (seq1->count != seq2->count || 
			!period_eq_internal(&seq1->period, &seq2->period)) 
		return false;

	/* If bounding boxes are not equal */
	void *box1 = temporalseq_bbox_ptr(seq1);
	void *box2 = temporalseq_bbox_ptr(seq2);
	if (!temporal_bbox_eq(seq1->valuetypid, box1, box2))
		return false;
	
	/* We need to compare the composing instants */
	for (int i = 0; i < seq1->count; i++)
	{
		TemporalInst *inst1 = temporalseq_inst_n(seq1, i);
		TemporalInst *inst2 = temporalseq_inst_n(seq2, i);
		if (!temporalinst_eq(inst1, inst2))
			return false;
	}
	return true;
}

/*
 * B-tree comparator
 */
int
temporalseq_cmp(TemporalSeq *seq1, TemporalSeq *seq2)
{
	int count = Min(seq1->count, seq2->count);
	int result;
	for (int i = 0; i < count; i++)
	{
		TemporalInst *inst1 = temporalseq_inst_n(seq1, i);
		TemporalInst *inst2 = temporalseq_inst_n(seq2, i);
		result = temporalinst_cmp(inst1, inst2);
		if (result) 
			return result;
	}
	/* The first count instants of both TemporalSeq values are equal */
	if (seq1->count < seq2->count) /* seq1 has less instants than seq2 */
		return -1;
	else if (seq2->count < seq1->count) /* seq2 has less instants than seq1 */
		return 1;
	else /* compare the time spans of seq1 and seq2 */
		return period_cmp_internal(&seq1->period, &seq2->period);
}

/*****************************************************************************
 * Function for defining hash index
 * The function reuses the approach for array types for combining the hash of  
 * the elements and the approach for range types for combining the period 
 * bounds.
 *****************************************************************************/

uint32
temporalseq_hash(TemporalSeq *seq)
{
	uint32		result;
	char		flags = '\0';

	/* Create flags from the lower_inc and upper_inc values */
	if (seq->period.lower_inc)
		flags |= 0x01;
	if (seq->period.upper_inc)
		flags |= 0x02;
	result = hash_uint32((uint32) flags);
	
	/* Merge with hash of instants */
	for (int i = 0; i < seq->count; i++)
	{
		TemporalInst *inst = temporalseq_inst_n(seq, i);
		uint32 inst_hash = temporalinst_hash(inst);
		result = (result << 5) - result + inst_hash;
	}
	return result;
}
/*****************************************************************************/<|MERGE_RESOLUTION|>--- conflicted
+++ resolved
@@ -312,7 +312,6 @@
 		pfree(x1new);
 	return result;
 }
-<<<<<<< HEAD
 
 static bool
 npoint_collinear(Datum value1, Datum value2, Datum value3,
@@ -323,8 +322,6 @@
 	npoint *np3 = DatumGetNpoint(value3);
 	return float_collinear(np1->pos, np2->pos, np3->pos, t1, t2, t3);
 }
-=======
->>>>>>> 0824f840
 #endif
 
 static bool
