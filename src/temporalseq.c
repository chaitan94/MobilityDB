--- conflicted
+++ resolved
@@ -118,27 +118,28 @@
 
 static bool
 tnpointseq_intersection_value(const TemporalInst *inst1, const TemporalInst *inst2,
-	Datum value, Datum *inter, TimestampTz *t)
+	Datum value, TimestampTz *t)
 {
 	npoint *np1 = DatumGetNpoint(temporalinst_value(inst1));
 	npoint *np2 = DatumGetNpoint(temporalinst_value(inst2));
 	npoint *np = DatumGetNpoint(value);
-	if ((np->rid != np1->rid) ||
-	   (np->pos < np1->pos && np->pos < np2->pos) ||
-	   (np->pos > np1->pos && np->pos > np2->pos))
-		return false;
-
 	double min = Min(np1->pos, np2->pos);
 	double max = Max(np1->pos, np2->pos);
+	/* if value is to the left or to the right of the range */
+	if (np->rid != np1->rid || np->pos < min || np->pos > max)
+		return false;
+
 	double range = (max - min);
 	double partial = (np->pos - min);
 	double fraction = np1->pos < np2->pos ? partial / range : 1 - partial / range;
-	double duration = (inst2->t - inst1->t);
-	TimestampTz t1 = inst1->t + (long) (duration * fraction);
-	if (inter != NULL)
-		*inter = temporalseq_value_at_timestamp1(inst1, inst2, true, t1);
+	if (fabs(fraction) < EPSILON || fabs(fraction - 1.0) < EPSILON)
+		return false;
+
 	if (t != NULL)
-		*t = t1;
+	{
+		double duration = (inst2->t - inst1->t);
+		*t = inst1->t + (long) (duration * fraction);
+	}
 	return true;
 }
 
@@ -155,31 +156,18 @@
 	ensure_linear_interpolation(inst1->valuetypid);
 	bool result = false; /* make compiler quiet */
 	if (inst1->valuetypid == FLOAT8OID)
-<<<<<<< HEAD
-		return tnumberseq_intersection_value(inst1, inst2, value,
-			valuetypid, inter, t);
-	else if (inst1->valuetypid == type_oid(T_GEOMETRY))
-		return tgeompointseq_intersection_value(inst1, inst2, value,
-			inter, t);
-	else if (inst1->valuetypid == type_oid(T_GEOGRAPHY))
-		return tgeogpointseq_intersection_value(inst1, inst2, value,
-			inter, t);
-	else if (inst1->valuetypid == type_oid(T_NPOINT))
-		return tnpointseq_intersection_value(inst1, inst2, value,
-			inter, t);
-	return false; /* Make compiler quiet */
-=======
 		result = tnumberseq_intersection_value(inst1, inst2, value,
 			valuetypid, t);
 	else if (inst1->valuetypid == type_oid(T_GEOMETRY) ||
 		inst1->valuetypid == type_oid(T_GEOGRAPHY))
 		result = tpointseq_intersection_value(inst1, inst2, value, t);
+	else if (inst1->valuetypid == type_oid(T_NPOINT))
+		return tnpointseq_intersection_value(inst1, inst2, value, t);
 
 	if (result && inter != NULL)
 		/* We are sure it is linear interpolation */
 		*inter = temporalseq_value_at_timestamp1(inst1, inst2, true, *t);
 	return result;
->>>>>>> e636945e
 }
 
 /*****************************************************************************
@@ -355,8 +343,7 @@
  */
 static bool
 tnpointseq_intersection(const TemporalInst *start1, const TemporalInst *end1,
-	const TemporalInst *start2, const TemporalInst *end2,
-	Datum *inter1, Datum *inter2, TimestampTz *t)
+	const TemporalInst *start2, const TemporalInst *end2, TimestampTz *t)
 {
 	npoint *startnp1 = DatumGetNpoint(temporalinst_value(start1));
 	npoint *endnp1 = DatumGetNpoint(temporalinst_value(end1));
@@ -379,7 +366,6 @@
 	if (fraction <= EPSILON || fraction >= (1.0 - EPSILON))
 		/* Intersection occurs out of the period */
 		return false;
-	*inter1 = *inter2 =PointerGetDatum(npoint_make(startnp1->rid, fraction));
 	*t = start1->t + (long) ((double) (end1->t - start1->t) * fraction);
 	return true;
 }
@@ -412,20 +398,14 @@
 		else if (start1->valuetypid == type_oid(T_GEOMETRY))
 			result = tgeompointseq_intersection(start1, end1, start2, end2, t);
 		else if (start1->valuetypid == type_oid(T_GEOGRAPHY))
-<<<<<<< HEAD
-			result = tgeogpointseq_intersection(start1, end1, start2, end2,
-				inter1, inter2, t);
+			result = tgeogpointseq_intersection(start1, end1, start2, end2, t);
 		else if (start1->valuetypid == type_oid(T_NPOINT))
-			result = tnpointseq_intersection(start1, end1, start2, end2,
-				inter1, inter2, t);
-=======
-			result = tgeogpointseq_intersection(start1, end1, start2, end2, t);
+			result = tnpointseq_intersection(start1, end1, start2, end2, t);
 		/* We are sure it is linear interpolation */
 		if (inter1 != NULL)
 			*inter1 = temporalseq_value_at_timestamp1(start1, end1, true, *t);
 		if (inter1 != NULL)
 			*inter2 = temporalseq_value_at_timestamp1(start2, end2, true, *t);
->>>>>>> e636945e
 	}
 	return result;
 }
