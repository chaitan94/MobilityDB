--- conflicted
+++ resolved
@@ -872,30 +872,17 @@
 	if (count == 1 && (!lower_inc || !upper_inc))
 		ereport(ERROR, (errcode(ERRCODE_RESTRICT_VIOLATION), 
 			errmsg("Instant sequence must have inclusive bounds")));
-<<<<<<< HEAD
-	bool isgeo = (valuetypid == type_oid(T_GEOMETRY) ||
-		valuetypid == type_oid(T_GEOGRAPHY));
-	bool hasz = false, isgeodetic = false;
-	int srid;
+	bool isgeo = (instants[0]->valuetypid == type_oid(T_GEOMETRY) ||
+		instants[0]->valuetypid == type_oid(T_GEOGRAPHY));
 	uint geo_type;
-	uint line_npoints;
 	uint poly_nrings;
 	uint* poly_npoints;
 	if (isgeo)
 	{
-		hasz = MOBDB_FLAGS_GET_Z(instants[0]->flags);
-		isgeodetic = MOBDB_FLAGS_GET_GEODETIC(instants[0]->flags);
-		srid = tpointinst_srid(instants[0]);
 		Datum value = temporalinst_value((TemporalInst *) instants[0]);
 		GSERIALIZED *gs = (GSERIALIZED *) DatumGetPointer(value);
 		geo_type = gserialized_get_type(gs);
-		if (geo_type == LINETYPE)
-		{
-			LWLINE *line = (LWLINE *) lwgeom_from_gserialized(gs);
-			line_npoints = line->points->npoints;
-			lwline_free(line);
-		}
-		else if (geo_type == POLYGONTYPE)
+		if (geo_type == POLYGONTYPE)
 		{
 			LWPOLY *poly = (LWPOLY *) lwgeom_from_gserialized(gs);
 			poly_nrings = poly->nrings;
@@ -907,37 +894,15 @@
 			lwpoly_free(poly);
 		}
 	}
-=======
-	bool isgeo = (instants[0]->valuetypid == type_oid(T_GEOMETRY) ||
-		instants[0]->valuetypid == type_oid(T_GEOGRAPHY));
->>>>>>> 730b3d0b
 	for (int i = 1; i < count; i++)
 	{
 		ensure_increasing_timestamps(instants[i - 1], instants[i]);
 		if (isgeo)
 		{
-<<<<<<< HEAD
-			if (tpointinst_srid(instants[i]) != srid)
-				ereport(ERROR, (errcode(ERRCODE_RESTRICT_VIOLATION), 
-					errmsg("All geometries composing a temporal point must be of the same SRID")));
-			if (MOBDB_FLAGS_GET_Z(instants[i]->flags) != hasz)
-				ereport(ERROR, (errcode(ERRCODE_RESTRICT_VIOLATION), 
-					errmsg("All geometries composing a temporal point must be of the same dimensionality")));
-			if (geo_type == LINETYPE)
-			{
-				Datum value = temporalinst_value((TemporalInst *) instants[i]);
-				GSERIALIZED *gs = (GSERIALIZED *) DatumGetPointer(value);
-				if (geo_type != gserialized_get_type(gs))
-					ereport(ERROR, (errcode(ERRCODE_RESTRICT_VIOLATION), 
-						errmsg("All geometries must be of the same type")));
-				LWLINE *line = (LWLINE *) lwgeom_from_gserialized(gs);
-				/* Maybe test better using number of inner rings and number of ponts of each ring */
-				if (line_npoints != line->points->npoints)
-					ereport(ERROR, (errcode(ERRCODE_RESTRICT_VIOLATION), 
-						errmsg("All regions must contain the same number of points")));
-				lwline_free(line);
-			}
-			else if (geo_type == POLYGONTYPE)
+			ensure_same_srid_tpoint((Temporal *)instants[i - 1], (Temporal *)instants[i]);
+			ensure_same_dimensionality_tpoint((Temporal *)instants[i - 1], (Temporal *)instants[i]);
+			ensure_same_geodetic_tpoint((Temporal *)instants[i - 1], (Temporal *)instants[i]);
+			if (geo_type == POLYGONTYPE)
 			{
 				Datum value = temporalinst_value((TemporalInst *) instants[i]);
 				GSERIALIZED *gs = (GSERIALIZED *) DatumGetPointer(value);
@@ -957,11 +922,6 @@
 				}
 				lwpoly_free(poly);
 			}
-=======
-			ensure_same_srid_tpoint((Temporal *)instants[i - 1], (Temporal *)instants[i]);
-			ensure_same_dimensionality_tpoint((Temporal *)instants[i - 1], (Temporal *)instants[i]);
-			ensure_same_geodetic_tpoint((Temporal *)instants[i - 1], (Temporal *)instants[i]);
->>>>>>> 730b3d0b
 		}
 	}
 #ifdef WITH_POSTGIS
@@ -976,7 +936,7 @@
 			errmsg("Invalid end value for temporal sequence")));
 
 	/* Get the bounding box size */
-	size_t bboxsize = temporal_bbox_size(valuetypid);
+	size_t bboxsize = temporal_bbox_size(instants[0]->valuetypid);
 	size_t memsize = double_pad(bboxsize);
 	void *bbox;
 	bool bbox_precomputed = false;
@@ -1004,12 +964,7 @@
 	int newcount = count;
 	if (normalize && count > 2)
 		newinstants = temporalinstarr_normalize(instants, linear, count, &newcount);
-<<<<<<< HEAD
-=======
-	/* Get the bounding box size */
-	size_t bboxsize = temporal_bbox_size(instants[0]->valuetypid);
-	size_t memsize = double_pad(bboxsize);
->>>>>>> 730b3d0b
+
 	/* Add the size of composing instants */
 	for (int i = 0; i < newcount; i++)
 		memsize += double_pad(VARSIZE(newinstants[i]));
@@ -1018,11 +973,7 @@
 	Datum traj = 0; /* keep compiler quiet */
 	if (isgeo && !(geo_type == LINETYPE || geo_type == POLYGONTYPE)) // maybe change 'type_has_precomputed_trajectory'
 	{
-<<<<<<< HEAD
-		trajectory = type_has_precomputed_trajectory(valuetypid);
-=======
 		trajectory = type_has_precomputed_trajectory(instants[0]->valuetypid);
->>>>>>> 730b3d0b
 		if (trajectory)
 		{
 			/* A trajectory is a geometry/geography, a point, a multipoint, 
@@ -1280,17 +1231,6 @@
 	if (inst1->t > inst2->t)
 		ereport(ERROR, (errcode(ERRCODE_INTERNAL_ERROR),
 			errmsg("The temporal values cannot overlap on time")));
-<<<<<<< HEAD
-	if (inst1->t == inst2->t && seq1->period.upper_inc && seq2->period.lower_inc &&
-		 ! datum_eq(temporalinst_value(inst1), temporalinst_value(inst2), inst1->valuetypid))
-		ereport(ERROR, (errcode(ERRCODE_INTERNAL_ERROR),
-			errmsg("The temporal values have different value at their overlapping instant")));
-	if (seq1->valuetypid == type_oid(T_GEOMETRY) ||
-		seq1->valuetypid == type_oid(T_GEOGRAPHY))
-	{
-		ensure_same_srid_tpoint((Temporal *)seq1, (Temporal *)seq2);
-		ensure_same_dimensionality_tpoint((Temporal *)seq1, (Temporal *)seq2);
-=======
 	if (inst1->t == inst2->t &&
 		(seq1->period.upper_inc || seq2->period.lower_inc))
 	{
@@ -1300,7 +1240,6 @@
 		else
 			/* Result is a TemporalSeq */
 			return (Temporal *) temporalseq_join(seq1, seq2, true, false);
->>>>>>> 730b3d0b
 	}
 	else
 	{
