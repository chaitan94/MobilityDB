--- conflicted
+++ resolved
@@ -122,8 +122,6 @@
 		{
 			ensure_same_srid_tpoint((Temporal *)instants[i - 1], (Temporal *)instants[i]);
 			ensure_same_dimensionality_tpoint((Temporal *)instants[i - 1], (Temporal *)instants[i]);
-<<<<<<< HEAD
-			ensure_same_geodetic_tpoint((Temporal *)instants[i - 1], (Temporal *)instants[i]);
 			if (instants[i]->valuetypid == type_oid(T_GEOMETRY) || 
 				instants[i]->valuetypid == type_oid(T_GEOGRAPHY))
 			{
@@ -136,8 +134,6 @@
 					lwpoly_free(poly2);
 				}
 			}
-=======
->>>>>>> cfb5c722
 		}
 	}
 #ifdef WITH_POSTGIS
