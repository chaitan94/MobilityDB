/*****************************************************************************
 *
 * temporali.c
 *	  Basic functions for temporal instant sets.
 *
 * Portions Copyright (c) 2020, Esteban Zimanyi, Arthur Lesuisse, 
 * 		Universite Libre de Bruxelles
 * Portions Copyright (c) 1996-2020, PostgreSQL Global Development Group
 * Portions Copyright (c) 1994, Regents of the University of California
 *
 *****************************************************************************/

#include "temporali.h"

#include <assert.h>
#include <libpq/pqformat.h>
#include <utils/builtins.h>
#include <utils/lsyscache.h>
#include <utils/timestamp.h>

#include "timetypes.h"
#include "timestampset.h"
#include "period.h"
#include "periodset.h"
#include "timeops.h"
#include "temporaltypes.h"
#include "oidcache.h"
#include "temporal_util.h"
#include "temporal_boxops.h"
#include "rangetypes_ext.h"

#include "tpoint.h"
#include "tpoint_spatialfuncs.h"
#include "tgeo_transform.h"
#include "tgeo_spatialfuncs.h"

/*****************************************************************************
 * General functions
 *****************************************************************************/

/* 
 * The memory structure of a TemporalI with, e.g., 2 instants is as follows
 *
 * 	------------------------------------------------------
 * 	( TemporalI | offset_0 | offset_1 | offset_2 )_X | ...
 *	------------------------------------------------------
 *	----------------------------------------------------------
 *	( TemporalInst_0 )_X | ( TemporalInst_1 )_X | ( bbox )_X | 
 *	----------------------------------------------------------
 *
 * where the X are unused bytes added for double padding, offset_0 to offset_1
 * are offsets for the corresponding instants, and offset_2 is the offset for 
 * the bounding box.
 */

/* N-th TemporalInst of a TemporalI */

TemporalInst *
temporali_inst_n(const TemporalI *ti, int index)
{
	return (TemporalInst *) (
		(char *)(&ti->offsets[ti->count + 1]) + 	/* start of data */
			ti->offsets[index]);					/* offset */
}

/* N-th TemporalInst of a TemporalI as standalone instant*/
/* TODO: find a better name */

TemporalInst *
temporali_standalone_inst_n(const TemporalI *ti, int index)
{
	TemporalInst *inst = temporali_inst_n(ti, index);
	if (inst->valuetypid != type_oid(T_RTRANSFORM))
		return inst;
	else
		/* TODO: This creates a new instant! */
		return tgeoinst_rtransfrom_to_region(inst, temporali_inst_n(ti, 0));
}

/* Pointer to the bounding box of a TemporalI */

void * 
temporali_bbox_ptr(const TemporalI *ti)
{
	return (char *)(&ti->offsets[ti->count + 1]) +  /* start of data */
		ti->offsets[ti->count];						/* offset */
}

/* Copy the bounding box of a TemporalI in the first argument */

void 
temporali_bbox(void *box, TemporalI *ti) 
{
	void *box1 = temporali_bbox_ptr(ti);
	size_t bboxsize = temporal_bbox_size(ti->valuetypid);
	memcpy(box, box1, bboxsize);
}

/* Construct a TemporalI from an array of TemporalInst */

TemporalI *
temporali_make(TemporalInst **instants, int count)
{
	/* Test the validity of the instants */
	assert(count > 0);
<<<<<<< HEAD
	bool isgeo = (valuetypid == type_oid(T_GEOMETRY) ||
		valuetypid == type_oid(T_GEOGRAPHY));
	bool hasz = false, isgeodetic = false;
	int srid;
	uint geo_type;
	LWPOLY *poly;
	if (isgeo)
	{
		hasz = MOBDB_FLAGS_GET_Z(instants[0]->flags);
		isgeodetic = MOBDB_FLAGS_GET_GEODETIC(instants[0]->flags);
		srid = tpoint_srid_internal((Temporal *) instants[0]);
		Datum value = temporalinst_value(instants[0]);
		GSERIALIZED *gs = (GSERIALIZED *) DatumGetPointer(value);
		geo_type = gserialized_get_type(gs);
		if (geo_type == POLYGONTYPE)
			poly = (LWPOLY *) lwgeom_from_gserialized(gs);
	}
=======
	bool isgeo = (instants[0]->valuetypid == type_oid(T_GEOMETRY) ||
		instants[0]->valuetypid == type_oid(T_GEOGRAPHY));
>>>>>>> 730b3d0b
	for (int i = 1; i < count; i++)
	{
		ensure_increasing_timestamps(instants[i - 1], instants[i]);
		if (isgeo)
		{
<<<<<<< HEAD
			if (tpointinst_srid(instants[i]) != srid)
				ereport(ERROR, (errcode(ERRCODE_RESTRICT_VIOLATION), 
					errmsg("All geometries composing a temporal point must be of the same SRID")));
			if (MOBDB_FLAGS_GET_Z(instants[i]->flags) != hasz)
				ereport(ERROR, (errcode(ERRCODE_RESTRICT_VIOLATION), 
					errmsg("All geometries composing a temporal point must be of the same dimensionality")));
			if (instants[i]->valuetypid == type_oid(T_GEOMETRY) || 
				instants[i]->valuetypid == type_oid(T_GEOGRAPHY))
			{
				if (geo_type == POLYGONTYPE)
				{
					Datum value = temporalinst_value((TemporalInst *) instants[i]);
					GSERIALIZED *gs = (GSERIALIZED *) DatumGetPointer(value);
					LWPOLY *poly2 = (LWPOLY *) lwgeom_from_gserialized(gs);
					ensure_same_rings_lwpoly(poly, poly2);
					lwpoly_free(poly2);
				}
			}
=======
			ensure_same_srid_tpoint((Temporal *)instants[i - 1], (Temporal *)instants[i]);
			ensure_same_dimensionality_tpoint((Temporal *)instants[i - 1], (Temporal *)instants[i]);
			ensure_same_geodetic_tpoint((Temporal *)instants[i - 1], (Temporal *)instants[i]);
>>>>>>> 730b3d0b
		}
	}
#ifdef WITH_POSTGIS
	if (isgeo && geo_type == POLYGONTYPE)
		lwpoly_free(poly);
#endif

	/* Get the bounding box size */
	size_t bboxsize = temporal_bbox_size(instants[0]->valuetypid);
	size_t memsize = double_pad(bboxsize);

#ifdef WITH_POSTGIS
	/*
	 * Transform the instants into rtransforms (keep the first instant as a region)
	 *
	 */
	if (count > 1 && isgeo && geo_type == POLYGONTYPE)
		instants = geo_instarr_to_rtransform(instants, count);
#endif

	/* Add the size of composing instants */
	for (int i = 0; i < count; i++)
		memsize += double_pad(VARSIZE(instants[i]));
	/* Add the size of the struct and the offset array 
	 * Notice that the first offset is already declared in the struct */
	size_t pdata = double_pad(sizeof(TemporalI) + count * sizeof(size_t));
	/* Create the TemporalI */
	TemporalI *result = palloc0(pdata + memsize);
	SET_VARSIZE(result, pdata + memsize);
	result->count = count;
	result->valuetypid = instants[0]->valuetypid;
	result->duration = TEMPORALI;
	MOBDB_FLAGS_SET_LINEAR(result->flags, 
		MOBDB_FLAGS_GET_LINEAR(instants[0]->flags));
	MOBDB_FLAGS_SET_X(result->flags, true);
	MOBDB_FLAGS_SET_T(result->flags, true);
	if (isgeo)
	{
		MOBDB_FLAGS_SET_Z(result->flags, MOBDB_FLAGS_GET_Z(instants[0]->flags));
		MOBDB_FLAGS_SET_GEODETIC(result->flags, MOBDB_FLAGS_GET_GEODETIC(instants[0]->flags));
	}
	/* Initialization of the variable-length part */
	size_t pos = 0;
	for (int i = 0; i < count; i++)
	{
		memcpy(((char *)result) + pdata + pos, instants[i], VARSIZE(instants[i]));
		result->offsets[i] = pos;
		pos += double_pad(VARSIZE(instants[i]));
	}
	/*
	 * Precompute the bounding box 
	 * Only external types have precomputed bounding box, internal types such
	 * as double2, double3, or double4 do not have one
	 *
	 */
	if (bboxsize != 0) 
	{
		void *bbox = ((char *) result) + pdata + pos;
		temporali_make_bbox(bbox, instants, count);
		result->offsets[count] = pos;
	}
#ifdef WITH_POSTGIS
	if (count > 1 && isgeo && geo_type == POLYGONTYPE)
	{
		for (int i = 0; i < count; ++i)
			pfree(instants[i]);
		pfree(instants);
	}
#endif
	return result;
}

/* Consruct a TemporalI from a base value and a timestamp set */

TemporalI *
temporali_from_base_internal(Datum value, Oid valuetypid, TimestampSet *ts)
{
	TemporalInst **instants = palloc(sizeof(TemporalInst *) * ts->count);
	for (int i = 0; i < ts->count; i++)
		instants[i] = temporalinst_make(value, timestampset_time_n(ts, i), valuetypid);
	TemporalI *result = temporali_make(instants, ts->count);
	for (int i = 0; i < ts->count; i++)
		pfree(instants[i]);
	pfree(instants);
	return result;
}

PG_FUNCTION_INFO_V1(temporali_from_base);

PGDLLEXPORT Datum
temporali_from_base(PG_FUNCTION_ARGS)
{
	Datum value = PG_GETARG_ANYDATUM(0);
	TimestampSet *ts = PG_GETARG_TIMESTAMPSET(1);
	Oid valuetypid = get_fn_expr_argtype(fcinfo->flinfo, 0);
	TemporalI *result = temporali_from_base_internal(value, valuetypid, ts);
	DATUM_FREE_IF_COPY(value, valuetypid, 0);
	PG_FREE_IF_COPY(ts, 1);
	PG_RETURN_POINTER(result);
}

/* Append a TemporalInst to a TemporalI */

TemporalI *
temporali_append_instant(const TemporalI *ti, const TemporalInst *inst)
{
	/* Test the validity of the instant */
	assert(ti->valuetypid == inst->valuetypid);
	assert(MOBDB_FLAGS_GET_GEODETIC(ti->flags) == MOBDB_FLAGS_GET_GEODETIC(inst->flags));
	TemporalInst *inst1 = temporali_inst_n(ti, ti->count - 1);
	ensure_increasing_timestamps(inst1, inst);
<<<<<<< HEAD
	bool isgeo = false, hasz = false;
	uint geo_type;
	if (valuetypid == type_oid(T_GEOMETRY) ||
		valuetypid == type_oid(T_GEOGRAPHY))
	{
		isgeo = true;
		hasz = MOBDB_FLAGS_GET_Z(ti->flags);
		if (tpointinst_srid(inst) != tpointi_srid(ti))
			ereport(ERROR, (errcode(ERRCODE_RESTRICT_VIOLATION), 
				errmsg("All geometries composing a temporal point must be of the same SRID")));
		if (MOBDB_FLAGS_GET_Z(inst->flags) != hasz)
			ereport(ERROR, (errcode(ERRCODE_RESTRICT_VIOLATION), 
				errmsg("All geometries composing a temporal point must be of the same dimensionality")));
		Datum value = temporalinst_value(temporali_inst_n(ti, 0));
		GSERIALIZED *gs = (GSERIALIZED *) DatumGetPointer(value);
		geo_type = gserialized_get_type(gs);
		if (geo_type == POLYGONTYPE)
			ensure_same_rings_tgeometryinst(temporali_inst_n(ti, 0), inst);
=======
	bool isgeo = (ti->valuetypid == type_oid(T_GEOMETRY) ||
		ti->valuetypid == type_oid(T_GEOGRAPHY));
	if (isgeo)
	{
		ensure_same_srid_tpoint((Temporal *)ti, (Temporal *)inst);
		ensure_same_dimensionality_tpoint((Temporal *)ti, (Temporal *)inst);
>>>>>>> 730b3d0b
	}

	/* Get the bounding box size */
	size_t bboxsize = temporal_bbox_size(ti->valuetypid);
	size_t memsize = double_pad(bboxsize);
	
	/* 
	 * Precompute bounding box. 
	 * We need to do it now, because we cannot compute a bounding box 
	 * only from a rtransform instant.
	 */
	union bboxunion box;
	if (bboxsize != 0)
		temporalinst_make_bbox(&box, inst);

	TemporalInst *new_inst = inst;
#ifdef WITH_POSTGIS
	// Transform the new instant into rtransform
	if (isgeo && geo_type == POLYGONTYPE)
		new_inst = tgeoinst_region_to_rtransform(inst, temporali_inst_n(ti, 0));
#endif

	/* Add the size of composing instants */
	for (int i = 0; i < ti->count; i++)
		memsize += double_pad(VARSIZE(temporali_inst_n(ti, i)));
	memsize += double_pad(VARSIZE(new_inst));
	/* Add the size of the struct and the offset array 
	 * Notice that the first offset is already declared in the struct */
	size_t pdata = double_pad(sizeof(TemporalI) + (ti->count + 1) * sizeof(size_t));
	/* Create the TemporalI */
	TemporalI *result = palloc0(pdata + memsize);
	SET_VARSIZE(result, pdata + memsize);
	result->count = ti->count + 1;
	result->valuetypid = ti->valuetypid;
	result->duration = TEMPORALI;
<<<<<<< HEAD
	MOBDB_FLAGS_SET_LINEAR(result->flags, 
		MOBDB_FLAGS_GET_LINEAR(new_inst->flags));
=======
	MOBDB_FLAGS_SET_LINEAR(result->flags,
		MOBDB_FLAGS_GET_LINEAR(inst->flags));
	MOBDB_FLAGS_SET_X(result->flags, true);
	MOBDB_FLAGS_SET_T(result->flags, true);
>>>>>>> 730b3d0b
	if (isgeo)
	{
		MOBDB_FLAGS_SET_Z(result->flags, MOBDB_FLAGS_GET_Z(ti->flags));
		MOBDB_FLAGS_SET_GEODETIC(result->flags, MOBDB_FLAGS_GET_GEODETIC(ti->flags));
	}
	/* Initialization of the variable-length part */
	size_t pos = 0;
	for (int i = 0; i < ti->count; i++)
	{
		inst1 = temporali_inst_n(ti, i);
		memcpy(((char *)result) + pdata + pos, inst1, VARSIZE(inst1));
		result->offsets[i] = pos;
		pos += double_pad(VARSIZE(inst1));
	}
	memcpy(((char *)result) + pdata + pos, new_inst, VARSIZE(new_inst));
	result->offsets[ti->count] = pos;
	pos += double_pad(VARSIZE(new_inst));
	/* Expand the bounding box */
	if (bboxsize != 0) 
	{
		void *bbox = ((char *) result) + pdata + pos;
		memcpy(bbox, temporali_bbox_ptr(ti), bboxsize);
		temporal_bbox_expand(bbox, &box, ti->valuetypid);
		result->offsets[ti->count + 1] = pos;
	}
#ifdef WITH_POSTGIS
	if (isgeo && geo_type == POLYGONTYPE)
		pfree(new_inst);
#endif
	return result;
}

/* Append two temporal values */

TemporalI *
temporali_append(const TemporalI *ti1, const TemporalI *ti2)
{
	/* Test the validity of both temporal values */
	assert(ti1->valuetypid == ti2->valuetypid);
	assert(MOBDB_FLAGS_GET_LINEAR(ti1->flags) == MOBDB_FLAGS_GET_LINEAR(ti2->flags));
	assert(MOBDB_FLAGS_GET_GEODETIC(ti1->flags) == MOBDB_FLAGS_GET_GEODETIC(ti2->flags));
	bool isgeo = (ti1->valuetypid == type_oid(T_GEOMETRY) ||
		ti1->valuetypid == type_oid(T_GEOGRAPHY));
	if (isgeo)
	{
		ensure_same_srid_tpoint((Temporal *)ti1, (Temporal *)ti2);
		ensure_same_dimensionality_tpoint((Temporal *)ti1, (Temporal *)ti2);
	}
	TemporalInst *inst1 = temporali_inst_n(ti1, ti1->count - 1);
	TemporalInst *inst2 = temporali_inst_n(ti2, 0);
	if (inst1->t > inst2->t)
		ereport(ERROR, (errcode(ERRCODE_INTERNAL_ERROR),
			errmsg("The temporal values cannot overlap on time")));
	if (inst1->t == inst2->t &&
		! datum_eq(temporalinst_value(inst1), temporalinst_value(inst2), inst1->valuetypid))
		ereport(ERROR, (errcode(ERRCODE_INTERNAL_ERROR),
			errmsg("The temporal values have different value at their overlapping instant")));

	/* Get the bounding box size */
	size_t bboxsize = temporal_bbox_size(ti1->valuetypid);
	size_t memsize = double_pad(bboxsize);
	/* Add the size of composing instants */
	for (int i = 0; i < ti1->count; i++)
		memsize += double_pad(VARSIZE(temporali_inst_n(ti1, i)));
	int start = inst1->t == inst2->t ? 1 : 0;
	for (int i = start; i < ti2->count; i++)
		memsize += double_pad(VARSIZE(temporali_inst_n(ti2, i)));
	/* Add the size of the struct and the offset array
	 * Notice that the first offset is already declared in the struct */
	size_t pdata = double_pad(sizeof(TemporalI) +
		(ti1->count + ti2->count - start) * sizeof(size_t));
	/* Create the TemporalI */
	TemporalI *result = palloc0(pdata + memsize);
	SET_VARSIZE(result, pdata + memsize);
	result->count = ti1->count + ti2->count - start;
	result->valuetypid = ti1->valuetypid;
	result->duration = TEMPORALI;
	MOBDB_FLAGS_SET_LINEAR(result->flags,
		MOBDB_FLAGS_GET_LINEAR(ti1->flags));
	MOBDB_FLAGS_SET_X(result->flags, true);
	MOBDB_FLAGS_SET_T(result->flags, true);
	if (isgeo)
	{
		MOBDB_FLAGS_SET_Z(result->flags, MOBDB_FLAGS_GET_Z(ti1->flags));
		MOBDB_FLAGS_SET_GEODETIC(result->flags, MOBDB_FLAGS_GET_GEODETIC(ti1->flags));
	}
	/* Initialization of the variable-length part */
	size_t pos = 0;
	int k = 0;
	for (int i = 0; i < ti1->count; i++)
	{
		inst1 = temporali_inst_n(ti1, i);
		memcpy(((char *)result) + pdata + pos, inst1, VARSIZE(inst1));
		result->offsets[k++] = pos;
		pos += double_pad(VARSIZE(inst1));
	}
	for (int i = start; i < ti2->count; i++)
	{
		inst2 = temporali_inst_n(ti2, i);
		memcpy(((char *)result) + pdata + pos, inst2, VARSIZE(inst2));
		result->offsets[k++] = pos;
		pos += double_pad(VARSIZE(inst2));
	}
	result->offsets[ti1->count + ti2->count - start] = pos;
	pos += double_pad(VARSIZE(ti2));
	/* Expand the bounding box */
	if (bboxsize != 0)
	{
		void *bbox = ((char *) result) + pdata + pos;
		memcpy((char *)bbox, temporali_bbox_ptr(ti1), bboxsize);
		temporal_bbox_expand(bbox, temporali_bbox_ptr(ti2), ti1->valuetypid);
		result->offsets[ti1->count + ti2->count - start] = pos;
	}
	return result;
}

/* Append two temporal values */

TemporalI *
temporali_append_array(TemporalI **tis, int count)
{
	Oid valuetypid = tis[0]->valuetypid;
	bool linear = MOBDB_FLAGS_GET_LINEAR(tis[0]->flags);
	bool isgeo = (tis[0]->valuetypid == type_oid(T_GEOMETRY) ||
		tis[0]->valuetypid == type_oid(T_GEOGRAPHY));
	/* Get the bounding box size */
	size_t bboxsize = temporal_bbox_size(tis[0]->valuetypid);
	size_t memsize = double_pad(bboxsize);
	/* Add the size of composing instants */
	for (int i = 0; i < tis[0]->count; i++)
		memsize += double_pad(VARSIZE(temporali_inst_n(tis[0], i)));
	TemporalInst *inst1, *inst2;
	int start;
	int k = tis[0]->count;
	for (int i = 1; i < count; i++)
	{
		/* Test the validity of consecutive temporal values */
		assert(tis[i]->valuetypid == valuetypid);
		assert(MOBDB_FLAGS_GET_LINEAR(tis[i]->flags) == linear);
		if (isgeo)
		{
			ensure_same_srid_tpoint((Temporal *)tis[i - 1], (Temporal *)tis[i]);
			ensure_same_dimensionality_tpoint((Temporal *)tis[i - 1], (Temporal *)tis[i]);
			ensure_same_geodetic_tpoint((Temporal *)tis[i - 1], (Temporal *)tis[i]);
		}
		inst1 = temporali_inst_n(tis[i - 1], tis[i - 1]->count - 1);
		inst2 = temporali_inst_n(tis[i], 0);
		if (inst1->t > inst2->t)
			ereport(ERROR, (errcode(ERRCODE_INTERNAL_ERROR),
				errmsg("The temporal values cannot overlap on time")));
		if (inst1->t == inst2->t &&
			! datum_eq(temporalinst_value(inst1), temporalinst_value(inst2), inst1->valuetypid))
			ereport(ERROR, (errcode(ERRCODE_INTERNAL_ERROR),
				errmsg("The temporal values have different value at their overlapping instant")));
		start = inst1->t == inst2->t ? 1 : 0;
		for (int j = start; j < tis[i]->count; j++)
		{
			memsize += double_pad(VARSIZE(temporali_inst_n(tis[i], j)));
			k++;
		}
	}
	/* Add the size of the struct and the offset array
	 * Notice that the first offset is already declared in the struct */
	size_t pdata = double_pad(sizeof(TemporalI) + k * sizeof(size_t));
	/* Create the TemporalI */
	TemporalI *result = palloc0(pdata + memsize);
	SET_VARSIZE(result, pdata + memsize);
	result->count = k;
	result->valuetypid = valuetypid;
	result->duration = TEMPORALI;
	MOBDB_FLAGS_SET_LINEAR(result->flags, linear);
	MOBDB_FLAGS_SET_X(result->flags, true);
	MOBDB_FLAGS_SET_T(result->flags, true);
	if (isgeo)
	{
		MOBDB_FLAGS_SET_Z(result->flags,  MOBDB_FLAGS_GET_Z(tis[0]->flags));
		MOBDB_FLAGS_SET_GEODETIC(result->flags,  MOBDB_FLAGS_GET_GEODETIC(tis[0]->flags));
	}
	/* Initialization of the variable-length part */
	union bboxunion box;
	if (bboxsize != 0)
		memcpy((char *)&box, temporali_bbox_ptr(tis[0]), bboxsize);
	size_t pos = 0;
	k = 0;
	for (int i = 0; i < count; i++)
	{
		start = 0;
		inst2 = temporali_inst_n(tis[i], 0);
		if (i > 0 && inst1->t == inst2->t)
			start = 1;
		for (int j = start; j < tis[i]->count; j++)
		{
			inst2 = temporali_inst_n(tis[i], j);
			memcpy(((char *)result) + pdata + pos, inst2, VARSIZE(inst2));
			result->offsets[k++] = pos;
			pos += double_pad(VARSIZE(inst2));
		}
		/* Expand the bounding box */
		if (bboxsize != 0)
			temporal_bbox_expand(&box, temporali_bbox_ptr(tis[i]), valuetypid);
		inst1 = temporali_inst_n(tis[i], tis[i]->count - 1);
	}
	if (bboxsize != 0)
	{
		void *bbox = ((char *) result) + pdata + pos;
		memcpy((char *)bbox, &box, bboxsize);
	}
	result->offsets[k] = pos;
	return result;
}

/* Copy a TemporalI */
TemporalI *
temporali_copy(TemporalI *ti)
{
	TemporalI *result = palloc0(VARSIZE(ti));
	memcpy(result, ti, VARSIZE(ti));
	return result;
}

/*
 * Binary search of a timestamptz in a TemporalI or in an array of TemporalInst.
 * If the timestamp is found, the position of the instant is returned in pos.
 * Otherwise, return a number encoding whether it is before, between two 
 * instants or after. For example, given 3 instants, the result of the 
 * function if the value is not found will be as follows: 
 *			0		1		2
 *			|		|		|
 * 1)	t^ 								=> result = 0
 * 2)			t^ 						=> result = 1
 * 3)					t^ 				=> result = 2
 * 4)							t^		=> result = 3
 */

bool
temporali_find_timestamp(TemporalI *ti, TimestampTz t, int *pos) 
{
	int first = 0, last = ti->count - 1;
	int middle = 0; /* make compiler quiet */
	TemporalInst *inst = NULL; /* make compiler quiet */
	while (first <= last) 
	{
		middle = (first + last)/2;
		inst = temporali_inst_n(ti, middle);
		int cmp = timestamp_cmp_internal(inst->t, t);
		if (cmp == 0)
		{
			*pos = middle;
			return true;
		}
		if (cmp > 0)
			last = middle - 1;
		else
			first = middle + 1;
	}
	if (t > inst->t)
		middle++;
	*pos = middle;
	return false;
}

/*****************************************************************************
 * Intersection functions
 *****************************************************************************/

/* 
 * Intersection of a TemporalI and a TemporalInst values. 
 */

bool
intersection_temporali_temporalinst(TemporalI *ti, TemporalInst *inst, 
	TemporalInst **inter1, TemporalInst **inter2)
{
	TemporalInst *inst1 = temporali_at_timestamp(ti, inst->t);
	if (inst1 == NULL)
		return false;
	
	*inter1 = inst1;
	*inter2 = temporalinst_copy(inst1);
	return true;
}

bool
intersection_temporalinst_temporali(TemporalInst *inst, TemporalI *ti, 
	TemporalInst **inter1, TemporalInst **inter2)
{
	return intersection_temporali_temporalinst(ti, inst, inter2, inter1);
}

/* 
 * Intersection two TemporalI values. Each value keeps the instants 
 * in the intersection of their time spans.
 */

bool
intersection_temporali_temporali(TemporalI *ti1, TemporalI *ti2, 
	TemporalI **inter1, TemporalI **inter2)
{
	/* Test whether the bounding period of the two temporal values overlap */
	Period p1, p2;
	temporali_period(&p1, ti1);
	temporali_period(&p2, ti2);
	if (!overlaps_period_period_internal(&p1, &p2))
		return false;
	
	int count = Min(ti1->count, ti2->count);
	TemporalInst **instants1 = palloc(sizeof(TemporalInst *) * count);
	TemporalInst **instants2 = palloc(sizeof(TemporalInst *) * count);
	int i = 0, j = 0, k = 0;
	while (i < ti1->count && j < ti2->count)
	{
		TemporalInst *inst1 = temporali_inst_n(ti1, i);
		TemporalInst *inst2 = temporali_inst_n(ti2, j);
		int cmp = timestamp_cmp_internal(inst1->t, inst2->t);
		if (cmp == 0)
		{
			instants1[k] = inst1;
			instants2[k++] = inst2;
			i++; j++;
		}
		else if (cmp < 0)
			i++; 
		else 
			j++;
	}
	if (k == 0)
	{
		pfree(instants1); pfree(instants2); 
		return false;
	}
	
	*inter1 = temporali_make(instants1, k);
	*inter2 = temporali_make(instants2, k);
	
	pfree(instants1); pfree(instants2); 

	return true;
}

/*****************************************************************************
 * Input/output functions
 *****************************************************************************/

/* Convert to string */
 
char*
temporali_to_string(TemporalI *ti, char *(*value_out)(Oid, Datum))
{
	char** strings = palloc(sizeof(char *) * ti->count);
	size_t outlen = 0;

	for (int i = 0; i < ti->count; i++)
	{
		TemporalInst *inst = temporali_inst_n(ti, i);
		strings[i] = temporalinst_to_string(inst, value_out);
		outlen += strlen(strings[i]) + 2;
	}
	char *result = palloc(outlen + 3);
	result[outlen] = '\0';
	result[0] = '{';
	size_t pos = 1;
	for (int i = 0; i < ti->count; i++)
	{
		strcpy(result + pos, strings[i]);
		pos += strlen(strings[i]);
		result[pos++] = ',';
		result[pos++] = ' ';
		pfree(strings[i]);
	}
	result[pos - 2] = '}';
	result[pos - 1] = '\0';
	pfree(strings);
	return result;
}

/* Send function */

void
temporali_write(TemporalI *ti, StringInfo buf)
{
	pq_sendint(buf, (uint32) ti->count, 4);
	for (int i = 0; i < ti->count; i++)
	{
		TemporalInst *inst = temporali_inst_n(ti, i);
		temporalinst_write(inst, buf);
	}
}
 
/* Receive function */

TemporalI *
temporali_read(StringInfo buf, Oid valuetypid)
{
	int count = (int) pq_getmsgint(buf, 4);
	TemporalInst **instants = palloc(sizeof(TemporalInst *) * count);
	for (int i = 0; i < count; i++)
		instants[i] = temporalinst_read(buf, valuetypid);
	TemporalI *result = temporali_make(instants, count);

	for (int i = 0; i < count; i++)
		pfree(instants[i]);
	pfree(instants);
	
	return result;
}

/*****************************************************************************
 * Cast functions
 *****************************************************************************/

/* Cast a temporal integer as a temporal float */

TemporalI *
tinti_to_tfloati(TemporalI *ti)
{
	TemporalI *result = temporali_copy(ti);
	result->valuetypid = FLOAT8OID;
	for (int i = 0; i < ti->count; i++)
	{
		TemporalInst *inst = temporali_inst_n(result, i);
		inst->valuetypid = FLOAT8OID;
		Datum *value_ptr = temporalinst_value_ptr(inst);
		*value_ptr = Float8GetDatum((double)DatumGetInt32(temporalinst_value(inst)));
	}
	return result;
}

/* Cast a temporal float as a temporal integer */

TemporalI *
tfloati_to_tinti(TemporalI *ti)
{
	TemporalI *result = temporali_copy(ti);
	result->valuetypid = INT4OID;
	for (int i = 0; i < ti->count; i++)
	{
		TemporalInst *inst = temporali_inst_n(result, i);
		inst->valuetypid = INT4OID;
		Datum *value_ptr = temporalinst_value_ptr(inst);
		*value_ptr = Int32GetDatum((double)DatumGetFloat8(temporalinst_value(inst)));
	}
	return result;
}

/*****************************************************************************
 * Transformation functions
 *****************************************************************************/

TemporalI *
temporalinst_to_temporali(TemporalInst *inst)
{
	return temporali_make(&inst, 1);
}

TemporalI *
temporalseq_to_temporali(TemporalSeq *seq)
{
	if (seq->count != 1)
		ereport(ERROR, (errcode(ERRCODE_INVALID_PARAMETER_VALUE),
			errmsg("Cannot transform input to a temporal instant set")));

	TemporalInst *inst = temporalseq_inst_n(seq, 0);
	return temporali_make(&inst, 1);
}

TemporalI *
temporals_to_temporali(TemporalS *ts)
{
	for (int i = 0; i < ts->count; i++)
	{
		TemporalSeq *seq = temporals_seq_n(ts, i);
		if (seq->count != 1)
			ereport(ERROR, (errcode(ERRCODE_INVALID_PARAMETER_VALUE),
				errmsg("Cannot transform input to a temporal instant set")));
	}
	
	TemporalInst **instants = palloc(sizeof(TemporalInst *) * ts->count);
	for (int i = 0; i < ts->count; i++)
	{
		TemporalSeq *seq = temporals_seq_n(ts, i);
		instants[i] = temporalseq_inst_n(seq, 0);
	}
	TemporalI *result = temporali_make(instants, ts->count);
	pfree(instants);
	return result;
}

/*****************************************************************************
 * Accessor functions 
 *****************************************************************************/

/* Set of values taken by the temporal value */

static Datum *
temporali_values1(TemporalI *ti, int *count)
{
	Datum *result = palloc(sizeof(Datum *) * ti->count);
	for (int i = 0; i < ti->count; i++) 
		result[i] = temporalinst_value(temporali_inst_n(ti, i));
	datum_sort(result, ti->count, ti->valuetypid);
	*count = datum_remove_duplicates(result, ti->count, ti->valuetypid);
	return result;
}

ArrayType *
temporali_values(TemporalI *ti)
{
	int count;
	Datum *values = temporali_values1(ti, &count);
	ArrayType *result = datumarr_to_array(values, count, ti->valuetypid);
	pfree(values);
	return result;
}

/* Set of ranges taken by the temporal value */

ArrayType *
tfloati_ranges(TemporalI *ti)
{
	int count;
	Datum *values = temporali_values1(ti, &count);
	RangeType **ranges = palloc(sizeof(RangeType *) * count);
	for (int i = 0; i < count; i++)
		ranges[i] = range_make(values[i], values[i], true, true, FLOAT8OID);
	ArrayType *result = rangearr_to_array(ranges, count, type_oid(T_FLOATRANGE));
	for (int i = 0; i < count; i++)
		pfree(ranges[i]);
	pfree(ranges); pfree(values);
	return result;
}

/* Get time */

PeriodSet *
temporali_get_time(TemporalI *ti)
{
	Period **periods = palloc(sizeof(Period *) * ti->count);
	for (int i = 0; i < ti->count; i++)
	{
		TemporalInst *inst = temporali_inst_n(ti, i);
		periods[i] = period_make(inst->t, inst->t, true, true);
	}
	PeriodSet *result = periodset_make_internal(periods, ti->count, false);
	for (int i = 0; i < ti->count; i++)
		pfree(periods[i]);
	pfree(periods);
	return result;
}

/* Minimum value */

Datum
temporali_min_value(TemporalI *ti)
{
	if (ti->valuetypid == INT4OID)
	{
		TBOX *box = temporali_bbox_ptr(ti);
		return Int32GetDatum((int)(box->xmin));
	}
	else if (ti->valuetypid == FLOAT8OID)
	{
		TBOX *box = temporali_bbox_ptr(ti);
		return Float8GetDatum(box->xmin);
	}
	else
	{
		Oid valuetypid = ti->valuetypid;
		Datum min = temporalinst_value(temporali_inst_n(ti, 0));
		int idx = 0;
		for (int i = 1; i < ti->count; i++)
		{
			Datum value = temporalinst_value(temporali_inst_n(ti, i));
			if (datum_lt(value, min, valuetypid))
			{
				min = value;
				idx = i;
			}
		}
		return temporalinst_value(temporali_inst_n(ti, idx));
	}
}

/* Maximum value */
 
Datum
temporali_max_value(TemporalI *ti)
{
	if (ti->valuetypid == INT4OID)
	{
		TBOX *box = temporali_bbox_ptr(ti);
		return Int32GetDatum((int)(box->xmax));
	}
	else if (ti->valuetypid == FLOAT8OID)
	{
		TBOX *box = temporali_bbox_ptr(ti);
		return Float8GetDatum(box->xmax);
	}
	else
	{
		Oid valuetypid = ti->valuetypid;
		Datum max = temporalinst_value(temporali_inst_n(ti, 0));
		int idx = 0;
		for (int i = 1; i < ti->count; i++)
		{
			Datum value = temporalinst_value(temporali_inst_n(ti, i));
			if (datum_gt(value, max, valuetypid))
			{
				max = value;
				idx = i;
			}
		}
		return temporalinst_value(temporali_inst_n(ti, idx));
	}
}

/* Bounding period on which the temporal value is defined */

void
temporali_period(Period *p, TemporalI *ti)
{
	TimestampTz lower = temporali_start_timestamp(ti);
	TimestampTz upper = temporali_end_timestamp(ti);
	return period_set(p, lower, upper, true, true);
}

/* Instants */

TemporalInst **
temporali_instants(TemporalI *ti)
{
	TemporalInst **result = palloc(sizeof(TemporalInst *) * ti->count);
	for (int i = 0; i < ti->count; i++) 
		result[i] = temporali_inst_n(ti, i);
	return result;	
}

ArrayType *
temporali_instants_array(TemporalI *ti)
{
	TemporalInst **instants = palloc(sizeof(TemporalInst *) * ti->count);
	for (int i = 0; i < ti->count; i++) 
		instants[i] = temporali_standalone_inst_n(ti, i);
	ArrayType *result = temporalarr_to_array((Temporal **)instants, ti->count);
	pfree(instants);
	return result;	
}

/* Start timestamptz */

TimestampTz
temporali_start_timestamp(TemporalI *ti)
{
	return (temporali_inst_n(ti, 0))->t;
}

/* End timestamptz */

TimestampTz
temporali_end_timestamp(TemporalI *ti)
{
	return (temporali_inst_n(ti, ti->count - 1))->t;
}

/* Set of instants on which the temporal value is defined */

ArrayType *
temporali_timestamps(TemporalI *ti)
{
	TimestampTz *times = palloc(sizeof(TimestampTz) * ti->count);
	for (int i = 0; i < ti->count; i++) 
		times[i] = (temporali_inst_n(ti, i))->t;
	ArrayType *result = timestamparr_to_array(times, ti->count);
	pfree(times);
	return result;
}

/* Shift the time span of a temporal value by an interval */

TemporalI *
temporali_shift(TemporalI *ti, Interval *interval)
{
   	TemporalI *result = temporali_copy(ti);
	TemporalInst **instants = palloc(sizeof(TemporalInst *) * ti->count);
	for (int i = 0; i < ti->count; i++)
	{
		TemporalInst *inst = instants[i] = temporali_inst_n(result, i);
		inst->t = DatumGetTimestampTz(
			DirectFunctionCall2(timestamptz_pl_interval,
			TimestampTzGetDatum(inst->t), PointerGetDatum(interval)));
	}
	/* Recompute the bounding box */
	void *bbox = temporali_bbox_ptr(result); 
	temporali_make_bbox(bbox, instants, ti->count);
	pfree(instants);
	return result;
}

/*****************************************************************************
 * Ever/always comparison operators
 *****************************************************************************/

/* Is the temporal value ever equal to the value? */

bool
temporali_ever_eq(TemporalI *ti, Datum value)
{
	/* Bounding box test */
	if (ti->valuetypid == INT4OID || ti->valuetypid == FLOAT8OID)
	{
		TBOX box;
		memset(&box, 0, sizeof(TBOX));
		temporali_bbox(&box, ti);
		double d = datum_double(value, ti->valuetypid);
		if (d < box.xmin || box.xmax < d)
			return false;
	}

	for (int i = 0; i < ti->count; i++) 
	{
		Datum valueinst = temporalinst_value(temporali_inst_n(ti, i));
		if (datum_eq(valueinst, value, ti->valuetypid))
			return true;
	}
	return false;
}

/* Is the temporal value always equal to the value? */

bool
temporali_always_eq(TemporalI *ti, Datum value)
{
	/* Bounding box test */
	if (ti->valuetypid == INT4OID || ti->valuetypid == FLOAT8OID)
	{
		TBOX box;
		memset(&box, 0, sizeof(TBOX));
		temporali_bbox(&box, ti);
		if (ti->valuetypid == INT4OID)
			return box.xmin == box.xmax &&
				(int)(box.xmax) == DatumGetInt32(value);
		else
			return box.xmin == box.xmax &&
				(int)(box.xmax) == DatumGetFloat8(value);
	}

	for (int i = 0; i < ti->count; i++) 
	{
		Datum valueinst = temporalinst_value(temporali_inst_n(ti, i));
		if (datum_ne(valueinst, value, ti->valuetypid))
			return false;
	}
	return true;
}

/*****************************************************************************/

/* Is the temporal value ever less than to the value? */

bool
temporali_ever_lt(TemporalI *ti, Datum value)
{
	/* Bounding box test */
	if (ti->valuetypid == INT4OID || ti->valuetypid == FLOAT8OID)
	{
		TBOX box;
		memset(&box, 0, sizeof(TBOX));
		temporali_bbox(&box, ti);
		double d = datum_double(value, ti->valuetypid);
		if (d <= box.xmin)
			return false;
	}

	for (int i = 0; i < ti->count; i++) 
	{
		Datum valueinst = temporalinst_value(temporali_inst_n(ti, i));
		if (datum_lt(valueinst, value, ti->valuetypid))
			return true;
	}
	return false;
}

/* Is the temporal value ever less than or equal to the value? */

bool
temporali_ever_le(TemporalI *ti, Datum value)
{
	/* Bounding box test */
	if (ti->valuetypid == INT4OID || ti->valuetypid == FLOAT8OID)
	{
		TBOX box;
		memset(&box, 0, sizeof(TBOX));
		temporali_bbox(&box, ti);
		double d = datum_double(value, ti->valuetypid);
		if (d < box.xmin)
			return false;
	}

	for (int i = 0; i < ti->count; i++) 
	{
		Datum valueinst = temporalinst_value(temporali_inst_n(ti, i));
		if (datum_le(valueinst, value, ti->valuetypid))
			return true;
	}
	return false;
}

/* Is the temporal value always less than the value? */

bool
temporali_always_lt(TemporalI *ti, Datum value)
{
	/* Bounding box test */
	if (ti->valuetypid == INT4OID || ti->valuetypid == FLOAT8OID)
	{
		TBOX box;
		memset(&box, 0, sizeof(TBOX));
		temporali_bbox(&box, ti);
		double d = datum_double(value, ti->valuetypid);
		if (d <= box.xmax)
			return false;
	}

	for (int i = 0; i < ti->count; i++) 
	{
		Datum valueinst = temporalinst_value(temporali_inst_n(ti, i));
		if (! datum_lt(valueinst, value, ti->valuetypid))
			return false;
	}
	return true;
}

/* Is the temporal value always less than or equal to the value? */

bool
temporali_always_le(TemporalI *ti, Datum value)
{
	/* Bounding box test */
	if (ti->valuetypid == INT4OID || ti->valuetypid == FLOAT8OID)
	{
		TBOX box;
		memset(&box, 0, sizeof(TBOX));
		temporali_bbox(&box, ti);
		double d = datum_double(value, ti->valuetypid);
		if (d < box.xmax)
			return false;
	}

	for (int i = 0; i < ti->count; i++) 
	{
		Datum valueinst = temporalinst_value(temporali_inst_n(ti, i));
		if (! datum_le(valueinst, value, ti->valuetypid))
			return false;
	}
	return true;
}

/*****************************************************************************
 * Restriction Functions 
 *****************************************************************************/

/* Restriction to a value */

TemporalI *
temporali_at_value(TemporalI *ti, Datum value)
{
	Oid valuetypid = ti->valuetypid;
	/* Bounding box test */
	if (valuetypid == INT4OID || valuetypid == FLOAT8OID)
	{
		TBOX box1, box2;
		memset(&box1, 0, sizeof(TBOX));
		memset(&box2, 0, sizeof(TBOX));
		temporali_bbox(&box1, ti);
		number_to_box(&box2, value, valuetypid);
		if (!contains_tbox_tbox_internal(&box1, &box2))
			return NULL;
	}

	/* Singleton instant set */
	if (ti->count == 1)
	{
		if (datum_ne(value, temporalinst_value(temporali_inst_n(ti, 0)), 
			valuetypid))
			return NULL;
		return temporali_copy(ti);
	}

	/* General case */
	TemporalInst **instants = palloc(sizeof(TemporalInst *) * ti->count);
	int count = 0;
	for (int i = 0; i < ti->count; i++)
	{
		TemporalInst *inst = temporali_inst_n(ti, i);
		if (datum_eq(value, temporalinst_value(inst), valuetypid)) 
			instants[count++] = inst;
	}
	TemporalI *result = (count == 0) ? NULL :
		temporali_make(instants, count);
	pfree(instants);
	return result;
}

/* Restriction to the complement of a value. */

TemporalI *
temporali_minus_value(TemporalI *ti, Datum value)
{
	Oid valuetypid = ti->valuetypid;
	/* Bounding box test */
	if (valuetypid == INT4OID || valuetypid == FLOAT8OID)
	{
		TBOX box1, box2;
		memset(&box1, 0, sizeof(TBOX));
		memset(&box2, 0, sizeof(TBOX));
		temporali_bbox(&box1, ti);
		number_to_box(&box2, value, valuetypid);
		if (!contains_tbox_tbox_internal(&box1, &box2))
			return temporali_copy(ti);
	}

	/* Singleton instant set */
	if (ti->count == 1)
	{
		if (datum_eq(value, temporalinst_value(temporali_inst_n(ti, 0)), 
			valuetypid))
			return NULL;
		return temporali_copy(ti);
	}

	/* General case */
	TemporalInst **instants = palloc(sizeof(TemporalInst *) * ti->count);
	int count = 0;
	for (int i = 0; i < ti->count; i++)
	{
		TemporalInst *inst = temporali_inst_n(ti, i);
		if (datum_ne(value, temporalinst_value(inst), valuetypid))
			instants[count++] = inst;
	}
	TemporalI *result = (count == 0) ? NULL :
		temporali_make(instants, count);
	pfree(instants);
	return result;
}

/* 
 * Restriction to an array of values.
 * The function assumes that there are no duplicates values.
 */
 
TemporalI *
temporali_at_values(TemporalI *ti, Datum *values, int count)
{
	/* Singleton instant set */
	if (ti->count == 1)
	{
		TemporalInst *inst = temporali_inst_n(ti, 0);
		TemporalInst *inst1 = temporalinst_at_values(inst, values, count);
		if (inst1 == NULL)
			return NULL;
		pfree(inst1); 
		return temporali_copy(ti);
	}

	/* General case */
	TemporalInst **instants = palloc(sizeof(TemporalInst *) * ti->count);
	int newcount = 0;	
	for (int i = 0; i < ti->count; i++)
	{
		TemporalInst *inst = temporali_inst_n(ti, i);
		for (int j = 0; j < count; j++)
		{
			if (datum_eq(temporalinst_value(inst), values[j], ti->valuetypid))
			{
				instants[newcount++] = inst;
				break;
			}
		}
	}
	TemporalI *result = (newcount == 0) ? NULL :
		temporali_make(instants, newcount);
	pfree(instants);
	return result;
}

/*
 * Restriction to the complement of an array of values
 * The function assumes that there are no duplicates values.
 */

TemporalI *
temporali_minus_values(TemporalI *ti, Datum *values, int count)
{
	/* Singleton instant set */
	if (ti->count == 1)
	{
		TemporalInst *inst = temporali_inst_n(ti, 0);
		TemporalInst *inst1 = temporalinst_minus_values(inst, values, count);
		if (inst1 == NULL)
			return NULL;
		pfree(inst1); 
		return temporali_copy(ti);
	}

	/* General case */
	TemporalInst **instants = palloc(sizeof(TemporalInst *) * ti->count);
	int newcount = 0;
	for (int i = 0; i < ti->count; i++)
	{
		bool found = false;
		TemporalInst *inst = temporali_inst_n(ti, i);
		for (int j = 0; j < count; j++)
		{
			if (datum_eq(temporalinst_value(inst), values[j], ti->valuetypid))
			{
				found = true;
				break;
			}
		}
		if (!found)
			instants[newcount++] = inst;
	}
	TemporalI *result = (newcount == 0) ? NULL :
		temporali_make(instants, newcount);
	pfree(instants);
	return result;
}

/* Restriction to a range. */

TemporalI *
tnumberi_at_range(TemporalI *ti, RangeType *range)
{
	/* Bounding box test */
	TBOX box1, box2;
	memset(&box1, 0, sizeof(TBOX));
	memset(&box2, 0, sizeof(TBOX));
	temporali_bbox(&box1, ti);
	range_to_tbox_internal(&box2, range);
	if (!overlaps_tbox_tbox_internal(&box1, &box2))
		return NULL;

	/* Singleton instant set */
	if (ti->count == 1)
		return temporali_copy(ti);

	/* General case */
	TemporalInst **instants = palloc(sizeof(TemporalInst *) * ti->count);
	int count = 0;
	for (int i = 0; i < ti->count; i++)
	{
		TemporalInst *inst = temporali_inst_n(ti, i);
		TemporalInst *inst1 = tnumberinst_at_range(inst, range);
		if (inst1 != NULL)
			instants[count++] = inst1;
	}
	if (count == 0)
	{
		pfree(instants);
		return NULL;		
	}
	
	TemporalI *result = temporali_make(instants, count);
	for (int i = 0; i < count; i++)
		pfree(instants[i]);
	pfree(instants);
	return result;
}

/* Restriction to the complement of a range */

TemporalI *
tnumberi_minus_range(TemporalI *ti, RangeType *range)
{
	/* Bounding box test */
	TBOX box1, box2;
	memset(&box1, 0, sizeof(TBOX));
	memset(&box2, 0, sizeof(TBOX));
	temporali_bbox(&box1, ti);
	range_to_tbox_internal(&box2, range);
	if (!overlaps_tbox_tbox_internal(&box1, &box2))
		return temporali_copy(ti);

	/* Singleton instant set */
	if (ti->count == 1)
		return NULL;

	/* General case */
	TemporalInst **instants = palloc(sizeof(TemporalInst *) * ti->count);
	int newcount = 0;
	for (int i = 0; i < ti->count; i++)
	{
		TemporalInst *inst = temporali_inst_n(ti, i);
		TemporalInst *inst1 = tnumberinst_minus_range(inst, range);
		if (inst1 != NULL)
			instants[newcount++] = inst1;
	}
	if (newcount == 0)
	{
		pfree(instants);
		return NULL;
	}

	TemporalI *result = temporali_make(instants, newcount);
	for (int i = 0; i < newcount; i++)
		pfree(instants[i]);
	pfree(instants);
	return result;
}

/* Restriction to the ranges */

TemporalI *
tnumberi_at_ranges(TemporalI *ti, RangeType **normranges, int count)
{
	/* Singleton instant set */
	if (ti->count == 1)
	{
		TemporalInst *inst = temporali_inst_n(ti, 0);
		TemporalInst *inst1 = tnumberinst_at_ranges(inst, normranges, count);
		if (inst1 == NULL)
			return NULL;
		pfree(inst1); 
		return temporali_copy(ti);
	}

	/* General case */
	TemporalInst **instants = palloc(sizeof(TemporalInst *) * ti->count);
	int newcount = 0;
	for (int i = 0; i < ti->count; i++)
	{
		TemporalInst *inst = temporali_inst_n(ti, i);
		for (int j = 0; j < count; j++)
		{
			TemporalInst *inst1 = tnumberinst_at_range(inst, normranges[j]);
			if (inst1 != NULL)
			{
				instants[newcount++] = inst1;
				break;
			}
		}
	}
	if (newcount == 0) 
	{
		pfree(instants);
		return NULL;
	}
	
	TemporalI *result = temporali_make(instants, newcount);
	for (int i = 0; i < newcount; i++)
		pfree(instants[i]);
	pfree(instants);
	return result;
}

/* Restriction to the complement of ranges */

TemporalI *
tnumberi_minus_ranges(TemporalI *ti, RangeType **normranges, int count)
{
	/* Singleton instant set */
	if (ti->count == 1)
	{
		TemporalInst *inst = temporali_inst_n(ti, 0);
		TemporalInst *inst1 = tnumberinst_minus_ranges(inst, normranges, count);
		if (inst1 == NULL)
			return NULL;
		pfree(inst1); 
		return temporali_copy(ti);
	}

	/* General case */
	TemporalInst **instants = palloc(sizeof(TemporalInst *) * ti->count);
	int newcount = 0;
	for (int i = 0; i < ti->count; i++)
	{
		TemporalInst *inst = temporali_inst_n(ti, i);
		for (int j = 0; j < count; j++)
		{
			TemporalInst *inst1 = tnumberinst_minus_range(inst, normranges[j]);
			if (inst1 != NULL)
			{
				instants[newcount++] = inst1;
				break;
			}
		}
	}
	if (newcount == 0)
	{
		pfree(instants);
		return NULL;
	}

	TemporalI *result = temporali_make(instants, newcount);
	for (int i = 0; i < newcount; i++)
		pfree(instants[i]);
	pfree(instants);
	return result;
}

/* Restriction to the minimum value */

TemporalI *
temporali_at_min(TemporalI *ti)
{
	Datum xmin = temporali_min_value(ti);
	return temporali_at_value(ti, xmin);	
}

/* Restriction to the complement of the minimum value */

TemporalI *
temporali_minus_min(TemporalI *ti)
{
	Datum xmin = temporali_min_value(ti);
	return temporali_minus_value(ti, xmin);	
}

/* Restriction to the maximum value */

TemporalI *
temporali_at_max(TemporalI *ti)
{
	Datum xmax = temporali_max_value(ti);
	return temporali_at_value(ti, xmax);	
}

/* Restriction to the complement of the maximum value */

TemporalI *
temporali_minus_max(TemporalI *ti)
{
	Datum xmax = temporali_max_value(ti);
	return temporali_minus_value(ti, xmax);	
}

/* 
 * Restriction to the timestamp
 * To be compatible with the corresponding functions for temporal sequences
 * that need to interpolate the value, it is necessary to return a copy of
 * the value 
 */

TemporalInst *
temporali_at_timestamp(TemporalI *ti, TimestampTz t)
{
	/* Bounding box test */
	Period p;
	temporali_period(&p, ti);
	if (!contains_period_timestamp_internal(&p, t))
		return NULL;

	/* Singleton instant set */
	if (ti->count == 1)
		return temporalinst_copy(temporali_inst_n(ti, 0));

	/* General case */
	int n;
	if (! temporali_find_timestamp(ti, t, &n))
		return NULL;
	TemporalInst *inst = temporali_inst_n(ti, n);
	return temporalinst_copy(inst);
}

/* 
 * Value at the timestamp
 * In order to be compatible with the corresponding functions for temporal
 * sequences that need to interpolate the value, it is necessary to return
 * a copy of the value 
 */

bool 
temporali_value_at_timestamp(TemporalI *ti, TimestampTz t, Datum *result)
{
	int n;
	if (! temporali_find_timestamp(ti, t, &n))
		return false;

	TemporalInst *inst = temporali_inst_n(ti, n);
	*result = temporalinst_value_copy(inst);
	return true;
}

/* Restriction to the complement of a timestamptz */

TemporalI *
temporali_minus_timestamp(TemporalI *ti, TimestampTz t)
{
	/* Bounding box test */
	Period p;
	temporali_period(&p, ti);
	if (!contains_period_timestamp_internal(&p, t))
		return temporali_copy(ti);

	/* Singleton instant set */
	if (ti->count == 1)
		return NULL;

	/* General case */
	TemporalInst **instants = palloc(sizeof(TemporalInst *) * ti->count);
	int count = 0;
	for (int i = 0; i < ti->count; i++)
	{
		TemporalInst *inst= temporali_inst_n(ti, i);
		if (inst->t != t)
			instants[count++] = inst;
	}
	TemporalI *result = (count == 0) ? NULL :
		temporali_make(instants, count);
	pfree(instants);
	return result;
}

/* 
 * Restriction to a timestamp set
 */

TemporalI *
temporali_at_timestampset(TemporalI *ti, TimestampSet *ts)
{
	/* Bounding box test */
	Period p1;
	temporali_period(&p1, ti);
	Period *p2 = timestampset_bbox(ts);
	if (!overlaps_period_period_internal(&p1, p2))
		return NULL;

	/* Singleton timestamp set */
	if (ti->count == 1)
	{
		TemporalInst *inst = temporali_inst_n(ti, 0);
		TemporalInst *inst1 = temporalinst_at_timestampset(inst, ts);
		if (inst1 == NULL)
			return NULL;

		pfree(inst1); 
		return temporali_copy(ti);
	}

	/* General case */
	TemporalInst **instants = palloc(sizeof(TemporalInst *) * ts->count);
	int count = 0;
	int i = 0, j = 0;
	while (i < ts->count && j < ti->count) 
	{
		TemporalInst *inst = temporali_inst_n(ti, j);
		TimestampTz t = timestampset_time_n(ts, i);
		int cmp = timestamp_cmp_internal(t, inst->t);
		if (cmp == 0)
		{
			instants[count++] = inst;
			i++;
		}
		else if (cmp < 0)
			i++;
		else
			j++;
	}	
	TemporalI *result = (count == 0) ? NULL :
		temporali_make(instants, count);
	pfree(instants);
	return result;
}

/*
 * Restriction to the complement of a timestamp set
 */

TemporalI *
temporali_minus_timestampset(TemporalI *ti, TimestampSet *ts)
{
	/* Bounding box test */
	Period p1;
	temporali_period(&p1, ti);
	Period *p2 = timestampset_bbox(ts);
	if (!overlaps_period_period_internal(&p1, p2))
		return temporali_copy(ti);

	/* Singleton instant set */
	if (ti->count == 1)
	{
		TemporalInst *inst = temporali_inst_n(ti, 0);
		TemporalInst *inst1 = temporalinst_minus_timestampset(inst, ts);
		if (inst1 == NULL)
			return NULL;

		pfree(inst1); 
		return temporali_copy(ti);
	}

	/* General case */
	TemporalInst **instants = palloc(sizeof(TemporalInst *) * ti->count);
	int count = 0;
	int i = 0, j = 0;
	while (i < ts->count && j < ti->count)
	{
		TemporalInst *inst = temporali_inst_n(ti, j);
		TimestampTz t = timestampset_time_n(ts, i);
		if (t <= inst->t)
			i++;
		else /* t > inst->t */
		{
			instants[count++] = inst;
			j++;
		}
	}
	TemporalI *result = (count == 0) ? NULL : temporali_make(instants, count);
	pfree(instants);
	return result;
}

/* Restriction to the period */

TemporalI *
temporali_at_period(TemporalI *ti, Period *period)
{
	/* Bounding box test */
	Period p;
	temporali_period(&p, ti);
	if (!overlaps_period_period_internal(&p, period))
		return NULL;

	/* Singleton instant set */
	if (ti->count == 1)
		return temporali_copy(ti);

	/* General case */
	TemporalInst **instants = palloc(sizeof(TemporalInst *) * ti->count);
	int count = 0;
	for (int i = 0; i < ti->count; i++)
	{
		TemporalInst *inst = temporali_inst_n(ti, i);
		if (contains_period_timestamp_internal(period, inst->t))
			instants[count++] = inst;
	}
	TemporalI *result = (count == 0) ? NULL :
		temporali_make(instants, count);
	pfree(instants);
	return result;
}

/* Restriction to the complement of a period */

TemporalI *
temporali_minus_period(TemporalI *ti, Period *period)
{
	/* Bounding box test */
	Period p;
	temporali_period(&p, ti);
	if (!overlaps_period_period_internal(&p, period))
		return temporali_copy(ti);

	/* Singleton instant set */
	if (ti->count == 1)
		return NULL;

	/* General case */
	TemporalInst **instants = palloc(sizeof(TemporalInst *) * ti->count);
	int count = 0;
	for (int i = 0; i < ti->count; i++)
	{
		TemporalInst *inst = temporali_inst_n(ti, i);
		if (!contains_period_timestamp_internal(period, inst->t))
			instants[count++] = inst;
	}
	TemporalI *result = (count == 0) ? NULL : 
		temporali_make(instants, count);
	pfree(instants);
	return result;
}

/* Restriction to a period set */

TemporalI *
temporali_at_periodset(TemporalI *ti, PeriodSet *ps)
{
	/* Bounding box test */
	Period p1;
	temporali_period(&p1, ti);
	Period *p2 = periodset_bbox(ps);
	if (!overlaps_period_period_internal(&p1, p2))
		return NULL;

	/* Singleton period set */
	if (ps->count == 1)
		return temporali_at_period(ti, periodset_per_n(ps, 0));

	/* Singleton instant set */
	if (ti->count == 1)
	{
		TemporalInst *inst = temporali_inst_n(ti, 0);
		TemporalInst *inst1 = temporalinst_at_periodset(inst, ps);
		if (inst1 == NULL)
			return NULL;

		pfree(inst1); 
		return temporali_copy(ti);
	}

	/* General case */
	TemporalInst **instants = palloc(sizeof(TemporalInst *) * ti->count);
	int count = 0;
	for (int i = 0; i < ti->count; i++)
	{
		TemporalInst *inst = temporali_inst_n(ti, i);
		if (contains_periodset_timestamp_internal(ps, inst->t))
			instants[count++] = inst;
	}
	TemporalI *result = (count == 0) ? NULL :
		temporali_make(instants, count);
	pfree(instants);
	return result;
}

/* Restriction to the complement of a period set */

TemporalI *
temporali_minus_periodset(TemporalI *ti, PeriodSet *ps)
{
	/* Bounding box test */
	Period p1;
	temporali_period(&p1, ti);
	Period *p2 = periodset_bbox(ps);
	if (!overlaps_period_period_internal(&p1, p2))
		return temporali_copy(ti);

	/* Singleton period set */
	if (ps->count == 1)
		return temporali_minus_period(ti, periodset_per_n(ps, 0));

	/* Singleton instant set */
	if (ti->count == 1)
	{
		TemporalInst *inst = temporali_inst_n(ti, 0);
		TemporalInst *inst1 = temporalinst_minus_periodset(inst, ps);
		if (inst1 == NULL)
			return NULL;

		pfree(inst1); 
		return temporali_copy(ti);
	}

	/* General case */
	TemporalInst **instants = palloc(sizeof(TemporalInst *) * ti->count);
	int count = 0;
	for (int i = 0; i < ti->count; i++)
	{
		TemporalInst *inst = temporali_inst_n(ti, i);
		if (!contains_periodset_timestamp_internal(ps, inst->t))
			instants[count++] = inst;
	}
	TemporalI *result = (count == 0) ? NULL :
		temporali_make(instants, count);
	pfree(instants);
	return result;
}

/*****************************************************************************
 * Intersects functions 
 *****************************************************************************/

 /* Does the temporal value intersects the timestamp? */

bool
temporali_intersects_timestamp(TemporalI *ti, TimestampTz t)
{
	int n;
	return temporali_find_timestamp(ti, t, &n);
}

/* Does the temporal value intersects the timestamp set? */

bool
temporali_intersects_timestampset(TemporalI *ti, TimestampSet *ts)
{
	for (int i = 0; i < ts->count; i++)
		if (temporali_intersects_timestamp(ti, timestampset_time_n(ts, i)))
			return true;
	return false;
}

/* Does the temporal value intersects the period? */

bool
temporali_intersects_period(TemporalI *ti, Period *period)
{
	for (int i = 0; i < ti->count; i++)
	{
		TemporalInst *inst = temporali_inst_n(ti, i);
		if (contains_period_timestamp_internal(period, inst->t))
			return true;
	}
	return false;
}

/* Does the temporal value intersects the period set? */

bool
temporali_intersects_periodset(TemporalI *ti, PeriodSet *ps)
{
	for (int i = 0; i < ps->count; i++)
		if (temporali_intersects_period(ti, periodset_per_n(ps, i))) 
			return true;
	return false;
}

/*****************************************************************************
 * Local aggregate functions 
 *****************************************************************************/

double
tnumberi_twavg(TemporalI *ti)
{
	double result = 0.0;
	for (int i = 0; i < ti->count; i++)
	{
		TemporalInst *inst = temporali_inst_n(ti, i);
		result += datum_double(temporalinst_value(inst), inst->valuetypid);
	}
	return result / ti->count;
}

/*****************************************************************************
 * Functions for defining B-tree index
 * The functions assume that the arguments are of the same temptypid
 *****************************************************************************/

/* 
 * Equality operator
 * The internal B-tree comparator is not used to increase efficiency
 */
bool
temporali_eq(TemporalI *ti1, TemporalI *ti2)
{
	/* If number of sequences or flags are not equal */
	if (ti1->count != ti2->count || ti1->flags != ti2->flags)
		return false;

	/* If bounding boxes are not equal */
	void *box1 = temporali_bbox_ptr(ti1);
	void *box2 = temporali_bbox_ptr(ti2);
	if (! temporal_bbox_eq(box1, box2, ti1->valuetypid))
		return false;
	
	/* Compare the composing instants */
	for (int i = 0; i < ti1->count; i++)
	{
		TemporalInst *inst1 = temporali_inst_n(ti1, i);
		TemporalInst *inst2 = temporali_inst_n(ti2, i);
		if (! temporalinst_eq(inst1, inst2))
			return false;
	}
	return true;
}

/* 
 * B-tree comparator
 */
int
temporali_cmp(TemporalI *ti1, TemporalI *ti2)
{
	/* Compare bounding boxes */
	void *box1 = temporali_bbox_ptr(ti1);
	void *box2 = temporali_bbox_ptr(ti2);
	int result = temporal_bbox_cmp(box1, box2, ti1->valuetypid);
	if (result)
		return result;
	/* Compare composing instants */
	int count = Min(ti1->count, ti2->count);
	for (int i = 0; i < count; i++)
	{
		TemporalInst *inst1 = temporali_inst_n(ti1, i);
		TemporalInst *inst2 = temporali_inst_n(ti2, i);
		result = temporalinst_cmp(inst1, inst2);
		if (result) 
			return result;
	}
	/* The first count instants of ti1 and ti2 are equal */
	if (ti1->count < ti2->count) /* ti1 has less instants than ti2 */
		return -1;
	else if (ti2->count < ti1->count) /* ti2 has less instants than ti1 */
		return 1;
	/* Compare flags */
	if (ti1->flags < ti2->flags)
		return -1;
	if (ti1->flags > ti2->flags)
		return 1;
	/* The two values are equal */
	return 0;
}

/*****************************************************************************
 * Function for defining hash index
 * The function reuses the approach for array types for combining the hash of  
 * the elements.
 *****************************************************************************/

uint32
temporali_hash(TemporalI *ti)
{
	uint32 result = 1;
	for (int i = 0; i < ti->count; i++)
	{
		TemporalInst *inst = temporali_inst_n(ti, i);
		uint32 inst_hash = temporalinst_hash(inst);
		result = (result << 5) - result + inst_hash;
	}
	return result;
}

/*****************************************************************************/<|MERGE_RESOLUTION|>--- conflicted
+++ resolved
@@ -103,40 +103,26 @@
 {
 	/* Test the validity of the instants */
 	assert(count > 0);
-<<<<<<< HEAD
-	bool isgeo = (valuetypid == type_oid(T_GEOMETRY) ||
-		valuetypid == type_oid(T_GEOGRAPHY));
-	bool hasz = false, isgeodetic = false;
-	int srid;
+	bool isgeo = (instants[0]->valuetypid == type_oid(T_GEOMETRY) ||
+		instants[0]->valuetypid == type_oid(T_GEOGRAPHY));
 	uint geo_type;
 	LWPOLY *poly;
 	if (isgeo)
 	{
-		hasz = MOBDB_FLAGS_GET_Z(instants[0]->flags);
-		isgeodetic = MOBDB_FLAGS_GET_GEODETIC(instants[0]->flags);
-		srid = tpoint_srid_internal((Temporal *) instants[0]);
 		Datum value = temporalinst_value(instants[0]);
 		GSERIALIZED *gs = (GSERIALIZED *) DatumGetPointer(value);
 		geo_type = gserialized_get_type(gs);
 		if (geo_type == POLYGONTYPE)
 			poly = (LWPOLY *) lwgeom_from_gserialized(gs);
 	}
-=======
-	bool isgeo = (instants[0]->valuetypid == type_oid(T_GEOMETRY) ||
-		instants[0]->valuetypid == type_oid(T_GEOGRAPHY));
->>>>>>> 730b3d0b
 	for (int i = 1; i < count; i++)
 	{
 		ensure_increasing_timestamps(instants[i - 1], instants[i]);
 		if (isgeo)
 		{
-<<<<<<< HEAD
-			if (tpointinst_srid(instants[i]) != srid)
-				ereport(ERROR, (errcode(ERRCODE_RESTRICT_VIOLATION), 
-					errmsg("All geometries composing a temporal point must be of the same SRID")));
-			if (MOBDB_FLAGS_GET_Z(instants[i]->flags) != hasz)
-				ereport(ERROR, (errcode(ERRCODE_RESTRICT_VIOLATION), 
-					errmsg("All geometries composing a temporal point must be of the same dimensionality")));
+			ensure_same_srid_tpoint((Temporal *)instants[i - 1], (Temporal *)instants[i]);
+			ensure_same_dimensionality_tpoint((Temporal *)instants[i - 1], (Temporal *)instants[i]);
+			ensure_same_geodetic_tpoint((Temporal *)instants[i - 1], (Temporal *)instants[i]);
 			if (instants[i]->valuetypid == type_oid(T_GEOMETRY) || 
 				instants[i]->valuetypid == type_oid(T_GEOGRAPHY))
 			{
@@ -149,11 +135,6 @@
 					lwpoly_free(poly2);
 				}
 			}
-=======
-			ensure_same_srid_tpoint((Temporal *)instants[i - 1], (Temporal *)instants[i]);
-			ensure_same_dimensionality_tpoint((Temporal *)instants[i - 1], (Temporal *)instants[i]);
-			ensure_same_geodetic_tpoint((Temporal *)instants[i - 1], (Temporal *)instants[i]);
->>>>>>> 730b3d0b
 		}
 	}
 #ifdef WITH_POSTGIS
@@ -265,33 +246,18 @@
 	assert(MOBDB_FLAGS_GET_GEODETIC(ti->flags) == MOBDB_FLAGS_GET_GEODETIC(inst->flags));
 	TemporalInst *inst1 = temporali_inst_n(ti, ti->count - 1);
 	ensure_increasing_timestamps(inst1, inst);
-<<<<<<< HEAD
-	bool isgeo = false, hasz = false;
+	bool isgeo = (ti->valuetypid == type_oid(T_GEOMETRY) ||
+		ti->valuetypid == type_oid(T_GEOGRAPHY));
 	uint geo_type;
-	if (valuetypid == type_oid(T_GEOMETRY) ||
-		valuetypid == type_oid(T_GEOGRAPHY))
-	{
-		isgeo = true;
-		hasz = MOBDB_FLAGS_GET_Z(ti->flags);
-		if (tpointinst_srid(inst) != tpointi_srid(ti))
-			ereport(ERROR, (errcode(ERRCODE_RESTRICT_VIOLATION), 
-				errmsg("All geometries composing a temporal point must be of the same SRID")));
-		if (MOBDB_FLAGS_GET_Z(inst->flags) != hasz)
-			ereport(ERROR, (errcode(ERRCODE_RESTRICT_VIOLATION), 
-				errmsg("All geometries composing a temporal point must be of the same dimensionality")));
+	if (isgeo)
+	{
+		ensure_same_srid_tpoint((Temporal *)ti, (Temporal *)inst);
+		ensure_same_dimensionality_tpoint((Temporal *)ti, (Temporal *)inst);
 		Datum value = temporalinst_value(temporali_inst_n(ti, 0));
 		GSERIALIZED *gs = (GSERIALIZED *) DatumGetPointer(value);
 		geo_type = gserialized_get_type(gs);
 		if (geo_type == POLYGONTYPE)
 			ensure_same_rings_tgeometryinst(temporali_inst_n(ti, 0), inst);
-=======
-	bool isgeo = (ti->valuetypid == type_oid(T_GEOMETRY) ||
-		ti->valuetypid == type_oid(T_GEOGRAPHY));
-	if (isgeo)
-	{
-		ensure_same_srid_tpoint((Temporal *)ti, (Temporal *)inst);
-		ensure_same_dimensionality_tpoint((Temporal *)ti, (Temporal *)inst);
->>>>>>> 730b3d0b
 	}
 
 	/* Get the bounding box size */
@@ -327,15 +293,10 @@
 	result->count = ti->count + 1;
 	result->valuetypid = ti->valuetypid;
 	result->duration = TEMPORALI;
-<<<<<<< HEAD
-	MOBDB_FLAGS_SET_LINEAR(result->flags, 
-		MOBDB_FLAGS_GET_LINEAR(new_inst->flags));
-=======
 	MOBDB_FLAGS_SET_LINEAR(result->flags,
 		MOBDB_FLAGS_GET_LINEAR(inst->flags));
 	MOBDB_FLAGS_SET_X(result->flags, true);
 	MOBDB_FLAGS_SET_T(result->flags, true);
->>>>>>> 730b3d0b
 	if (isgeo)
 	{
 		MOBDB_FLAGS_SET_Z(result->flags, MOBDB_FLAGS_GET_Z(ti->flags));
