/*****************************************************************************
 *
 * temporali.c
 *	  Basic functions for temporal instant sets.
 *
 * Portions Copyright (c) 2020, Esteban Zimanyi, Arthur Lesuisse, 
 * 		Universite Libre de Bruxelles
 * Portions Copyright (c) 1996-2020, PostgreSQL Global Development Group
 * Portions Copyright (c) 1994, Regents of the University of California
 *
 *****************************************************************************/

#include "temporali.h"

#include <assert.h>
#include <libpq/pqformat.h>
#include <utils/builtins.h>
#include <utils/lsyscache.h>
#include <utils/timestamp.h>

#include "timetypes.h"
#include "timestampset.h"
#include "period.h"
#include "periodset.h"
#include "timeops.h"
#include "temporaltypes.h"
#include "oidcache.h"
#include "temporal_util.h"
#include "temporal_boxops.h"
#include "rangetypes_ext.h"

#include "tpoint.h"
#include "tpoint_spatialfuncs.h"

/*****************************************************************************
 * General functions
 *****************************************************************************/

/* 
 * The memory structure of a TemporalI with, e.g., 2 instants is as follows
 *
 * 	------------------------------------------------------
 * 	( TemporalI | offset_0 | offset_1 | offset_2 )_X | ...
 *	------------------------------------------------------
 *	----------------------------------------------------------
 *	( TemporalInst_0 )_X | ( TemporalInst_1 )_X | ( bbox )_X | 
 *	----------------------------------------------------------
 *
 * where the X are unused bytes added for double padding, offset_0 to offset_1
 * are offsets for the corresponding instants, and offset_2 is the offset for 
 * the bounding box.
 */

/* N-th TemporalInst of a TemporalI */

TemporalInst *
temporali_inst_n(const TemporalI *ti, int index)
{
	return (TemporalInst *) (
		(char *)(&ti->offsets[ti->count + 1]) + 	/* start of data */
			ti->offsets[index]);					/* offset */
}

/* Pointer to the bounding box of a TemporalI */

void * 
temporali_bbox_ptr(const TemporalI *ti)
{
	return (char *)(&ti->offsets[ti->count + 1]) +  /* start of data */
		ti->offsets[ti->count];						/* offset */
}

/* Copy the bounding box of a TemporalI in the first argument */

void 
temporali_bbox(void *box, const TemporalI *ti)
{
	void *box1 = temporali_bbox_ptr(ti);
	size_t bboxsize = temporal_bbox_size(ti->valuetypid);
	memcpy(box, box1, bboxsize);
}

/* Construct a TemporalI from an array of TemporalInst */

TemporalI *
temporali_make(TemporalInst **instants, int count)
{
	/* Test the validity of the instants */
	assert(count > 0);
	bool isgeo = (instants[0]->valuetypid == type_oid(T_GEOMETRY) ||
		instants[0]->valuetypid == type_oid(T_GEOGRAPHY));
	for (int i = 1; i < count; i++)
	{
		ensure_increasing_timestamps(instants[i - 1], instants[i]);
		if (isgeo)
		{
			ensure_same_srid_tpoint((Temporal *)instants[i - 1], (Temporal *)instants[i]);
			ensure_same_dimensionality_tpoint((Temporal *)instants[i - 1], (Temporal *)instants[i]);
		}
	}

	/* Get the bounding box size */
	size_t bboxsize = temporal_bbox_size(instants[0]->valuetypid);
	size_t memsize = double_pad(bboxsize);
	/* Add the size of composing instants */
	for (int i = 0; i < count; i++)
		memsize += double_pad(VARSIZE(instants[i]));
	/* Add the size of the struct and the offset array 
	 * Notice that the first offset is already declared in the struct */
	size_t pdata = double_pad(sizeof(TemporalI) + count * sizeof(size_t));
	/* Create the TemporalI */
	TemporalI *result = palloc0(pdata + memsize);
	SET_VARSIZE(result, pdata + memsize);
	result->count = count;
	result->valuetypid = instants[0]->valuetypid;
	result->duration = TEMPORALI;
	MOBDB_FLAGS_SET_LINEAR(result->flags, 
		MOBDB_FLAGS_GET_LINEAR(instants[0]->flags));
	MOBDB_FLAGS_SET_X(result->flags, true);
	MOBDB_FLAGS_SET_T(result->flags, true);
	if (isgeo)
	{
		MOBDB_FLAGS_SET_Z(result->flags, MOBDB_FLAGS_GET_Z(instants[0]->flags));
		MOBDB_FLAGS_SET_GEODETIC(result->flags, MOBDB_FLAGS_GET_GEODETIC(instants[0]->flags));
	}
	/* Initialization of the variable-length part */
	size_t pos = 0;
	for (int i = 0; i < count; i++)
	{
		memcpy(((char *)result) + pdata + pos, instants[i], VARSIZE(instants[i]));
		result->offsets[i] = pos;
		pos += double_pad(VARSIZE(instants[i]));
	}
	/*
	 * Precompute the bounding box 
	 * Only external types have precomputed bounding box, internal types such
	 * as double2, double3, or double4 do not have one
	 */
	if (bboxsize != 0) 
	{
		void *bbox = ((char *) result) + pdata + pos;
		temporali_make_bbox(bbox, instants, count);
		result->offsets[count] = pos;
	}
	return result;
}

/* Consruct a TemporalI from a base value and a timestamp set */

TemporalI *
temporali_from_base_internal(Datum value, Oid valuetypid, const TimestampSet *ts)
{
	TemporalInst **instants = palloc(sizeof(TemporalInst *) * ts->count);
	for (int i = 0; i < ts->count; i++)
		instants[i] = temporalinst_make(value, timestampset_time_n(ts, i), valuetypid);
	TemporalI *result = temporali_make(instants, ts->count);
	for (int i = 0; i < ts->count; i++)
		pfree(instants[i]);
	pfree(instants);
	return result;
}

PG_FUNCTION_INFO_V1(temporali_from_base);

PGDLLEXPORT Datum
temporali_from_base(PG_FUNCTION_ARGS)
{
	Datum value = PG_GETARG_ANYDATUM(0);
	TimestampSet *ts = PG_GETARG_TIMESTAMPSET(1);
	Oid valuetypid = get_fn_expr_argtype(fcinfo->flinfo, 0);
	TemporalI *result = temporali_from_base_internal(value, valuetypid, ts);
	DATUM_FREE_IF_COPY(value, valuetypid, 0);
	PG_FREE_IF_COPY(ts, 1);
	PG_RETURN_POINTER(result);
}

/* Append a TemporalInst to a TemporalI */

TemporalI *
temporali_append_instant(const TemporalI *ti, const TemporalInst *inst)
{
	/* Test the validity of the instant */
	assert(ti->valuetypid == inst->valuetypid);
	assert(MOBDB_FLAGS_GET_GEODETIC(ti->flags) == MOBDB_FLAGS_GET_GEODETIC(inst->flags));
	TemporalInst *inst1 = temporali_inst_n(ti, ti->count - 1);
	ensure_increasing_timestamps(inst1, inst);
	bool isgeo = (ti->valuetypid == type_oid(T_GEOMETRY) ||
		ti->valuetypid == type_oid(T_GEOGRAPHY));
	if (isgeo)
	{
		ensure_same_srid_tpoint((Temporal *)ti, (Temporal *)inst);
		ensure_same_dimensionality_tpoint((Temporal *)ti, (Temporal *)inst);
	}
	/* Get the bounding box size */
	size_t bboxsize = temporal_bbox_size(ti->valuetypid);
	size_t memsize = double_pad(bboxsize);
	/* Add the size of composing instants */
	for (int i = 0; i < ti->count; i++)
		memsize += double_pad(VARSIZE(temporali_inst_n(ti, i)));
	memsize += double_pad(VARSIZE(inst));
	/* Add the size of the struct and the offset array 
	 * Notice that the first offset is already declared in the struct */
	size_t pdata = double_pad(sizeof(TemporalI) + (ti->count + 1) * sizeof(size_t));
	/* Create the TemporalI */
	TemporalI *result = palloc0(pdata + memsize);
	SET_VARSIZE(result, pdata + memsize);
	result->count = ti->count + 1;
	result->valuetypid = ti->valuetypid;
	result->duration = TEMPORALI;
	MOBDB_FLAGS_SET_LINEAR(result->flags,
		MOBDB_FLAGS_GET_LINEAR(inst->flags));
	MOBDB_FLAGS_SET_X(result->flags, true);
	MOBDB_FLAGS_SET_T(result->flags, true);
	if (isgeo)
	{
		MOBDB_FLAGS_SET_Z(result->flags, MOBDB_FLAGS_GET_Z(ti->flags));
		MOBDB_FLAGS_SET_GEODETIC(result->flags, MOBDB_FLAGS_GET_GEODETIC(ti->flags));
	}
	/* Initialization of the variable-length part */
	size_t pos = 0;
	for (int i = 0; i < ti->count; i++)
	{
		inst1 = temporali_inst_n(ti, i);
		memcpy(((char *)result) + pdata + pos, inst1, VARSIZE(inst1));
		result->offsets[i] = pos;
		pos += double_pad(VARSIZE(inst1));
	}
	memcpy(((char *)result) + pdata + pos, inst, VARSIZE(inst));
	result->offsets[ti->count] = pos;
	pos += double_pad(VARSIZE(inst));
	/* Expand the bounding box */
	if (bboxsize != 0) 
	{
		union bboxunion box;
		void *bbox = ((char *) result) + pdata + pos;
		memcpy(bbox, temporali_bbox_ptr(ti), bboxsize);
		temporalinst_make_bbox(&box, inst);
		temporal_bbox_expand(bbox, &box, ti->valuetypid);
		result->offsets[ti->count + 1] = pos;
	}
	return result;
}

/* Append two temporal values */

TemporalI *
temporali_append(const TemporalI *ti1, const TemporalI *ti2)
{
	/* Test the validity of both temporal values */
	assert(ti1->valuetypid == ti2->valuetypid);
	assert(MOBDB_FLAGS_GET_LINEAR(ti1->flags) == MOBDB_FLAGS_GET_LINEAR(ti2->flags));
	assert(MOBDB_FLAGS_GET_GEODETIC(ti1->flags) == MOBDB_FLAGS_GET_GEODETIC(ti2->flags));
	bool isgeo = (ti1->valuetypid == type_oid(T_GEOMETRY) ||
		ti1->valuetypid == type_oid(T_GEOGRAPHY));
	if (isgeo)
	{
		ensure_same_srid_tpoint((Temporal *)ti1, (Temporal *)ti2);
		ensure_same_dimensionality_tpoint((Temporal *)ti1, (Temporal *)ti2);
	}
	TemporalInst *inst1 = temporali_inst_n(ti1, ti1->count - 1);
	TemporalInst *inst2 = temporali_inst_n(ti2, 0);
	if (inst1->t > inst2->t)
		ereport(ERROR, (errcode(ERRCODE_INTERNAL_ERROR),
			errmsg("The temporal values cannot overlap on time")));
	if (inst1->t == inst2->t &&
		! datum_eq(temporalinst_value(inst1), temporalinst_value(inst2), inst1->valuetypid))
		ereport(ERROR, (errcode(ERRCODE_INTERNAL_ERROR),
			errmsg("The temporal values have different value at their overlapping instant")));

	/* Get the bounding box size */
	size_t bboxsize = temporal_bbox_size(ti1->valuetypid);
	size_t memsize = double_pad(bboxsize);
	/* Add the size of composing instants */
	for (int i = 0; i < ti1->count; i++)
		memsize += double_pad(VARSIZE(temporali_inst_n(ti1, i)));
	int start = inst1->t == inst2->t ? 1 : 0;
	for (int i = start; i < ti2->count; i++)
		memsize += double_pad(VARSIZE(temporali_inst_n(ti2, i)));
	/* Add the size of the struct and the offset array
	 * Notice that the first offset is already declared in the struct */
	size_t pdata = double_pad(sizeof(TemporalI) +
		(ti1->count + ti2->count - start) * sizeof(size_t));
	/* Create the TemporalI */
	TemporalI *result = palloc0(pdata + memsize);
	SET_VARSIZE(result, pdata + memsize);
	result->count = ti1->count + ti2->count - start;
	result->valuetypid = ti1->valuetypid;
	result->duration = TEMPORALI;
	MOBDB_FLAGS_SET_LINEAR(result->flags,
		MOBDB_FLAGS_GET_LINEAR(ti1->flags));
	MOBDB_FLAGS_SET_X(result->flags, true);
	MOBDB_FLAGS_SET_T(result->flags, true);
	if (isgeo)
	{
		MOBDB_FLAGS_SET_Z(result->flags, MOBDB_FLAGS_GET_Z(ti1->flags));
		MOBDB_FLAGS_SET_GEODETIC(result->flags, MOBDB_FLAGS_GET_GEODETIC(ti1->flags));
	}
	/* Initialization of the variable-length part */
	size_t pos = 0;
	int k = 0;
	for (int i = 0; i < ti1->count; i++)
	{
		inst1 = temporali_inst_n(ti1, i);
		memcpy(((char *)result) + pdata + pos, inst1, VARSIZE(inst1));
		result->offsets[k++] = pos;
		pos += double_pad(VARSIZE(inst1));
	}
	for (int i = start; i < ti2->count; i++)
	{
		inst2 = temporali_inst_n(ti2, i);
		memcpy(((char *)result) + pdata + pos, inst2, VARSIZE(inst2));
		result->offsets[k++] = pos;
		pos += double_pad(VARSIZE(inst2));
	}
	result->offsets[ti1->count + ti2->count - start] = pos;
	pos += double_pad(VARSIZE(ti2));
	/* Expand the bounding box */
	if (bboxsize != 0)
	{
		void *bbox = ((char *) result) + pdata + pos;
		memcpy((char *)bbox, temporali_bbox_ptr(ti1), bboxsize);
		temporal_bbox_expand(bbox, temporali_bbox_ptr(ti2), ti1->valuetypid);
		result->offsets[ti1->count + ti2->count - start] = pos;
	}
	return result;
}

/* Append two temporal values */

TemporalI *
temporali_append_array(TemporalI **tis, int count)
{
	Oid valuetypid = tis[0]->valuetypid;
	bool linear = MOBDB_FLAGS_GET_LINEAR(tis[0]->flags);
	bool isgeo = (tis[0]->valuetypid == type_oid(T_GEOMETRY) ||
		tis[0]->valuetypid == type_oid(T_GEOGRAPHY));
	/* Get the bounding box size */
	size_t bboxsize = temporal_bbox_size(tis[0]->valuetypid);
	size_t memsize = double_pad(bboxsize);
	/* Add the size of composing instants */
	for (int i = 0; i < tis[0]->count; i++)
		memsize += double_pad(VARSIZE(temporali_inst_n(tis[0], i)));
	TemporalInst *inst1, *inst2;
	int start;
	int k = tis[0]->count;
	for (int i = 1; i < count; i++)
	{
		/* Test the validity of consecutive temporal values */
		assert(tis[i]->valuetypid == valuetypid);
		assert(MOBDB_FLAGS_GET_LINEAR(tis[i]->flags) == linear);
		if (isgeo)
		{
			ensure_same_srid_tpoint((Temporal *)tis[i - 1], (Temporal *)tis[i]);
			ensure_same_dimensionality_tpoint((Temporal *)tis[i - 1], (Temporal *)tis[i]);
		}
		inst1 = temporali_inst_n(tis[i - 1], tis[i - 1]->count - 1);
		inst2 = temporali_inst_n(tis[i], 0);
		if (inst1->t > inst2->t)
			ereport(ERROR, (errcode(ERRCODE_INTERNAL_ERROR),
				errmsg("The temporal values cannot overlap on time")));
		if (inst1->t == inst2->t &&
			! datum_eq(temporalinst_value(inst1), temporalinst_value(inst2), inst1->valuetypid))
			ereport(ERROR, (errcode(ERRCODE_INTERNAL_ERROR),
				errmsg("The temporal values have different value at their overlapping instant")));
		start = inst1->t == inst2->t ? 1 : 0;
		for (int j = start; j < tis[i]->count; j++)
		{
			memsize += double_pad(VARSIZE(temporali_inst_n(tis[i], j)));
			k++;
		}
	}
	/* Add the size of the struct and the offset array
	 * Notice that the first offset is already declared in the struct */
	size_t pdata = double_pad(sizeof(TemporalI) + k * sizeof(size_t));
	/* Create the TemporalI */
	TemporalI *result = palloc0(pdata + memsize);
	SET_VARSIZE(result, pdata + memsize);
	result->count = k;
	result->valuetypid = valuetypid;
	result->duration = TEMPORALI;
	MOBDB_FLAGS_SET_LINEAR(result->flags, linear);
	MOBDB_FLAGS_SET_X(result->flags, true);
	MOBDB_FLAGS_SET_T(result->flags, true);
	if (isgeo)
	{
		MOBDB_FLAGS_SET_Z(result->flags,  MOBDB_FLAGS_GET_Z(tis[0]->flags));
		MOBDB_FLAGS_SET_GEODETIC(result->flags,  MOBDB_FLAGS_GET_GEODETIC(tis[0]->flags));
	}
	/* Initialization of the variable-length part */
	union bboxunion box;
	if (bboxsize != 0)
		memcpy((char *)&box, temporali_bbox_ptr(tis[0]), bboxsize);
	size_t pos = 0;
	k = 0;
	for (int i = 0; i < count; i++)
	{
		start = 0;
		inst2 = temporali_inst_n(tis[i], 0);
		if (i > 0 && inst1->t == inst2->t)
			start = 1;
		for (int j = start; j < tis[i]->count; j++)
		{
			inst2 = temporali_inst_n(tis[i], j);
			memcpy(((char *)result) + pdata + pos, inst2, VARSIZE(inst2));
			result->offsets[k++] = pos;
			pos += double_pad(VARSIZE(inst2));
		}
		/* Expand the bounding box */
		if (bboxsize != 0)
			temporal_bbox_expand(&box, temporali_bbox_ptr(tis[i]), valuetypid);
		inst1 = temporali_inst_n(tis[i], tis[i]->count - 1);
	}
	if (bboxsize != 0)
	{
		void *bbox = ((char *) result) + pdata + pos;
		memcpy((char *)bbox, &box, bboxsize);
	}
	result->offsets[k] = pos;
	return result;
}

/* Copy a TemporalI */
TemporalI *
temporali_copy(const TemporalI *ti)
{
	TemporalI *result = palloc0(VARSIZE(ti));
	memcpy(result, ti, VARSIZE(ti));
	return result;
}

/*
 * Binary search of a timestamptz in a TemporalI or in an array of TemporalInst.
 * If the timestamp is found, the position of the instant is returned in pos.
 * Otherwise, return a number encoding whether it is before, between two 
 * instants or after. For example, given 3 instants, the result of the 
 * function if the value is not found will be as follows: 
 *			0		1		2
 *			|		|		|
 * 1)	t^ 								=> result = 0
 * 2)			t^ 						=> result = 1
 * 3)					t^ 				=> result = 2
 * 4)							t^		=> result = 3
 */

bool
temporali_find_timestamp(const TemporalI *ti, TimestampTz t, int *pos)
{
	int first = 0, last = ti->count - 1;
	int middle = 0; /* make compiler quiet */
	TemporalInst *inst = NULL; /* make compiler quiet */
	while (first <= last) 
	{
		middle = (first + last)/2;
		inst = temporali_inst_n(ti, middle);
		int cmp = timestamp_cmp_internal(inst->t, t);
		if (cmp == 0)
		{
			*pos = middle;
			return true;
		}
		if (cmp > 0)
			last = middle - 1;
		else
			first = middle + 1;
	}
	if (t > inst->t)
		middle++;
	*pos = middle;
	return false;
}

/*****************************************************************************
 * Intersection functions
 *****************************************************************************/

/* 
 * Intersection of a TemporalI and a TemporalInst values. 
 */

bool
intersection_temporali_temporalinst(const TemporalI *ti, const TemporalInst *inst,
	TemporalInst **inter1, TemporalInst **inter2)
{
	TemporalInst *inst1 = temporali_at_timestamp(ti, inst->t);
	if (inst1 == NULL)
		return false;
	
	*inter1 = inst1;
	*inter2 = temporalinst_copy(inst1);
	return true;
}

bool
intersection_temporalinst_temporali(const TemporalInst *inst, const TemporalI *ti,
	TemporalInst **inter1, TemporalInst **inter2)
{
	return intersection_temporali_temporalinst(ti, inst, inter2, inter1);
}

/* 
 * Intersection two TemporalI values. Each value keeps the instants 
 * in the intersection of their time spans.
 */

bool
intersection_temporali_temporali(const TemporalI *ti1, const TemporalI *ti2,
	TemporalI **inter1, TemporalI **inter2)
{
	/* Test whether the bounding period of the two temporal values overlap */
	Period p1, p2;
	temporali_period(&p1, ti1);
	temporali_period(&p2, ti2);
	if (!overlaps_period_period_internal(&p1, &p2))
		return false;
	
	int count = Min(ti1->count, ti2->count);
	TemporalInst **instants1 = palloc(sizeof(TemporalInst *) * count);
	TemporalInst **instants2 = palloc(sizeof(TemporalInst *) * count);
	int i = 0, j = 0, k = 0;
	while (i < ti1->count && j < ti2->count)
	{
		TemporalInst *inst1 = temporali_inst_n(ti1, i);
		TemporalInst *inst2 = temporali_inst_n(ti2, j);
		int cmp = timestamp_cmp_internal(inst1->t, inst2->t);
		if (cmp == 0)
		{
			instants1[k] = inst1;
			instants2[k++] = inst2;
			i++; j++;
		}
		else if (cmp < 0)
			i++; 
		else 
			j++;
	}
	if (k == 0)
	{
		pfree(instants1); pfree(instants2); 
		return false;
	}
	
	*inter1 = temporali_make(instants1, k);
	*inter2 = temporali_make(instants2, k);
	
	pfree(instants1); pfree(instants2); 

	return true;
}

/*****************************************************************************
 * Input/output functions
 *****************************************************************************/

/* Convert to string */
 
char*
temporali_to_string(const TemporalI *ti, char *(*value_out)(Oid, Datum))
{
	char** strings = palloc(sizeof(char *) * ti->count);
	size_t outlen = 0;

	for (int i = 0; i < ti->count; i++)
	{
		TemporalInst *inst = temporali_inst_n(ti, i);
		strings[i] = temporalinst_to_string(inst, value_out);
		outlen += strlen(strings[i]) + 2;
	}
	char *result = palloc(outlen + 3);
	result[outlen] = '\0';
	result[0] = '{';
	size_t pos = 1;
	for (int i = 0; i < ti->count; i++)
	{
		strcpy(result + pos, strings[i]);
		pos += strlen(strings[i]);
		result[pos++] = ',';
		result[pos++] = ' ';
		pfree(strings[i]);
	}
	result[pos - 2] = '}';
	result[pos - 1] = '\0';
	pfree(strings);
	return result;
}

/* Send function */

void
temporali_write(const TemporalI *ti, StringInfo buf)
{
	pq_sendint(buf, (uint32) ti->count, 4);
	for (int i = 0; i < ti->count; i++)
	{
		TemporalInst *inst = temporali_inst_n(ti, i);
		temporalinst_write(inst, buf);
	}
}
 
/* Receive function */

TemporalI *
temporali_read(StringInfo buf, Oid valuetypid)
{
	int count = (int) pq_getmsgint(buf, 4);
	TemporalInst **instants = palloc(sizeof(TemporalInst *) * count);
	for (int i = 0; i < count; i++)
		instants[i] = temporalinst_read(buf, valuetypid);
	TemporalI *result = temporali_make(instants, count);

	for (int i = 0; i < count; i++)
		pfree(instants[i]);
	pfree(instants);
	
	return result;
}

/*****************************************************************************
 * Cast functions
 *****************************************************************************/

/* Cast a temporal integer as a temporal float */

TemporalI *
tinti_to_tfloati(const TemporalI *ti)
{
	TemporalI *result = temporali_copy(ti);
	result->valuetypid = FLOAT8OID;
	for (int i = 0; i < ti->count; i++)
	{
		TemporalInst *inst = temporali_inst_n(result, i);
		inst->valuetypid = FLOAT8OID;
		Datum *value_ptr = temporalinst_value_ptr(inst);
		*value_ptr = Float8GetDatum((double)DatumGetInt32(temporalinst_value(inst)));
	}
	return result;
}

/* Cast a temporal float as a temporal integer */

TemporalI *
tfloati_to_tinti(const TemporalI *ti)
{
	TemporalI *result = temporali_copy(ti);
	result->valuetypid = INT4OID;
	for (int i = 0; i < ti->count; i++)
	{
		TemporalInst *inst = temporali_inst_n(result, i);
		inst->valuetypid = INT4OID;
		Datum *value_ptr = temporalinst_value_ptr(inst);
		*value_ptr = Int32GetDatum((double)DatumGetFloat8(temporalinst_value(inst)));
	}
	return result;
}

/*****************************************************************************
 * Transformation functions
 *****************************************************************************/

TemporalI *
temporalseq_to_temporali(const TemporalSeq *seq)
{
	if (seq->count != 1)
		ereport(ERROR, (errcode(ERRCODE_INVALID_PARAMETER_VALUE),
			errmsg("Cannot transform input to a temporal instant set")));

	TemporalInst *inst = temporalseq_inst_n(seq, 0);
	return temporalinst_to_temporali(inst);
}

TemporalI *
temporals_to_temporali(const TemporalS *ts)
{
	for (int i = 0; i < ts->count; i++)
	{
		TemporalSeq *seq = temporals_seq_n(ts, i);
		if (seq->count != 1)
			ereport(ERROR, (errcode(ERRCODE_INVALID_PARAMETER_VALUE),
				errmsg("Cannot transform input to a temporal instant set")));
	}
	
	TemporalInst **instants = palloc(sizeof(TemporalInst *) * ts->count);
	for (int i = 0; i < ts->count; i++)
	{
		TemporalSeq *seq = temporals_seq_n(ts, i);
		instants[i] = temporalseq_inst_n(seq, 0);
	}
	TemporalI *result = temporali_make(instants, ts->count);
	pfree(instants);
	return result;
}

/*****************************************************************************
 * Accessor functions 
 *****************************************************************************/

/* Set of values taken by the temporal value */

<<<<<<< HEAD
Datum *
temporali_values1(TemporalI *ti, int *count)
=======
static Datum *
temporali_values1(const TemporalI *ti, int *count)
>>>>>>> 60fa3ca1
{
	Datum *result = palloc(sizeof(Datum *) * ti->count);
	for (int i = 0; i < ti->count; i++) 
		result[i] = temporalinst_value(temporali_inst_n(ti, i));
	datum_sort(result, ti->count, ti->valuetypid);
	*count = datum_remove_duplicates(result, ti->count, ti->valuetypid);
	return result;
}

ArrayType *
temporali_values(const TemporalI *ti)
{
	int count;
	Datum *values = temporali_values1(ti, &count);
	ArrayType *result = datumarr_to_array(values, count, ti->valuetypid);
	pfree(values);
	return result;
}

/* Set of ranges taken by the temporal value */

ArrayType *
tfloati_ranges(const TemporalI *ti)
{
	int count;
	Datum *values = temporali_values1(ti, &count);
	RangeType **ranges = palloc(sizeof(RangeType *) * count);
	for (int i = 0; i < count; i++)
		ranges[i] = range_make(values[i], values[i], true, true, FLOAT8OID);
	ArrayType *result = rangearr_to_array(ranges, count, type_oid(T_FLOATRANGE));
	for (int i = 0; i < count; i++)
		pfree(ranges[i]);
	pfree(ranges); pfree(values);
	return result;
}

/* Get time */

PeriodSet *
temporali_get_time(const TemporalI *ti)
{
	Period **periods = palloc(sizeof(Period *) * ti->count);
	for (int i = 0; i < ti->count; i++)
	{
		TemporalInst *inst = temporali_inst_n(ti, i);
		periods[i] = period_make(inst->t, inst->t, true, true);
	}
	PeriodSet *result = periodset_make_internal(periods, ti->count, false);
	for (int i = 0; i < ti->count; i++)
		pfree(periods[i]);
	pfree(periods);
	return result;
}

/* Minimum value */

Datum
temporali_min_value(const TemporalI *ti)
{
	if (ti->valuetypid == INT4OID)
	{
		TBOX *box = temporali_bbox_ptr(ti);
		return Int32GetDatum((int)(box->xmin));
	}
	else if (ti->valuetypid == FLOAT8OID)
	{
		TBOX *box = temporali_bbox_ptr(ti);
		return Float8GetDatum(box->xmin);
	}
	else
	{
		Oid valuetypid = ti->valuetypid;
		Datum min = temporalinst_value(temporali_inst_n(ti, 0));
		int idx = 0;
		for (int i = 1; i < ti->count; i++)
		{
			Datum value = temporalinst_value(temporali_inst_n(ti, i));
			if (datum_lt(value, min, valuetypid))
			{
				min = value;
				idx = i;
			}
		}
		return temporalinst_value(temporali_inst_n(ti, idx));
	}
}

/* Maximum value */
 
Datum
temporali_max_value(const TemporalI *ti)
{
	if (ti->valuetypid == INT4OID)
	{
		TBOX *box = temporali_bbox_ptr(ti);
		return Int32GetDatum((int)(box->xmax));
	}
	else if (ti->valuetypid == FLOAT8OID)
	{
		TBOX *box = temporali_bbox_ptr(ti);
		return Float8GetDatum(box->xmax);
	}
	else
	{
		Oid valuetypid = ti->valuetypid;
		Datum max = temporalinst_value(temporali_inst_n(ti, 0));
		int idx = 0;
		for (int i = 1; i < ti->count; i++)
		{
			Datum value = temporalinst_value(temporali_inst_n(ti, i));
			if (datum_gt(value, max, valuetypid))
			{
				max = value;
				idx = i;
			}
		}
		return temporalinst_value(temporali_inst_n(ti, idx));
	}
}

/* Bounding period on which the temporal value is defined */

void
temporali_period(Period *p, const TemporalI *ti)
{
	TimestampTz lower = temporali_start_timestamp(ti);
	TimestampTz upper = temporali_end_timestamp(ti);
	return period_set(p, lower, upper, true, true);
}

/* Instants */

TemporalInst **
temporali_instants(const TemporalI *ti)
{
	TemporalInst **result = palloc(sizeof(TemporalInst *) * ti->count);
	for (int i = 0; i < ti->count; i++) 
		result[i] = temporali_inst_n(ti, i);
	return result;	
}

ArrayType *
temporali_instants_array(const TemporalI *ti)
{
	TemporalInst **instants = palloc(sizeof(TemporalInst *) * ti->count);
	for (int i = 0; i < ti->count; i++) 
		instants[i] = temporali_inst_n(ti, i);
	ArrayType *result = temporalarr_to_array((Temporal **)instants, ti->count);
	pfree(instants);
	return result;	
}

/* Start timestamptz */

TimestampTz
temporali_start_timestamp(const TemporalI *ti)
{
	return (temporali_inst_n(ti, 0))->t;
}

/* End timestamptz */

TimestampTz
temporali_end_timestamp(const TemporalI *ti)
{
	return (temporali_inst_n(ti, ti->count - 1))->t;
}

/* Set of instants on which the temporal value is defined */

ArrayType *
temporali_timestamps(const TemporalI *ti)
{
	TimestampTz *times = palloc(sizeof(TimestampTz) * ti->count);
	for (int i = 0; i < ti->count; i++) 
		times[i] = (temporali_inst_n(ti, i))->t;
	ArrayType *result = timestamparr_to_array(times, ti->count);
	pfree(times);
	return result;
}

/* Shift the time span of a temporal value by an interval */

TemporalI *
temporali_shift(const TemporalI *ti, const Interval *interval)
{
   	TemporalI *result = temporali_copy(ti);
	TemporalInst **instants = palloc(sizeof(TemporalInst *) * ti->count);
	for (int i = 0; i < ti->count; i++)
	{
		TemporalInst *inst = instants[i] = temporali_inst_n(result, i);
		inst->t = DatumGetTimestampTz(
			DirectFunctionCall2(timestamptz_pl_interval,
			TimestampTzGetDatum(inst->t), PointerGetDatum(interval)));
	}
	/* Recompute the bounding box */
	void *bbox = temporali_bbox_ptr(result); 
	temporali_make_bbox(bbox, instants, ti->count);
	pfree(instants);
	return result;
}

/*****************************************************************************
 * Ever/always comparison operators
 *****************************************************************************/

/* Is the temporal value ever equal to the value? */

bool
temporali_ever_eq(const TemporalI *ti, Datum value)
{
	/* Bounding box test */
	if (ti->valuetypid == INT4OID || ti->valuetypid == FLOAT8OID)
	{
		TBOX box;
		memset(&box, 0, sizeof(TBOX));
		temporali_bbox(&box, ti);
		double d = datum_double(value, ti->valuetypid);
		if (d < box.xmin || box.xmax < d)
			return false;
	}

	for (int i = 0; i < ti->count; i++) 
	{
		Datum valueinst = temporalinst_value(temporali_inst_n(ti, i));
		if (datum_eq(valueinst, value, ti->valuetypid))
			return true;
	}
	return false;
}

/* Is the temporal value always equal to the value? */

bool
temporali_always_eq(const TemporalI *ti, Datum value)
{
	/* Bounding box test */
	if (ti->valuetypid == INT4OID || ti->valuetypid == FLOAT8OID)
	{
		TBOX box;
		memset(&box, 0, sizeof(TBOX));
		temporali_bbox(&box, ti);
		if (ti->valuetypid == INT4OID)
			return box.xmin == box.xmax &&
				(int)(box.xmax) == DatumGetInt32(value);
		else
			return box.xmin == box.xmax &&
				(int)(box.xmax) == DatumGetFloat8(value);
	}

	for (int i = 0; i < ti->count; i++) 
	{
		Datum valueinst = temporalinst_value(temporali_inst_n(ti, i));
		if (datum_ne(valueinst, value, ti->valuetypid))
			return false;
	}
	return true;
}

/*****************************************************************************/

/* Is the temporal value ever less than to the value? */

bool
temporali_ever_lt(const TemporalI *ti, Datum value)
{
	/* Bounding box test */
	if (ti->valuetypid == INT4OID || ti->valuetypid == FLOAT8OID)
	{
		TBOX box;
		memset(&box, 0, sizeof(TBOX));
		temporali_bbox(&box, ti);
		double d = datum_double(value, ti->valuetypid);
		if (d <= box.xmin)
			return false;
	}

	for (int i = 0; i < ti->count; i++) 
	{
		Datum valueinst = temporalinst_value(temporali_inst_n(ti, i));
		if (datum_lt(valueinst, value, ti->valuetypid))
			return true;
	}
	return false;
}

/* Is the temporal value ever less than or equal to the value? */

bool
temporali_ever_le(const TemporalI *ti, Datum value)
{
	/* Bounding box test */
	if (ti->valuetypid == INT4OID || ti->valuetypid == FLOAT8OID)
	{
		TBOX box;
		memset(&box, 0, sizeof(TBOX));
		temporali_bbox(&box, ti);
		double d = datum_double(value, ti->valuetypid);
		if (d < box.xmin)
			return false;
	}

	for (int i = 0; i < ti->count; i++) 
	{
		Datum valueinst = temporalinst_value(temporali_inst_n(ti, i));
		if (datum_le(valueinst, value, ti->valuetypid))
			return true;
	}
	return false;
}

/* Is the temporal value always less than the value? */

bool
temporali_always_lt(const TemporalI *ti, Datum value)
{
	/* Bounding box test */
	if (ti->valuetypid == INT4OID || ti->valuetypid == FLOAT8OID)
	{
		TBOX box;
		memset(&box, 0, sizeof(TBOX));
		temporali_bbox(&box, ti);
		double d = datum_double(value, ti->valuetypid);
		if (d <= box.xmax)
			return false;
	}

	for (int i = 0; i < ti->count; i++) 
	{
		Datum valueinst = temporalinst_value(temporali_inst_n(ti, i));
		if (! datum_lt(valueinst, value, ti->valuetypid))
			return false;
	}
	return true;
}

/* Is the temporal value always less than or equal to the value? */

bool
temporali_always_le(const TemporalI *ti, Datum value)
{
	/* Bounding box test */
	if (ti->valuetypid == INT4OID || ti->valuetypid == FLOAT8OID)
	{
		TBOX box;
		memset(&box, 0, sizeof(TBOX));
		temporali_bbox(&box, ti);
		double d = datum_double(value, ti->valuetypid);
		if (d < box.xmax)
			return false;
	}

	for (int i = 0; i < ti->count; i++) 
	{
		Datum valueinst = temporalinst_value(temporali_inst_n(ti, i));
		if (! datum_le(valueinst, value, ti->valuetypid))
			return false;
	}
	return true;
}

/*****************************************************************************
 * Restriction Functions 
 *****************************************************************************/

/* Restriction to a value */

TemporalI *
temporali_at_value(const TemporalI *ti, Datum value)
{
	Oid valuetypid = ti->valuetypid;
	/* Bounding box test */
	if (valuetypid == INT4OID || valuetypid == FLOAT8OID)
	{
		TBOX box1, box2;
		memset(&box1, 0, sizeof(TBOX));
		memset(&box2, 0, sizeof(TBOX));
		temporali_bbox(&box1, ti);
		number_to_box(&box2, value, valuetypid);
		if (!contains_tbox_tbox_internal(&box1, &box2))
			return NULL;
	}

	/* Singleton instant set */
	if (ti->count == 1)
	{
		if (datum_ne(value, temporalinst_value(temporali_inst_n(ti, 0)), 
			valuetypid))
			return NULL;
		return temporali_copy(ti);
	}

	/* General case */
	TemporalInst **instants = palloc(sizeof(TemporalInst *) * ti->count);
	int count = 0;
	for (int i = 0; i < ti->count; i++)
	{
		TemporalInst *inst = temporali_inst_n(ti, i);
		if (datum_eq(value, temporalinst_value(inst), valuetypid)) 
			instants[count++] = inst;
	}
	TemporalI *result = (count == 0) ? NULL :
		temporali_make(instants, count);
	pfree(instants);
	return result;
}

/* Restriction to the complement of a value. */

TemporalI *
temporali_minus_value(const TemporalI *ti, Datum value)
{
	Oid valuetypid = ti->valuetypid;
	/* Bounding box test */
	if (valuetypid == INT4OID || valuetypid == FLOAT8OID)
	{
		TBOX box1, box2;
		memset(&box1, 0, sizeof(TBOX));
		memset(&box2, 0, sizeof(TBOX));
		temporali_bbox(&box1, ti);
		number_to_box(&box2, value, valuetypid);
		if (!contains_tbox_tbox_internal(&box1, &box2))
			return temporali_copy(ti);
	}

	/* Singleton instant set */
	if (ti->count == 1)
	{
		if (datum_eq(value, temporalinst_value(temporali_inst_n(ti, 0)), 
			valuetypid))
			return NULL;
		return temporali_copy(ti);
	}

	/* General case */
	TemporalInst **instants = palloc(sizeof(TemporalInst *) * ti->count);
	int count = 0;
	for (int i = 0; i < ti->count; i++)
	{
		TemporalInst *inst = temporali_inst_n(ti, i);
		if (datum_ne(value, temporalinst_value(inst), valuetypid))
			instants[count++] = inst;
	}
	TemporalI *result = (count == 0) ? NULL :
		temporali_make(instants, count);
	pfree(instants);
	return result;
}

/* 
 * Restriction to an array of values.
 * The function assumes that there are no duplicates values.
 */
 
TemporalI *
temporali_at_values(const TemporalI *ti, const Datum *values, int count)
{
	/* Singleton instant set */
	if (ti->count == 1)
	{
		TemporalInst *inst = temporali_inst_n(ti, 0);
		TemporalInst *inst1 = temporalinst_at_values(inst, values, count);
		if (inst1 == NULL)
			return NULL;
		pfree(inst1); 
		return temporali_copy(ti);
	}

	/* General case */
	TemporalInst **instants = palloc(sizeof(TemporalInst *) * ti->count);
	int newcount = 0;	
	for (int i = 0; i < ti->count; i++)
	{
		TemporalInst *inst = temporali_inst_n(ti, i);
		for (int j = 0; j < count; j++)
		{
			if (datum_eq(temporalinst_value(inst), values[j], ti->valuetypid))
			{
				instants[newcount++] = inst;
				break;
			}
		}
	}
	TemporalI *result = (newcount == 0) ? NULL :
		temporali_make(instants, newcount);
	pfree(instants);
	return result;
}

/*
 * Restriction to the complement of an array of values
 * The function assumes that there are no duplicates values.
 */

TemporalI *
temporali_minus_values(const TemporalI *ti, const Datum *values, int count)
{
	/* Singleton instant set */
	if (ti->count == 1)
	{
		TemporalInst *inst = temporali_inst_n(ti, 0);
		TemporalInst *inst1 = temporalinst_minus_values(inst, values, count);
		if (inst1 == NULL)
			return NULL;
		pfree(inst1); 
		return temporali_copy(ti);
	}

	/* General case */
	TemporalInst **instants = palloc(sizeof(TemporalInst *) * ti->count);
	int newcount = 0;
	for (int i = 0; i < ti->count; i++)
	{
		bool found = false;
		TemporalInst *inst = temporali_inst_n(ti, i);
		for (int j = 0; j < count; j++)
		{
			if (datum_eq(temporalinst_value(inst), values[j], ti->valuetypid))
			{
				found = true;
				break;
			}
		}
		if (!found)
			instants[newcount++] = inst;
	}
	TemporalI *result = (newcount == 0) ? NULL :
		temporali_make(instants, newcount);
	pfree(instants);
	return result;
}

/* Restriction to a range. */

TemporalI *
tnumberi_at_range(const TemporalI *ti, RangeType *range)
{
	/* Bounding box test */
	TBOX box1, box2;
	memset(&box1, 0, sizeof(TBOX));
	memset(&box2, 0, sizeof(TBOX));
	temporali_bbox(&box1, ti);
	range_to_tbox_internal(&box2, range);
	if (!overlaps_tbox_tbox_internal(&box1, &box2))
		return NULL;

	/* Singleton instant set */
	if (ti->count == 1)
		return temporali_copy(ti);

	/* General case */
	TemporalInst **instants = palloc(sizeof(TemporalInst *) * ti->count);
	int count = 0;
	for (int i = 0; i < ti->count; i++)
	{
		TemporalInst *inst = temporali_inst_n(ti, i);
		TemporalInst *inst1 = tnumberinst_at_range(inst, range);
		if (inst1 != NULL)
			instants[count++] = inst1;
	}
	if (count == 0)
	{
		pfree(instants);
		return NULL;		
	}
	
	TemporalI *result = temporali_make(instants, count);
	for (int i = 0; i < count; i++)
		pfree(instants[i]);
	pfree(instants);
	return result;
}

/* Restriction to the complement of a range */

TemporalI *
tnumberi_minus_range(const TemporalI *ti, RangeType *range)
{
	/* Bounding box test */
	TBOX box1, box2;
	memset(&box1, 0, sizeof(TBOX));
	memset(&box2, 0, sizeof(TBOX));
	temporali_bbox(&box1, ti);
	range_to_tbox_internal(&box2, range);
	if (!overlaps_tbox_tbox_internal(&box1, &box2))
		return temporali_copy(ti);

	/* Singleton instant set */
	if (ti->count == 1)
		return NULL;

	/* General case */
	TemporalInst **instants = palloc(sizeof(TemporalInst *) * ti->count);
	int newcount = 0;
	for (int i = 0; i < ti->count; i++)
	{
		TemporalInst *inst = temporali_inst_n(ti, i);
		TemporalInst *inst1 = tnumberinst_minus_range(inst, range);
		if (inst1 != NULL)
			instants[newcount++] = inst1;
	}
	if (newcount == 0)
	{
		pfree(instants);
		return NULL;
	}

	TemporalI *result = temporali_make(instants, newcount);
	for (int i = 0; i < newcount; i++)
		pfree(instants[i]);
	pfree(instants);
	return result;
}

/* Restriction to the ranges */

TemporalI *
tnumberi_at_ranges(const TemporalI *ti, RangeType **normranges, int count)
{
	/* Singleton instant set */
	if (ti->count == 1)
	{
		TemporalInst *inst = temporali_inst_n(ti, 0);
		TemporalInst *inst1 = tnumberinst_at_ranges(inst, normranges, count);
		if (inst1 == NULL)
			return NULL;
		pfree(inst1); 
		return temporali_copy(ti);
	}

	/* General case */
	TemporalInst **instants = palloc(sizeof(TemporalInst *) * ti->count);
	int newcount = 0;
	for (int i = 0; i < ti->count; i++)
	{
		TemporalInst *inst = temporali_inst_n(ti, i);
		for (int j = 0; j < count; j++)
		{
			TemporalInst *inst1 = tnumberinst_at_range(inst, normranges[j]);
			if (inst1 != NULL)
			{
				instants[newcount++] = inst1;
				break;
			}
		}
	}
	if (newcount == 0) 
	{
		pfree(instants);
		return NULL;
	}
	
	TemporalI *result = temporali_make(instants, newcount);
	for (int i = 0; i < newcount; i++)
		pfree(instants[i]);
	pfree(instants);
	return result;
}

/* Restriction to the complement of ranges */

TemporalI *
tnumberi_minus_ranges(const TemporalI *ti, RangeType **normranges, int count)
{
	/* Singleton instant set */
	if (ti->count == 1)
	{
		TemporalInst *inst = temporali_inst_n(ti, 0);
		TemporalInst *inst1 = tnumberinst_minus_ranges(inst, normranges, count);
		if (inst1 == NULL)
			return NULL;
		pfree(inst1); 
		return temporali_copy(ti);
	}

	/* General case */
	TemporalInst **instants = palloc(sizeof(TemporalInst *) * ti->count);
	int newcount = 0;
	for (int i = 0; i < ti->count; i++)
	{
		TemporalInst *inst = temporali_inst_n(ti, i);
		for (int j = 0; j < count; j++)
		{
			TemporalInst *inst1 = tnumberinst_minus_range(inst, normranges[j]);
			if (inst1 != NULL)
			{
				instants[newcount++] = inst1;
				break;
			}
		}
	}
	if (newcount == 0)
	{
		pfree(instants);
		return NULL;
	}

	TemporalI *result = temporali_make(instants, newcount);
	for (int i = 0; i < newcount; i++)
		pfree(instants[i]);
	pfree(instants);
	return result;
}

/* Restriction to the minimum value */

TemporalI *
temporali_at_min(const TemporalI *ti)
{
	Datum xmin = temporali_min_value(ti);
	return temporali_at_value(ti, xmin);	
}

/* Restriction to the complement of the minimum value */

TemporalI *
temporali_minus_min(const TemporalI *ti)
{
	Datum xmin = temporali_min_value(ti);
	return temporali_minus_value(ti, xmin);	
}

/* Restriction to the maximum value */

TemporalI *
temporali_at_max(const TemporalI *ti)
{
	Datum xmax = temporali_max_value(ti);
	return temporali_at_value(ti, xmax);	
}

/* Restriction to the complement of the maximum value */

TemporalI *
temporali_minus_max(const TemporalI *ti)
{
	Datum xmax = temporali_max_value(ti);
	return temporali_minus_value(ti, xmax);	
}

/* 
 * Restriction to the timestamp
 * To be compatible with the corresponding functions for temporal sequences
 * that need to interpolate the value, it is necessary to return a copy of
 * the value 
 */

TemporalInst *
temporali_at_timestamp(const TemporalI *ti, TimestampTz t)
{
	/* Bounding box test */
	Period p;
	temporali_period(&p, ti);
	if (!contains_period_timestamp_internal(&p, t))
		return NULL;

	/* Singleton instant set */
	if (ti->count == 1)
		return temporalinst_copy(temporali_inst_n(ti, 0));

	/* General case */
	int n;
	if (! temporali_find_timestamp(ti, t, &n))
		return NULL;
	TemporalInst *inst = temporali_inst_n(ti, n);
	return temporalinst_copy(inst);
}

/* 
 * Value at the timestamp
 * In order to be compatible with the corresponding functions for temporal
 * sequences that need to interpolate the value, it is necessary to return
 * a copy of the value 
 */

bool 
temporali_value_at_timestamp(const TemporalI *ti, TimestampTz t, Datum *result)
{
	int n;
	if (! temporali_find_timestamp(ti, t, &n))
		return false;

	TemporalInst *inst = temporali_inst_n(ti, n);
	*result = temporalinst_value_copy(inst);
	return true;
}

/* Restriction to the complement of a timestamptz */

TemporalI *
temporali_minus_timestamp(const TemporalI *ti, TimestampTz t)
{
	/* Bounding box test */
	Period p;
	temporali_period(&p, ti);
	if (!contains_period_timestamp_internal(&p, t))
		return temporali_copy(ti);

	/* Singleton instant set */
	if (ti->count == 1)
		return NULL;

	/* General case */
	TemporalInst **instants = palloc(sizeof(TemporalInst *) * ti->count);
	int count = 0;
	for (int i = 0; i < ti->count; i++)
	{
		TemporalInst *inst= temporali_inst_n(ti, i);
		if (inst->t != t)
			instants[count++] = inst;
	}
	TemporalI *result = (count == 0) ? NULL :
		temporali_make(instants, count);
	pfree(instants);
	return result;
}

/* 
 * Restriction to a timestamp set
 */

TemporalI *
temporali_at_timestampset(const TemporalI *ti, const TimestampSet *ts)
{
	/* Bounding box test */
	Period p1;
	temporali_period(&p1, ti);
	Period *p2 = timestampset_bbox(ts);
	if (!overlaps_period_period_internal(&p1, p2))
		return NULL;

	/* Singleton timestamp set */
	if (ti->count == 1)
	{
		TemporalInst *inst = temporali_inst_n(ti, 0);
		TemporalInst *inst1 = temporalinst_at_timestampset(inst, ts);
		if (inst1 == NULL)
			return NULL;

		pfree(inst1); 
		return temporali_copy(ti);
	}

	/* General case */
	TemporalInst **instants = palloc(sizeof(TemporalInst *) * ts->count);
	int count = 0;
	int i = 0, j = 0;
	while (i < ts->count && j < ti->count) 
	{
		TemporalInst *inst = temporali_inst_n(ti, j);
		TimestampTz t = timestampset_time_n(ts, i);
		int cmp = timestamp_cmp_internal(t, inst->t);
		if (cmp == 0)
		{
			instants[count++] = inst;
			i++;
		}
		else if (cmp < 0)
			i++;
		else
			j++;
	}	
	TemporalI *result = (count == 0) ? NULL :
		temporali_make(instants, count);
	pfree(instants);
	return result;
}

/*
 * Restriction to the complement of a timestamp set
 */

TemporalI *
temporali_minus_timestampset(const TemporalI *ti, const TimestampSet *ts)
{
	/* Bounding box test */
	Period p1;
	temporali_period(&p1, ti);
	Period *p2 = timestampset_bbox(ts);
	if (!overlaps_period_period_internal(&p1, p2))
		return temporali_copy(ti);

	/* Singleton instant set */
	if (ti->count == 1)
	{
		TemporalInst *inst = temporali_inst_n(ti, 0);
		TemporalInst *inst1 = temporalinst_minus_timestampset(inst, ts);
		if (inst1 == NULL)
			return NULL;

		pfree(inst1); 
		return temporali_copy(ti);
	}

	/* General case */
	TemporalInst **instants = palloc(sizeof(TemporalInst *) * ti->count);
	int count = 0;
	int i = 0, j = 0;
	while (i < ts->count && j < ti->count)
	{
		TemporalInst *inst = temporali_inst_n(ti, j);
		TimestampTz t = timestampset_time_n(ts, i);
		if (t <= inst->t)
			i++;
		else /* t > inst->t */
		{
			instants[count++] = inst;
			j++;
		}
	}
	TemporalI *result = (count == 0) ? NULL : temporali_make(instants, count);
	pfree(instants);
	return result;
}

/* Restriction to the period */

TemporalI *
temporali_at_period(const TemporalI *ti, const Period *period)
{
	/* Bounding box test */
	Period p;
	temporali_period(&p, ti);
	if (!overlaps_period_period_internal(&p, period))
		return NULL;

	/* Singleton instant set */
	if (ti->count == 1)
		return temporali_copy(ti);

	/* General case */
	TemporalInst **instants = palloc(sizeof(TemporalInst *) * ti->count);
	int count = 0;
	for (int i = 0; i < ti->count; i++)
	{
		TemporalInst *inst = temporali_inst_n(ti, i);
		if (contains_period_timestamp_internal(period, inst->t))
			instants[count++] = inst;
	}
	TemporalI *result = (count == 0) ? NULL :
		temporali_make(instants, count);
	pfree(instants);
	return result;
}

/* Restriction to the complement of a period */

TemporalI *
temporali_minus_period(const TemporalI *ti, const Period *period)
{
	/* Bounding box test */
	Period p;
	temporali_period(&p, ti);
	if (!overlaps_period_period_internal(&p, period))
		return temporali_copy(ti);

	/* Singleton instant set */
	if (ti->count == 1)
		return NULL;

	/* General case */
	TemporalInst **instants = palloc(sizeof(TemporalInst *) * ti->count);
	int count = 0;
	for (int i = 0; i < ti->count; i++)
	{
		TemporalInst *inst = temporali_inst_n(ti, i);
		if (!contains_period_timestamp_internal(period, inst->t))
			instants[count++] = inst;
	}
	TemporalI *result = (count == 0) ? NULL : 
		temporali_make(instants, count);
	pfree(instants);
	return result;
}

/* Restriction to a period set */

TemporalI *
temporali_at_periodset(const TemporalI *ti, const PeriodSet *ps)
{
	/* Bounding box test */
	Period p1;
	temporali_period(&p1, ti);
	Period *p2 = periodset_bbox(ps);
	if (!overlaps_period_period_internal(&p1, p2))
		return NULL;

	/* Singleton period set */
	if (ps->count == 1)
		return temporali_at_period(ti, periodset_per_n(ps, 0));

	/* Singleton instant set */
	if (ti->count == 1)
	{
		TemporalInst *inst = temporali_inst_n(ti, 0);
		TemporalInst *inst1 = temporalinst_at_periodset(inst, ps);
		if (inst1 == NULL)
			return NULL;

		pfree(inst1); 
		return temporali_copy(ti);
	}

	/* General case */
	TemporalInst **instants = palloc(sizeof(TemporalInst *) * ti->count);
	int count = 0;
	for (int i = 0; i < ti->count; i++)
	{
		TemporalInst *inst = temporali_inst_n(ti, i);
		if (contains_periodset_timestamp_internal(ps, inst->t))
			instants[count++] = inst;
	}
	TemporalI *result = (count == 0) ? NULL :
		temporali_make(instants, count);
	pfree(instants);
	return result;
}

/* Restriction to the complement of a period set */

TemporalI *
temporali_minus_periodset(const TemporalI *ti, const PeriodSet *ps)
{
	/* Bounding box test */
	Period p1;
	temporali_period(&p1, ti);
	Period *p2 = periodset_bbox(ps);
	if (!overlaps_period_period_internal(&p1, p2))
		return temporali_copy(ti);

	/* Singleton period set */
	if (ps->count == 1)
		return temporali_minus_period(ti, periodset_per_n(ps, 0));

	/* Singleton instant set */
	if (ti->count == 1)
	{
		TemporalInst *inst = temporali_inst_n(ti, 0);
		TemporalInst *inst1 = temporalinst_minus_periodset(inst, ps);
		if (inst1 == NULL)
			return NULL;

		pfree(inst1); 
		return temporali_copy(ti);
	}

	/* General case */
	TemporalInst **instants = palloc(sizeof(TemporalInst *) * ti->count);
	int count = 0;
	for (int i = 0; i < ti->count; i++)
	{
		TemporalInst *inst = temporali_inst_n(ti, i);
		if (!contains_periodset_timestamp_internal(ps, inst->t))
			instants[count++] = inst;
	}
	TemporalI *result = (count == 0) ? NULL :
		temporali_make(instants, count);
	pfree(instants);
	return result;
}

/*****************************************************************************
 * Intersects functions 
 *****************************************************************************/

 /* Does the temporal value intersects the timestamp? */

bool
temporali_intersects_timestamp(const TemporalI *ti, TimestampTz t)
{
	int n;
	return temporali_find_timestamp(ti, t, &n);
}

/* Does the temporal value intersects the timestamp set? */

bool
temporali_intersects_timestampset(const TemporalI *ti, const TimestampSet *ts)
{
	for (int i = 0; i < ts->count; i++)
		if (temporali_intersects_timestamp(ti, timestampset_time_n(ts, i)))
			return true;
	return false;
}

/* Does the temporal value intersects the period? */

bool
temporali_intersects_period(const TemporalI *ti, const Period *period)
{
	for (int i = 0; i < ti->count; i++)
	{
		TemporalInst *inst = temporali_inst_n(ti, i);
		if (contains_period_timestamp_internal(period, inst->t))
			return true;
	}
	return false;
}

/* Does the temporal value intersects the period set? */

bool
temporali_intersects_periodset(const TemporalI *ti, const PeriodSet *ps)
{
	for (int i = 0; i < ps->count; i++)
		if (temporali_intersects_period(ti, periodset_per_n(ps, i))) 
			return true;
	return false;
}

/*****************************************************************************
 * Local aggregate functions 
 *****************************************************************************/

double
tnumberi_twavg(const TemporalI *ti)
{
	double result = 0.0;
	for (int i = 0; i < ti->count; i++)
	{
		TemporalInst *inst = temporali_inst_n(ti, i);
		result += datum_double(temporalinst_value(inst), inst->valuetypid);
	}
	return result / ti->count;
}

/*****************************************************************************
 * Functions for defining B-tree index
 * The functions assume that the arguments are of the same temptypid
 *****************************************************************************/

/* 
 * Equality operator
 * The internal B-tree comparator is not used to increase efficiency
 */
bool
temporali_eq(const TemporalI *ti1, const TemporalI *ti2)
{
	/* If number of sequences or flags are not equal */
	if (ti1->count != ti2->count || ti1->flags != ti2->flags)
		return false;

	/* If bounding boxes are not equal */
	void *box1 = temporali_bbox_ptr(ti1);
	void *box2 = temporali_bbox_ptr(ti2);
	if (! temporal_bbox_eq(box1, box2, ti1->valuetypid))
		return false;
	
	/* Compare the composing instants */
	for (int i = 0; i < ti1->count; i++)
	{
		TemporalInst *inst1 = temporali_inst_n(ti1, i);
		TemporalInst *inst2 = temporali_inst_n(ti2, i);
		if (! temporalinst_eq(inst1, inst2))
			return false;
	}
	return true;
}

/* 
 * B-tree comparator
 * This function supposes for optimization purposes that
 * - a bounding box comparison has been done before in the calling function
 *   and thus that the bounding boxes are equal
 * - the flags of two TemporalI values of the same base type are equal.
 * These hypothesis may change in the future and the function must be
 * adapted accordingly.
 */
int
temporali_cmp(const TemporalI *ti1, const TemporalI *ti2)
{
	int result;
	/* Compare composing instants */
	int count = Min(ti1->count, ti2->count);
	for (int i = 0; i < count; i++)
	{
		TemporalInst *inst1 = temporali_inst_n(ti1, i);
		TemporalInst *inst2 = temporali_inst_n(ti2, i);
		result = temporalinst_cmp(inst1, inst2);
		if (result) 
			return result;
	}
	/* The two values are equal */
	return 0;
}

/*****************************************************************************
 * Function for defining hash index
 * The function reuses the approach for array types for combining the hash of  
 * the elements.
 *****************************************************************************/

uint32
temporali_hash(const TemporalI *ti)
{
	uint32 result = 1;
	for (int i = 0; i < ti->count; i++)
	{
		TemporalInst *inst = temporali_inst_n(ti, i);
		uint32 inst_hash = temporalinst_hash(inst);
		result = (result << 5) - result + inst_hash;
	}
	return result;
}

/*****************************************************************************/<|MERGE_RESOLUTION|>--- conflicted
+++ resolved
@@ -695,13 +695,8 @@
 
 /* Set of values taken by the temporal value */
 
-<<<<<<< HEAD
 Datum *
-temporali_values1(TemporalI *ti, int *count)
-=======
-static Datum *
 temporali_values1(const TemporalI *ti, int *count)
->>>>>>> 60fa3ca1
 {
 	Datum *result = palloc(sizeof(Datum *) * ti->count);
 	for (int i = 0; i < ti->count; i++) 
