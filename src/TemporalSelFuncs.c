--- conflicted
+++ resolved
@@ -1,38 +1,21 @@
 /*****************************************************************************
  *
-<<<<<<< HEAD
- * TemporalSelFuncs.c
- *	  Functions for selectivity estimation of operators on temporal types
- *
- * Portions Copyright (c) 2019, Esteban Zimanyi, Mahmoud Sakr, Mohamed Bakli,
- * 		Universite Libre de Bruxelles
-=======
  * TempPointSelFuncs.h
  * 		Selectivity functions for the temporal point types
  *
  * Portions Copyright (c) 2019, Esteban Zimanyi, Mahmoud Sakr, Mohamed Bakli,
  *		Universite Libre de Bruxelles
->>>>>>> 13cfc974
  * Portions Copyright (c) 1996-2019, PostgreSQL Global Development Group
  * Portions Copyright (c) 1994, Regents of the University of California
  *
  * IDENTIFICATION
-<<<<<<< HEAD
- *	src/TemporalSelFuncs.c
- *
- *****************************************************************************/
-
-#include <TemporalTypes.h>
-#include <TemporalSelFuncs.h>
-#include <TimeTypes.h>
-#include "TemporalPoint.h"
-=======
  *	include/TempPointSelFuncs.h
  *****************************************************************************/
 #include "TemporalSelFuncs.h"
 
 #include <server/utils/builtins.h>
 #include <server/utils/date.h>
+
 #include <utils/syscache.h>
 #include <Range.h>
 #include <assert.h>
@@ -40,7 +23,6 @@
 #include <TimestampSet.h>
 #include <TimeSelFuncs.h>
 #include <TemporalPoint.h>
->>>>>>> 13cfc974
 
 /*
  *	Selectivity functions for temporal types operators.  These are bogus --
@@ -75,18 +57,6 @@
 PGDLLEXPORT Datum
 temporal_overlaps_sel(PG_FUNCTION_ARGS)
 {
-<<<<<<< HEAD
-	PlannerInfo *root = (PlannerInfo *) PG_GETARG_POINTER(0);
-	Oid operator = PG_GETARG_OID(1);
-	List *args = (List *) PG_GETARG_POINTER(2);
-	int varRelid = PG_GETARG_INT32(3);
-	Selectivity	selec = temporal_bbox_sel(root, operator, args, varRelid, OVERLAPS_OP);
-	if (selec < 0.0)
-		selec = 0.005;
-	else if (selec > 1.0)
-		selec = 1.0;
-	PG_RETURN_FLOAT8(selec);
-=======
     PlannerInfo *root = (PlannerInfo *) PG_GETARG_POINTER(0);
     Oid operator = PG_GETARG_OID(1);
     List *args = (List *) PG_GETARG_POINTER(2);
@@ -97,7 +67,6 @@
     else if (selec > 1.0)
         selec = 1.0;
     PG_RETURN_FLOAT8(selec);
->>>>>>> 13cfc974
 }
 
 PG_FUNCTION_INFO_V1(temporal_overlaps_joinsel);
@@ -113,18 +82,6 @@
 PGDLLEXPORT Datum
 temporal_contains_sel(PG_FUNCTION_ARGS)
 {
-<<<<<<< HEAD
-	PlannerInfo *root = (PlannerInfo *) PG_GETARG_POINTER(0);
-	Oid operator = PG_GETARG_OID(1);
-	List *args = (List *) PG_GETARG_POINTER(2);
-	int varRelid = PG_GETARG_INT32(3);
-	Selectivity	selec = temporal_bbox_sel(root, operator, args, varRelid, get_temporal_cacheOp(operator));
-	if (selec < 0.0)
-		selec = 0.002;
-	else if (selec > 1.0)
-		selec = 1.0;
-	PG_RETURN_FLOAT8(selec);
-=======
     PlannerInfo *root = (PlannerInfo *) PG_GETARG_POINTER(0);
     Oid operator = PG_GETARG_OID(1);
     List *args = (List *) PG_GETARG_POINTER(2);
@@ -135,7 +92,6 @@
     else if (selec > 1.0)
         selec = 1.0;
     PG_RETURN_FLOAT8(selec);
->>>>>>> 13cfc974
 }
 
 PG_FUNCTION_INFO_V1(temporal_contains_joinsel);
@@ -151,18 +107,6 @@
 PGDLLEXPORT Datum
 temporal_same_sel(PG_FUNCTION_ARGS)
 {
-<<<<<<< HEAD
-	PlannerInfo *root = (PlannerInfo *) PG_GETARG_POINTER(0);
-	Oid operator = PG_GETARG_OID(1);
-	List *args = (List *) PG_GETARG_POINTER(2);
-	int varRelid = PG_GETARG_INT32(3);
-	Selectivity	selec = temporal_bbox_sel(root, operator, args, varRelid, SAME_OP);
-	if (selec < 0.0)
-		selec = 0.001;
-	else if (selec > 1.0)
-		selec = 1.0;
-	PG_RETURN_FLOAT8(selec);
-=======
     PlannerInfo *root = (PlannerInfo *) PG_GETARG_POINTER(0);
     Oid operator = PG_GETARG_OID(1);
     List *args = (List *) PG_GETARG_POINTER(2);
@@ -173,7 +117,6 @@
     else if (selec > 1.0)
         selec = 1.0;
     PG_RETURN_FLOAT8(selec);
->>>>>>> 13cfc974
 }
 
 PG_FUNCTION_INFO_V1(temporal_same_joinsel);
@@ -197,97 +140,6 @@
 PGDLLEXPORT Datum
 temporal_position_sel(PG_FUNCTION_ARGS)
 {
-<<<<<<< HEAD
-	PlannerInfo *root = (PlannerInfo *) PG_GETARG_POINTER(0);
-	Oid operator = PG_GETARG_OID(1);
-	List *args = (List *) PG_GETARG_POINTER(2);
-	int varRelid = PG_GETARG_INT32(3);
-	VariableStatData vardata;
-	Node *other;
-	bool varonleft;
-	Selectivity selec = 0.001;
-	CachedOp cachedOp = get_temporal_cacheOp(operator) ;
-	/* In the case of unknown operator */
-	if (cachedOp == OVERLAPS_OP)
-		PG_RETURN_FLOAT8(selec);
-	/*
-	 * If expression is not (variable op something) or (something op
-	 * variable), then punt and return a default estimate.
-	 */
-	if (!get_restriction_variable(root, args, varRelid,
-								  &vardata, &other, &varonleft))
-		PG_RETURN_FLOAT8(default_temporaltypes_selectivity(operator));
-
-	/*
-	 * Can't do anything useful if the something is not a constant, either.
-	 */
-	if (!IsA(other, Const))
-	{
-		ReleaseVariableStats(vardata);
-		PG_RETURN_FLOAT8(default_temporaltypes_selectivity(operator));
-	}
-
-	/*
-	 * All the period operators are strict, so we can cope with a NULL constant
-	 * right away.
-	 */
-	if (((Const *) other)->constisnull)
-	{
-		ReleaseVariableStats(vardata);
-		PG_RETURN_FLOAT8(0.0);
-	}
-
-	/*
-	 * If var is on the right, commute the operator, so that we can assume the
-	 * var is on the left in what follows.
-	 */
-	if (!varonleft)
-	{
-		switch (cachedOp)
-		{
-			case BEFORE_OP:
-				selec = estimate_temporal_position_sel(root, vardata, other, true, false, GT_OP);
-				break;
-			case AFTER_OP:
-				selec = estimate_temporal_position_sel(root, vardata, other, false, false, LT_OP);
-				break;
-			case OVERBEFORE_OP:
-				selec = estimate_temporal_position_sel(root, vardata, other, true, true, GE_OP);
-				break;
-			case OVERAFTER_OP:
-				selec = estimate_temporal_position_sel(root, vardata, other, false, true, LE_OP);
-				break;
-			default:
-				selec = 0.001;
-		}
-	}
-	else
-	{
-		switch (cachedOp)
-		{
-			case BEFORE_OP:
-				selec = estimate_temporal_position_sel(root, vardata, other, false, false, LT_OP);
-				break;
-			case AFTER_OP:
-				selec = estimate_temporal_position_sel(root, vardata, other, true, false, GT_OP);
-				break;
-			case OVERBEFORE_OP:
-				selec = 1.0 - estimate_temporal_position_sel(root, vardata, other, true, true, LE_OP);
-				break;
-			case OVERAFTER_OP:
-				selec = 1.0 - estimate_temporal_position_sel(root, vardata, other, false, false, GE_OP);
-				break;
-			default:
-				selec = 0.001;
-		}
-	}
-
-	if (selec < 0.0)
-		selec = default_temporaltypes_selectivity(operator);
-	ReleaseVariableStats(vardata);
-	CLAMP_PROBABILITY(selec);
-	PG_RETURN_FLOAT8(selec);
-=======
     PlannerInfo *root = (PlannerInfo *) PG_GETARG_POINTER(0);
     Oid operator = PG_GETARG_OID(1);
     List *args = (List *) PG_GETARG_POINTER(2);
@@ -377,7 +229,6 @@
     ReleaseVariableStats(vardata);
     CLAMP_PROBABILITY(selec);
     PG_RETURN_FLOAT8(selec);
->>>>>>> 13cfc974
 }
 
 PG_FUNCTION_INFO_V1(temporal_position_joinsel);
@@ -748,370 +599,6 @@
     return selec;
 }
 
-<<<<<<< HEAD
-/*****************************************************************************/
-
-Selectivity
-temporal_bbox_sel(PlannerInfo *root, Oid operator, List *args, int varRelid, CachedOp cachedOp)
-{
-	VariableStatData vardata;
-	Node *other;
-	bool varonleft;
-	Selectivity selec = 0.0;
-	BBoxBounds bBoxBounds;
-	bool numeric, temporal;
-	double lower, upper;
-	Period *period;
-	ConstantData constantData;
-	/*
-	 * If expression is not (variable op something) or (something op
-	 * variable), then punt and return a default estimate.
-	 */
-	if (!get_restriction_variable(root, args, varRelid,
-								  &vardata, &other, &varonleft))
-		PG_RETURN_FLOAT8(default_temporaltypes_selectivity(operator));
-
-	/*
-	 * Can't do anything useful if the something is not a constant, either.
-	 */
-	if (!IsA(other, Const))
-	{
-		ReleaseVariableStats(vardata);
-		PG_RETURN_FLOAT8(default_temporaltypes_selectivity(operator));
-	}
-
-	/*
-	 * All the period operators are strict, so we can cope with a NULL constant
-	 * right away.
-	 */
-	if (((Const *) other)->constisnull)
-	{
-		ReleaseVariableStats(vardata);
-		PG_RETURN_FLOAT8(0.0);
-	}
-
-	/*
-	 * If var is on the right, commute the operator, so that we can assume the
-	 * var is on the left in what follows.
-	 */
-	if (!varonleft)
-	{
-		/* we have other Op var, commute to make var Op other */
-		operator = get_commutator(operator);
-		if (!operator)
-		{
-			/* Use default selectivity (should we raise an error instead?) */
-			ReleaseVariableStats(vardata);
-			PG_RETURN_FLOAT8(default_temporaltypes_selectivity(operator));
-		}
-	}
-
-	/*
-	 * Set constant information
-	 */
-	get_const_bounds(other, &bBoxBounds, &numeric, &lower, &upper,
-					 &temporal, &period);
-
-	constantData.bBoxBounds = bBoxBounds;
-	constantData.oid = ((Const *) other)->consttype;
-
-	constantData.lower = 0;constantData.upper = 0;  /* keep compiler quiet */
-	constantData.period = NULL;   /* keep compiler quiet */
-	if (numeric)
-	{
-		constantData.lower = lower;
-		constantData.upper = upper;
-	}
-	if (temporal)
-	{
-		constantData.period = period;
-	}
-
-	selec = estimate_temporal_bbox_sel(root, vardata, constantData, cachedOp);
-
-	if (selec < 0.0)
-		selec = default_temporaltypes_selectivity(operator);
-
-	ReleaseVariableStats(vardata);
-
-	CLAMP_PROBABILITY(selec);
-
-	return selec;
-}
-
-Selectivity
-estimate_temporal_bbox_sel(PlannerInfo *root, VariableStatData vardata, ConstantData constantData, CachedOp cachedOp)
-{
-	// Check the temporal types and inside each one check the cachedOp
-	Selectivity  selec = 0.0;
-	int durationType = TYPMOD_GET_DURATION(vardata.atttypmod);
-	switch (constantData.bBoxBounds)
-	{
-		case STCONST:
-		case SNCONST_STCONST:
-		case DNCONST_STCONST:
-		{
-			if(durationType == TEMPORALINST)
-			{
-				Oid op = oper_oid(EQ_OP, T_TIMESTAMPTZ, T_TIMESTAMPTZ);
-				selec = var_eq_const(&vardata, op, TimestampTzGetDatum(constantData.period->lower),
-									 false, TEMPORAL_STATISTICS);
-			}
-			else
-				selec = period_sel_internal(root, &vardata, constantData.period,
-											oper_oid(cachedOp, T_PERIOD, T_TIMESTAMPTZ), TEMPORAL_STATISTICS);
-
-			break;
-		}
-		case DTCONST:
-		case SNCONST_DTCONST:
-		case DNCONST_DTCONST:
-		{
-			if(durationType == TEMPORALINST)
-			{
-				if (cachedOp == SAME_OP || cachedOp == CONTAINS_OP)
-				{
-					Oid op = oper_oid(EQ_OP, T_TIMESTAMPTZ, T_TIMESTAMPTZ);
-					selec = var_eq_const(&vardata, op, TimestampTzGetDatum(constantData.period->lower),
-										 false, TEMPORAL_STATISTICS);
-					selec *= var_eq_const(&vardata, op, TimestampTzGetDatum(constantData.period->upper),
-										  false, TEMPORAL_STATISTICS);
-					selec = selec > 1 ? 1 : selec;
-				}
-				else
-				{
-					Oid opl = oper_oid(LT_OP, T_TIMESTAMPTZ, T_TIMESTAMPTZ);
-					Oid opg = oper_oid(GT_OP, T_TIMESTAMPTZ, T_TIMESTAMPTZ);
-
-					selec = scalarineq_sel(root, opl, false, false, &vardata,
-										   TimestampTzGetDatum(constantData.period->lower),
-										   TIMESTAMPTZOID, TEMPORAL_STATISTICS);
-					selec += scalarineq_sel(root, opg, true, true, &vardata,
-											TimestampTzGetDatum(constantData.period->upper),
-											TIMESTAMPTZOID, TEMPORAL_STATISTICS);
-					selec = 1 - selec;
-					selec = selec < 0 ? 0 : selec;
-				}
-			}
-			else
-			{
-				selec = period_sel_internal(root, &vardata, constantData.period,
-											oper_oid(cachedOp, T_PERIOD, T_PERIOD), TEMPORAL_STATISTICS);
-			}
-			break;
-		}
-		default:
-			break;
-	}
-
-	return selec;
-}
-
-Selectivity
-estimate_temporal_position_sel(PlannerInfo *root, VariableStatData vardata,
-							   Node *other, bool isgt, bool iseq, CachedOp operator)
-{
-	double selec = 0.0;
-    int durationType = TYPMOD_GET_DURATION(vardata.atttypmod);
-
-	if (durationType == TEMPORALINST && (vardata.vartype == type_oid(T_TBOOL) ||
-		vardata.vartype == type_oid(T_TINT) ||
-		vardata.vartype == type_oid(T_TFLOAT) ||
-		vardata.vartype == type_oid(T_TTEXT) ||
-		vardata.vartype == type_oid(T_TGEOMPOINT) || 
-		vardata.vartype == type_oid(T_TGEOGPOINT)))
-	{
-		Oid op = oper_oid(operator, T_TIMESTAMPTZ, T_TIMESTAMPTZ);
-
-		PeriodBound *constant = lower_or_higher_temporal_bound(other, isgt);
-
-		selec = scalarineq_sel(root, op, isgt, iseq, &vardata, TimestampTzGetDatum(constant->val),
-							   TIMESTAMPTZOID,   TEMPORAL_STATISTICS);
-	}
-	else if (vardata.vartype == type_oid(T_TBOOL) ||
-			vardata.vartype == type_oid(T_TINT) ||
-			vardata.vartype == type_oid(T_TFLOAT) ||
-			vardata.vartype == type_oid(T_TTEXT) ||
-			vardata.vartype == type_oid(T_TGEOMPOINT) || 
-			vardata.vartype == type_oid(T_TGEOGPOINT))
-	{
-		Oid op = (Oid) 0;
-
-		if (!isgt && !iseq)
-			op = oper_oid(LT_OP, T_PERIOD, T_PERIOD);
-		else if (isgt && iseq)
-            op = oper_oid(GE_OP, T_PERIOD, T_PERIOD);
-		else if (iseq)
-			op = oper_oid(LE_OP, T_PERIOD, T_PERIOD);
-		else if (isgt)
-			op = oper_oid(GT_OP, T_PERIOD, T_PERIOD);
-
-		PeriodBound *periodBound = lower_or_higher_temporal_bound(other, isgt);
-		Period *period = period_make(periodBound->val, periodBound->val, true, true);
-		selec = period_sel_internal(root, &vardata, period, op, TEMPORAL_STATISTICS);
-	}
-	else if (vardata.vartype == TIMESTAMPTZOID)
-	{
-		Oid op = oper_oid(operator, T_TIMESTAMPTZ, T_TIMESTAMPTZ);
-		PeriodBound *constant = lower_or_higher_temporal_bound(other, isgt);
-		selec = scalarineq_sel(root, op, isgt, iseq, &vardata, TimestampTzGetDatum(constant->val),
-							   TIMESTAMPTZOID, DEFAULT_STATISTICS);
-	}
-	else if (vardata.vartype == type_oid(T_PERIOD))
-	{
-		Oid op = (Oid) 0;
-		if (!isgt && !iseq)
-			op = oper_oid(LT_OP, T_PERIOD, T_PERIOD);
-		else if (!isgt && iseq)
-			op = oper_oid(LE_OP, T_PERIOD, T_PERIOD);
-		else if (isgt && !iseq)
-			op = oper_oid(GT_OP, T_PERIOD, T_PERIOD);
-		else if (isgt && iseq)
-			op = oper_oid(LE_OP, T_PERIOD, T_PERIOD);
-
-		PeriodBound *periodBound = lower_or_higher_temporal_bound(other, isgt);
-		Period *period = period_make(periodBound->val, periodBound->val, true, true);
-		selec = period_sel_internal(root, &vardata, period, op, DEFAULT_STATISTICS);
-	}
-	else if (vardata.vartype == type_oid(T_TBOX))
-	{
-
-	}
-	else if (vardata.vartype == type_oid(T_STBOX))
-	{
-
-	}
-	return selec;
-}
-
-PeriodBound *
-lower_or_higher_temporal_bound(Node *other, bool higher)
-{
-
-	PeriodBound *result = (PeriodBound *) palloc0(sizeof(PeriodBound));
-	Oid consttype = ((Const *) other)->consttype;
-	if (higher)
-	{
-		result->inclusive = false;
-        if (consttype == type_oid(T_TBOOL) || consttype == type_oid(T_TTEXT))
-        {
-            Period *p = (Period *)palloc(sizeof(Period));
-            /* TODO MEMORY LEAK HERE !!!! */
-            temporal_bbox(p, DatumGetTemporal(((Const *) other)->constvalue));
-            result->val = p->upper;
-        }
-		else if (consttype == type_oid(T_TINT) || consttype == type_oid(T_TFLOAT))
-		{
-			Temporal *temporal = DatumGetTemporal(((Const *) other)->constvalue);
-			TBOX box = {0,0,0,0,0};
-			temporal_bbox(&box, temporal);
-			result->val = (TimestampTz)box.tmax;
-		}
-        else if (consttype == type_oid(T_TGEOMPOINT) || consttype == type_oid(T_TGEOGPOINT))
-        {
-            Period *p = (Period *)palloc(sizeof(Period));
-            /* TODO MEMORY LEAK HERE !!!! */
-            temporal_timespan_internal(p, DatumGetTemporal(((Const *) other)->constvalue));
-            result->val = p->upper;
-        }
-		else if (consttype == TIMESTAMPTZOID)
-		{
-			result->val = DatumGetTimestampTz(((Const *) other)->constvalue);
-		}
-		else if (consttype == type_oid(T_PERIOD))
-		{
-			result->val = DatumGetPeriod(((Const *) other)->constvalue)->upper;
-		}
-		else if (consttype == type_oid(T_TBOX))
-		{
-			result->val = DatumGetTboxP(((Const *) other)->constvalue)->tmax;
-		}
-		else if (consttype == type_oid(T_STBOX))
-		{
-			result->val = DatumGetSTboxP(((Const *) other)->constvalue)->tmax;
-		}
-	}
-	else
-	{
-		result->inclusive = true;
-		if (consttype == type_oid(T_TBOOL) || consttype == type_oid(T_TTEXT))
-        {
-            Period *p = (Period *)palloc(sizeof(Period));
-            /* TODO MEMORY LEAK HERE !!!! */
-            temporal_bbox(p, DatumGetTemporal(((Const *) other)->constvalue));
-            result->val = p->lower;
-        }
-		else if (consttype == type_oid(T_TINT) || consttype == type_oid(T_TFLOAT))
-		{
-			Temporal *temporal = DatumGetTemporal(((Const *) other)->constvalue);
-			TBOX box = {0,0,0,0,0};
-			temporal_bbox(&box, temporal);
-			result->val = (TimestampTz)box.tmin;
-		}
-		else if (consttype == type_oid(T_TGEOMPOINT) || consttype == type_oid(T_TGEOGPOINT))
-        {
-            Period *p = (Period *)palloc(sizeof(Period));
-            /* TODO MEMORY LEAK HERE !!!! */
-            temporal_timespan_internal(p, DatumGetTemporal(((Const *) other)->constvalue));
-            result->val = p->lower;
-        }
-		else if (consttype == TIMESTAMPTZOID)
-		{
-			result->val = DatumGetTimestampTz(((Const *) other)->constvalue);
-		}
-		else if (consttype == type_oid(T_PERIOD))
-		{
-			result->val = DatumGetPeriod(((Const *) other)->constvalue)->lower;
-		}
-		else if (consttype == type_oid(T_TBOX))
-		{
-			result->val = (TimestampTz)DatumGetTboxP(((Const *) other)->constvalue)->tmin;
-		}
-		else if (consttype == type_oid(T_STBOX))
-		{
-			result->val = DatumGetSTboxP(((Const *) other)->constvalue)->tmin;
-		}
-	}
-	return result;
-}
-
-Selectivity
-period_sel_internal(PlannerInfo *root, VariableStatData *vardata, Period *constval,
-					Oid operator, StatisticsStrategy strategy)
-{
-	double hist_selec;
-	Selectivity selec;
-	float4 empty_frac, null_frac;
-
-	/*
-	 * First look up the fraction of NULLs and empty ranges from pg_statistic.
-	 */
-	if (HeapTupleIsValid(vardata->statsTuple))
-	{
-		Form_pg_statistic stats;
-		stats = (Form_pg_statistic) GETSTRUCT(vardata->statsTuple);
-		null_frac = stats->stanullfrac;
-		empty_frac = 0.0;
-	}
-	else
-	{
-		/*
-		 * No stats are available. Follow through the calculations below
-		 * anyway, assuming no NULLs and no empty ranges. This still allows us
-		 * to give a better-than-nothing estimate based on whether the
-		 * constant is an empty range or not.
-		 */
-		null_frac = 0.0;
-		empty_frac = 0.0;
-	}
-	hist_selec = calc_period_hist_selectivity(vardata, constval, operator, strategy);
-	selec = (1.0 - empty_frac) * hist_selec;
-	selec *= (1.0 - null_frac);
-	return selec;
-}
-
-=======
->>>>>>> 13cfc974
 /*
  *	scalarineq_sel		- Selectivity of "<", "<=", ">", ">=" for scalars.
  *
@@ -1130,63 +617,6 @@
  */
 Selectivity
 scalarineq_sel(PlannerInfo *root, Oid operator, bool isgt, bool iseq,
-<<<<<<< HEAD
-			   VariableStatData *vardata, Datum constval, Oid consttype,
-			   StatisticsStrategy strategy)
-{
-	Form_pg_statistic stats;
-	FmgrInfo opproc;
-	double mcv_selec, hist_selec, sumcommon;
-	Selectivity selec;
-
-	if (!HeapTupleIsValid(vardata->statsTuple))
-	{
-		/* no stats available, so default result */
-		return DEFAULT_INEQ_SEL;
-	}
-	stats = (Form_pg_statistic) GETSTRUCT(vardata->statsTuple);
-
-	fmgr_info(get_opcode(operator), &opproc);
-
-	/*
-	 * If we have most-common-values info, add up the fractions of the MCV
-	 * entries that satisfy MCV OP CONST.  These fractions contribute directly
-	 * to the result selectivity.  Also add up the total fraction represented
-	 * by MCV entries.
-	 */
-	mcv_selec = mcv_selectivity_internal(vardata, &opproc, constval, consttype, true,
-										 &sumcommon, strategy);
-
-	/*
-	 * If there is a histogram, determine which bin the constant falls in, and
-	 * compute the resulting contribution to selectivity.
-	 */
-	hist_selec = ineq_histogram_selectivity(root, vardata,
-											&opproc, isgt, iseq,
-											constval, consttype, strategy);
-
-	/*
-	 * Now merge the results from the MCV and histogram calculations,
-	 * realizing that the histogram covers only the non-null values that are
-	 * not listed in MCV.
-	 */
-	selec = 1.0 - stats->stanullfrac - sumcommon;
-
-	if (hist_selec >= 0.0)
-		selec *= hist_selec;
-	else
-	{
-		/*
-		 * If no histogram but there are values not accounted for by MCV,
-		 * arbitrarily assume half of them will match.
-		 */
-		selec *= 0.5;
-	}
-	selec += mcv_selec;
-	/* result should be in range, but make sure... */
-	CLAMP_PROBABILITY(selec);
-	return selec;
-=======
                VariableStatData *vardata, Datum constval, Oid consttype,
                StatisticsStrategy strategy)
 {
@@ -1242,7 +672,6 @@
     /* result should be in range, but make sure... */
     CLAMP_PROBABILITY(selec);
     return selec;
->>>>>>> 13cfc974
 }
 
 /*
@@ -1259,41 +688,6 @@
  */
 Selectivity
 mcv_selectivity_internal(VariableStatData *vardata, FmgrInfo *opproc,
-<<<<<<< HEAD
-						 Datum constval, Oid atttype, bool varonleft, double *sumcommonp,
-						 StatisticsStrategy strategy)
-{
-	double mcv_selec, sumcommon;
-	int i;
-	AttStatsSlot mcvslot;
-	mcv_selec = 0.0;
-	sumcommon = 0.0;
-	if (HeapTupleIsValid(vardata->statsTuple) &&
-		statistic_proc_security_check(vardata, opproc->fn_oid) &&
-		get_attstatsslot_internal(&mcvslot, vardata->statsTuple,
-								  STATISTIC_KIND_MCV, InvalidOid,
-								  ATTSTATSSLOT_VALUES | ATTSTATSSLOT_NUMBERS, strategy))
-	{
-		for (i = 0; i < mcvslot.nvalues; i++)
-		{
-			if (varonleft ?
-				DatumGetBool(FunctionCall2Coll(opproc,
-											   DEFAULT_COLLATION_OID,
-											   mcvslot.values[i],
-											   constval)) :
-				DatumGetBool(FunctionCall2Coll(opproc,
-											   DEFAULT_COLLATION_OID,
-											   constval,
-											   mcvslot.values[i]))
-					)
-				mcv_selec += mcvslot.numbers[i];
-			sumcommon += mcvslot.numbers[i];
-		}
-		free_attstatsslot(&mcvslot);
-	}
-	*sumcommonp = sumcommon;
-	return mcv_selec;
-=======
                          Datum constval, Oid atttype, bool varonleft, double *sumcommonp,
                          StatisticsStrategy strategy)
 {
@@ -1327,7 +721,6 @@
     }
     *sumcommonp = sumcommon;
     return mcv_selec;
->>>>>>> 13cfc974
 }
 
 /*
@@ -1345,286 +738,6 @@
 
 double
 ineq_histogram_selectivity(PlannerInfo *root, VariableStatData *vardata,
-<<<<<<< HEAD
-						   FmgrInfo *opproc, bool isgt, bool iseq, Datum constval, Oid consttype,
-						   StatisticsStrategy strategy)
-{
-
-	double hist_selec;
-	AttStatsSlot sslot;
-	hist_selec = -1.0;
-
-	/*
-	 * Someday, ANALYZE might store more than one histogram per rel/att,
-	 * corresponding to more than one possible sort ordering defined for the
-	 * column type.  However, to make that work we will need to figure out
-	 * which staop to search for --- it's not necessarily the one we have at
-	 * hand!  (For example, we might have a '<=' operator rather than the '<'
-	 * operator that will appear in staop.)  For now, assume that whatever
-	 * appears in pg_statistic is sorted the same way our operator sorts, or
-	 * the reverse way if isgt is TRUE.
-	 */
-	if (HeapTupleIsValid(vardata->statsTuple) &&
-		statistic_proc_security_check(vardata, opproc->fn_oid) &&
-		get_attstatsslot_internal(&sslot, vardata->statsTuple,
-								  STATISTIC_KIND_HISTOGRAM, InvalidOid,
-								  ATTSTATSSLOT_VALUES, strategy))
-	{
-		if (sslot.nvalues > 1)
-		{
-			/*
-			 * Use binary search to find proper location, ie, the first slot
-			 * at which the comparison fails.  (If the given operator isn't
-			 * actually sort-compatible with the histogram, you'll get garbage
-			 * results ... but probably not any more garbage-y than you would
-			 * from the old linear search.)
-			 *
-			 * If the binary search accesses the first or last histogram
-			 * entry, we try to replace that endpoint with the true column min
-			 * or max as found by get_actual_variable_range().  This
-			 * ameliorates misestimates when the min or max is moving as a
-			 * result of changes since the last ANALYZE.  Note that this could
-			 * result in effectively including MCVs into the histogram that
-			 * weren't there before, but we don't try to correct for that.
-			 */
-			double histfrac;
-			int lobound = 0;	/* first possible slot to search */
-			int hibound = sslot.nvalues;		/* last+1 slot to search */
-			bool have_end = false;
-
-			/*
-			 * If there are only two histogram entries, we'll want up-to-date
-			 * values for both.  (If there are more than two, we need at most
-			 * one of them to be updated, so we deal with that within the
-			 * loop.)
-			 */
-			if (sslot.nvalues == 2)
-				have_end = get_actual_variable_range(root,
-													 vardata,
-													 sslot.staop,
-													 &sslot.values[0],
-													 &sslot.values[1]);
-
-			while (lobound < hibound)
-			{
-				int probe = (lobound + hibound) / 2;
-				bool ltcmp;
-
-				/*
-				 * If we find ourselves about to compare to the first or last
-				 * histogram entry, first try to replace it with the actual
-				 * current min or max (unless we already did so above).
-				 */
-				if (probe == 0 && sslot.nvalues > 2)
-					have_end = get_actual_variable_range(root, vardata,
-														 sslot.staop, &sslot.values[0], NULL);
-				else if (probe == sslot.nvalues - 1 && sslot.nvalues > 2)
-					have_end = get_actual_variable_range(root, vardata,
-														 sslot.staop, NULL, &sslot.values[probe]);
-
-				ltcmp = DatumGetBool(FunctionCall2Coll(opproc,
-													   DEFAULT_COLLATION_OID, sslot.values[probe], constval));
-				if (isgt)
-					ltcmp = !ltcmp;
-				if (ltcmp)
-					lobound = probe + 1;
-				else
-					hibound = probe;
-			}
-
-			if (lobound <= 0)
-			{
-				/* Constant is below lower histogram boundary. */
-				histfrac = 0.0;
-			}
-			else if (lobound >= sslot.nvalues)
-			{
-				/* Constant is above upper histogram boundary. */
-				histfrac = 1.0;
-			}
-			else
-			{
-				int i = lobound;
-				double val,
-						high,
-						low;
-				double binfrac;
-				double eq_selec = 0;
-
-				/*
-				 * In the cases where we'll need it below, obtain an estimate
-				 * of the selectivity of "x = constval".  We use a calculation
-				 * similar to what var_eq_const() does for a non-MCV constant,
-				 * ie, estimate that all distinct non-MCV values occur equally
-				 * often.  But multiplication by "1.0 - sumcommon - nullfrac"
-				 * will be done by our caller, so we shouldn't do that here.
-				 * Therefore we can't try to clamp the estimate by reference
-				 * to the least common MCV; the result would be too small.
-				 *
-				 * Note: since this is effectively assuming that constval
-				 * isn't an MCV, it's logically dubious if constval in fact is
-				 * one.  But we have to apply *some* correction for equality,
-				 * and anyway we cannot tell if constval is an MCV, since we
-				 * don't have a suitable equality operator at hand.
-				 */
-				if (i == 1 || isgt == iseq)
-				{
-					double otherdistinct;
-					bool isdefault;
-					AttStatsSlot mcvslot;
-
-					/* Get estimated number of distinct values */
-					otherdistinct = get_variable_numdistinct(vardata,
-															 &isdefault);
-
-
-
-					/* Subtract off the number of known MCVs */
-
-					/* Subtract off the number of known MCVs */
-					if (get_attstatsslot_internal(&mcvslot, vardata->statsTuple,
-												  STATISTIC_KIND_MCV, InvalidOid,
-												  ATTSTATSSLOT_NUMBERS, strategy))
-					{
-						otherdistinct -= mcvslot.nnumbers;
-						free_attstatsslot(&mcvslot);
-					}
-
-					/* If result doesn't seem sane, leave eq_selec at 0 */
-					if (otherdistinct > 1)
-						eq_selec = 1.0 / otherdistinct;
-				}
-
-
-				/*
-				 * We have values[i-1] <= constant <= values[i].
-				 *
-				 * Convert the constant and the two nearest bin boundary
-				 * values to a uniform comparison scale, and do a linear
-				 * interpolation within this bin.
-				 */
-				if (convert_to_scalar(consttype, constval, &val,
-									  sslot.values[i - 1], sslot.values[i], consttype,
-									  &low, &high))
-				{
-					if (high <= low)
-					{
-						/* cope if bin boundaries appear identical */
-						binfrac = 0.5;
-					}
-					else if (val <= low)
-						binfrac = 0.0;
-					else if (val >= high)
-						binfrac = 1.0;
-					else
-					{
-						binfrac = (val - low) / (high - low);
-
-						/*
-						 * Watch out for the possibility that we got a NaN or
-						 * Infinity from the division.  This can happen
-						 * despite the previous checks, if for example "low"
-						 * is -Infinity.
-						 */
-						if (isnan(binfrac) ||
-							binfrac < 0.0 || binfrac > 1.0)
-							binfrac = 0.5;
-					}
-				}
-				else
-				{
-					/*
-					 * Ideally we'd produce an error here, on the grounds that
-					 * the given operator shouldn't have scalarXXsel
-					 * registered as its selectivity func unless we can deal
-					 * with its operand types.  But currently, all manner of
-					 * stuff is invoking scalarXXsel, so give a default
-					 * estimate until that can be fixed.
-					 */
-					binfrac = 0.5;
-				}
-
-				/*
-				 * Now, compute the overall selectivity across the values
-				 * represented by the histogram.  We have i-1 full bins and
-				 * binfrac partial bin below the constant.
-				 */
-				histfrac = (double) (i - 1) + binfrac;
-				histfrac /= (double) (sslot.nvalues - 1);
-
-				/*
-				 * At this point, histfrac is an estimate of the fraction of
-				 * the population represented by the histogram that satisfies
-				 * "x <= constval".  Somewhat remarkably, this statement is
-				 * true regardless of which operator we were doing the probes
-				 * with, so long as convert_to_scalar() delivers reasonable
-				 * results.  If the probe constant is equal to some histogram
-				 * entry, we would have considered the bin to the left of that
-				 * entry if probing with "<" or ">=", or the bin to the right
-				 * if probing with "<=" or ">"; but binfrac would have come
-				 * out as 1.0 in the first case and 0.0 in the second, leading
-				 * to the same histfrac in either case.  For probe constants
-				 * between histogram entries, we find the same bin and get the
-				 * same estimate with any operator.
-				 *
-				 * The fact that the estimate corresponds to "x <= constval"
-				 * and not "x < constval" is because of the way that ANALYZE
-				 * constructs the histogram: each entry is, effectively, the
-				 * rightmost value in its sample bucket.  So selectivity
-				 * values that are exact multiples of 1/(histogram_size-1)
-				 * should be understood as estimates including a histogram
-				 * entry plus everything to its left.
-				 *
-				 * However, that breaks down for the first histogram entry,
-				 * which necessarily is the leftmost value in its sample
-				 * bucket.  That means the first histogram bin is slightly
-				 * narrower than the rest, by an amount equal to eq_selec.
-				 * Another way to say that is that we want "x <= leftmost" to
-				 * be estimated as eq_selec not zero.  So, if we're dealing
-				 * with the first bin (i==1), rescale to make that true while
-				 * adjusting the rest of that bin linearly.
-				 */
-				if (i == 1)
-					histfrac += eq_selec * (1.0 - binfrac);
-
-				/*
-				 * "x <= constval" is good if we want an estimate for "<=" or
-				 * ">", but if we are estimating for "<" or ">=", we now need
-				 * to decrease the estimate by eq_selec.
-				 */
-				if (isgt == iseq)
-					histfrac -= eq_selec;
-			}
-
-			/*
-			 * Now histfrac = fraction of histogram entries below the
-			 * constant.
-			 *
-			 * Account for "<" vs ">"
-			 */
-			hist_selec = isgt ? (1.0 - histfrac) : histfrac;
-
-			/*
-			 * The histogram boundaries are only approximate to begin with,
-			 * and may well be out of date anyway.  Therefore, don't believe
-			 * extremely small or large selectivity estimates --- unless we
-			 * got actual current endpoint values from the table.
-			 */
-			if (have_end)
-				CLAMP_PROBABILITY(hist_selec);
-			else
-			{
-				if (hist_selec < 0.0001)
-					hist_selec = 0.0001;
-				else if (hist_selec > 0.9999)
-					hist_selec = 0.9999;
-			}
-		}
-		free_attstatsslot(&sslot);
-	}
-	return hist_selec;
-}
-=======
                            FmgrInfo *opproc, bool isgt, bool iseq, Datum constval, Oid consttype,
                            StatisticsStrategy strategy)
 {
@@ -1904,7 +1017,6 @@
     return hist_selec;
 }
 
->>>>>>> 13cfc974
 /*****************************************************************************
  * Helper functions for calculating selectivity.
  *****************************************************************************/
@@ -1915,36 +1027,6 @@
 double
 default_temporaltypes_selectivity(Oid operator)
 {
-<<<<<<< HEAD
-	if (operator == oper_oid(OVERLAPS_OP, T_PERIOD, T_PERIOD))
-		return 0.01;
-
-	if (operator == oper_oid(CONTAINS_OP, T_PERIOD, T_PERIOD) ||
-		operator == oper_oid(CONTAINED_OP, T_PERIOD, T_PERIOD))
-		return 0.005;
-
-	if (operator == oper_oid(CONTAINS_OP, T_PERIOD, T_TIMESTAMPTZ) ||
-		operator == oper_oid(CONTAINED_OP, T_TIMESTAMPTZ, T_PERIOD))
-		/*
-		 * "period @> elem" is more or less identical to a scalar
-		 * inequality "A >= b AND A <= c".
-		 */
-		return DEFAULT_RANGE_INEQ_SEL;
-
-	if (operator == oper_oid(LT_OP, T_PERIOD, T_PERIOD) ||
-		operator == oper_oid(LE_OP, T_PERIOD, T_PERIOD) ||
-		operator == oper_oid(GT_OP, T_PERIOD, T_PERIOD) ||
-		operator == oper_oid(GE_OP, T_PERIOD, T_PERIOD) ||
-		operator == oper_oid(LEFT_OP, T_PERIOD, T_PERIOD) ||
-		operator == oper_oid(RIGHT_OP, T_PERIOD, T_PERIOD) ||
-		operator == oper_oid(OVERLEFT_OP, T_PERIOD, T_PERIOD) ||
-		operator == oper_oid(OVERRIGHT_OP, T_PERIOD, T_PERIOD))
-		/* these are similar to regular scalar inequalities */
-		return DEFAULT_INEQ_SEL;
-
-	/* all period operators should be handled above, but just in case */
-	return 0.01;
-=======
     if (operator == oper_oid(OVERLAPS_OP, T_PERIOD, T_PERIOD))
         return 0.01;
 
@@ -1973,7 +1055,6 @@
 
     /* all period operators should be handled above, but just in case */
     return 0.01;
->>>>>>> 13cfc974
 }
 
 /*
@@ -1983,134 +1064,6 @@
  */
 double
 var_eq_const(VariableStatData *vardata, Oid operator, Datum constval,
-<<<<<<< HEAD
-			 bool negate, StatisticsStrategy strategy)
-{
-	double selec;
-	bool isdefault;
-	Oid opfuncoid;
-	double nullfrac = 0.0;
-
-	/*
-	 * If the constant is NULL, assume operator is strict and return zero, ie,
-	 * operator will never return TRUE.
-	 */
-	if (!constval)
-		return 0.0;
-
-	/*
-	 * If we matched the var to a unique index or DISTINCT clause, assume
-	 * there is exactly one match regardless of anything else.  (This is
-	 * slightly bogus, since the index or clause's equality operator might be
-	 * different from ours, but it's much more likely to be right than
-	 * ignoring the information.)
-	 */
-	if (vardata->isunique && vardata->rel && vardata->rel->tuples >= 1.0)
-		return 1.0 / vardata->rel->tuples;
-
-	if (HeapTupleIsValid(vardata->statsTuple) &&
-		statistic_proc_security_check(vardata, (opfuncoid = get_opcode(operator))))
-	{
-		Form_pg_statistic stats;
-		bool match = false;
-		int i;
-		AttStatsSlot mcvslot;
-
-		stats = (Form_pg_statistic) GETSTRUCT(vardata->statsTuple);
-
-		nullfrac = stats->stanullfrac;
-		/*
-		 * Is the constant "=" to any of the column's most common values?
-		 * (Although the given operator may not really be "=", we will assume
-		 * that seeing whether it returns TRUE is an appropriate test.  If you
-		 * don't like this, maybe you shouldn't be using eqsel for your
-		 * operator...)
-		 */
-		if (get_attstatsslot_internal(&mcvslot, vardata->statsTuple,
-									  STATISTIC_KIND_MCV, InvalidOid,
-									  ATTSTATSSLOT_VALUES | ATTSTATSSLOT_NUMBERS, strategy))
-		{
-			FmgrInfo eqproc;
-			fmgr_info(opfuncoid, &eqproc);
-			for (i = 0; i < mcvslot.nvalues; i++)
-			{
-				/* be careful to apply operator right way 'round */
-//				if (varonleft)
-				match = DatumGetBool(FunctionCall2Coll(&eqproc,
-													   DEFAULT_COLLATION_OID,
-													   mcvslot.values[i],
-													   constval));
-				if (match)
-					break;
-			}
-		}
-		else
-		{
-			/* no most-common-value info available */
-			mcvslot.values = NULL;
-			mcvslot.numbers = NULL;
-			i = mcvslot.nvalues = mcvslot.nnumbers = 0;
-		}
-		if (match)
-		{
-			/*
-			 * Constant is "=" to this common value.  We know selectivity
-			 * exactly (or as exactly as ANALYZE could calculate it, anyway).
-			 */
-			selec = mcvslot.numbers[i];
-		}
-		else
-		{
-			/*
-			 * Comparison is against a constant that is neither NULL nor any
-			 * of the common values.  Its selectivity cannot be more than
-			 * this:
-			 */
-			double sumcommon = 0.0;
-			double otherdistinct;
-
-			for (i = 0; i < mcvslot.nnumbers; i++)
-				sumcommon += mcvslot.numbers[i];
-			selec = 1.0 - sumcommon - nullfrac;
-			CLAMP_PROBABILITY(selec);
-
-			/*
-			 * and in fact it's probably a good deal less. We approximate that
-			 * all the not-common values share this remaining fraction
-			 * equally, so we divide by the number of other distinct values.
-			 */
-			otherdistinct = get_variable_numdistinct(vardata, &isdefault) - mcvslot.nnumbers;
-			if (otherdistinct > 1)
-				selec /= otherdistinct;
-
-			/*
-			 * Another cross-check: selectivity shouldn't be estimated as more
-			 * than the least common "most common value".
-			 */
-			if (mcvslot.nnumbers > 0 && selec > mcvslot.numbers[mcvslot.nnumbers - 1])
-				selec = mcvslot.numbers[mcvslot.nnumbers - 1];
-		}
-
-		free_attstatsslot(&mcvslot);
-	}
-	else
-	{
-		/*
-		 * No ANALYZE stats available, so make a guess using estimated number
-		 * of distinct values and assuming they are equally common. (The guess
-		 * is unlikely to be very good, but we do know a few special cases.)
-		 */
-		selec = 1.0 / get_variable_numdistinct(vardata, &isdefault);
-	}
-
-	/* now adjust if we wanted <> rather than = */
-	if (negate)
-		selec = 1.0 - selec - nullfrac;
-
-	/* result should be in range, but make sure... */
-	CLAMP_PROBABILITY(selec);
-	return selec;
-=======
              bool negate, StatisticsStrategy strategy)
 {
     double selec;
@@ -2237,18 +1190,12 @@
     /* result should be in range, but make sure... */
     CLAMP_PROBABILITY(selec);
     return selec;
->>>>>>> 13cfc974
 }
 
 bool
 convert_to_scalar(Oid valuetypid, Datum value, double *scaledvalue,
-<<<<<<< HEAD
-				  Datum lobound, Datum hibound, Oid boundstypid, double *scaledlobound,
-				  double *scaledhibound)
-=======
                   Datum lobound, Datum hibound, Oid boundstypid, double *scaledlobound,
                   double *scaledhibound)
->>>>>>> 13cfc974
 {
 /*
  * Both the valuetypid and the boundstypid should exactly match the
@@ -2265,25 +1212,6 @@
  * majority of cases that we do it anyway.  Should think about more
  * rigorous ways to do it.
  */
-<<<<<<< HEAD
-	switch (valuetypid)
-	{
-		/*
-		 * Built-in number types
-		 */
-		case BOOLOID:
-		case INT2OID:
-		case INT4OID:
-		case INT8OID:
-		case FLOAT4OID:
-		case FLOAT8OID:
-		case NUMERICOID:
-		case OIDOID:
-			*scaledvalue = convert_numeric_to_scalar(valuetypid, value);
-			*scaledlobound = convert_numeric_to_scalar(boundstypid, lobound);
-			*scaledhibound = convert_numeric_to_scalar(boundstypid, hibound);
-			return true;
-=======
     switch (valuetypid)
     {
         /*
@@ -2301,22 +1229,10 @@
             *scaledlobound = convert_numeric_to_scalar(boundstypid, lobound);
             *scaledhibound = convert_numeric_to_scalar(boundstypid, hibound);
             return true;
->>>>>>> 13cfc974
 
 /*
  * Built-in time types
  */
-<<<<<<< HEAD
-		case TIMESTAMPTZOID:
-			*scaledvalue = convert_timevalue_to_scalar(valuetypid, value);
-			*scaledlobound = convert_timevalue_to_scalar(boundstypid, lobound);
-			*scaledhibound = convert_timevalue_to_scalar(boundstypid, hibound);
-			return true;
-	}
-	/* Don't know how to convert */
-	*scaledvalue = *scaledlobound = *scaledhibound = 0;
-	return false;
-=======
         case TIMESTAMPTZOID:
             *scaledvalue = convert_timevalue_to_scalar(valuetypid, value);
             *scaledlobound = convert_timevalue_to_scalar(boundstypid, lobound);
@@ -2326,7 +1242,6 @@
     /* Don't know how to convert */
     *scaledvalue = *scaledlobound = *scaledhibound = 0;
     return false;
->>>>>>> 13cfc974
 }
 /*
  * Do convert_to_scalar()'s work for any number data type.
@@ -2334,46 +1249,6 @@
 double
 convert_numeric_to_scalar(Oid typid, Datum value)
 {
-<<<<<<< HEAD
-	switch (typid) {
-		case BOOLOID:
-			return (double)DatumGetBool(value);
-		case INT2OID:
-			return (double)DatumGetInt16(value);
-		case INT4OID:
-			return (double)DatumGetInt32(value);
-		case INT8OID:
-			return (double)DatumGetInt64(value);
-		case FLOAT4OID:
-			return (double)DatumGetFloat4(value);
-		case FLOAT8OID:
-			return (double)DatumGetFloat8(value);
-		case NUMERICOID:
-			/* Note: out-of-range values will be clamped to +-HUGE_VAL */
-			return (double)DatumGetFloat8(DirectFunctionCall1(
-												  numeric_float8_no_overflow, value));
-		case OIDOID:
-		case REGPROCOID:
-		case REGPROCEDUREOID:
-		case REGOPEROID:
-		case REGOPERATOROID:
-		case REGCLASSOID:
-		case REGTYPEOID:
-		case REGCONFIGOID:
-		case REGDICTIONARYOID:
-		case REGROLEOID:
-		case REGNAMESPACEOID:
-			/* we can treat OIDs as integers... */
-			return (double)DatumGetObjectId(value);
-	}
-
-	/*
-	 * Can't get here unless someone tries to use scalarltsel/scalargtsel on
-	 * an operator with one number and one non-number operand.
-	 */
-	elog(ERROR, "unsupported type: %u", typid);
-	return 0;
-=======
     switch (typid) {
         case BOOLOID:
             return (double)DatumGetBool(value);
@@ -2412,7 +1287,6 @@
      */
     elog(ERROR, "unsupported type: %u", typid);
     return 0;
->>>>>>> 13cfc974
 }
 
 /*
@@ -2421,20 +1295,6 @@
 double
 convert_timevalue_to_scalar(Oid typid, Datum value)
 {
-<<<<<<< HEAD
-	switch (typid)
-	{
-		case TIMESTAMPOID:
-			return DatumGetTimestamp(value);
-		case TIMESTAMPTZOID:
-			return DatumGetTimestampTz(value);
-		case DATEOID:
-			return date2timestamp_no_overflow(DatumGetDateADT(value));
-		default:
-			elog(ERROR, "unsupported type: %u", typid);
-			return 0;
-	}
-=======
     switch (typid)
     {
         case TIMESTAMPOID:
@@ -2447,7 +1307,6 @@
             elog(ERROR, "unsupported type: %u", typid);
             return 0;
     }
->>>>>>> 13cfc974
 }
 
 /*
@@ -2463,42 +1322,6 @@
  */
 bool
 get_actual_variable_range(PlannerInfo *root, VariableStatData *vardata,
-<<<<<<< HEAD
-						  Oid sortop,
-						  Datum *min, Datum *max)
-{
-	bool		have_data = false;
-	RelOptInfo *rel = vardata->rel;
-	//RangeTblEntry *rte;
-	ListCell   *lc;
-
-	/* No hope if no relation or it doesn't have indexes */
-	if (rel == NULL || rel->indexlist == NIL)
-		return false;
-	/* If it has indexes it must be a plain relation */
-	//rte = root->simple_rte_array[rel->relid];
-	//Assert(rte->rtekind == RTE_RELATION);
-
-	/* Search through the indexes to see if any match our problem */
-	foreach(lc, rel->indexlist)
-	{
-		IndexOptInfo *index = (IndexOptInfo *) lfirst(lc);
-		//ScanDirection indexscandir;
-
-		/* Ignore non-btree indexes */
-		if (index->relam != BTREE_AM_OID)
-			continue;
-
-		/*
-		 * Ignore partial indexes --- we only want stats that cover the entire
-		 * relation.
-		 */
-		if (index->indpred != NIL)
-			continue;
-	}
-
-	return have_data;
-=======
                           Oid sortop,
                           Datum *min, Datum *max)
 {
@@ -2533,105 +1356,10 @@
     }
 
     return have_data;
->>>>>>> 13cfc974
 }
 
 void
 get_const_bounds(Node *other, BBoxBounds *bBoxBounds, bool *numeric,
-<<<<<<< HEAD
-				 double *lower, double *upper, bool *temporal, Period **period)
-{
-	Oid consttype = ((Const *) other)->consttype;
-	*numeric = false;
-	*temporal = false;
-	if (consttype == type_oid(T_TINT) || consttype == type_oid(T_TFLOAT))
-	{
-		Temporal *temp = DatumGetTemporal(((Const *) other)->constvalue);
-		TBOX box = {0,0,0,0,0};
-		temporal_bbox(&box, temp);
-		/* The boxes should have both dimensions X and T  */
-		assert(MOBDB_FLAGS_GET_X(box.flags) && MOBDB_FLAGS_GET_T(box.flags));
-		*numeric = true;
-		*temporal = true;
-		*lower = box.xmin;
-		*upper = box.xmax;
-		*period = period_make((TimestampTz)box.tmin, (TimestampTz)box.tmax, true, true);
-		*bBoxBounds = DNCONST_DTCONST;
-	}
-	else if (consttype == type_oid(T_INT4) || consttype == type_oid(T_FLOAT8))
-	{
-		*numeric = true;
-		*lower = (double) ((Const *) other)->constvalue;
-		*bBoxBounds = SNCONST;
-
-	}
-	else if (consttype == type_oid(T_INTRANGE))
-	{
-		*numeric = true;
-		*lower = (double) DatumGetInt32(lower_datum(DatumGetRangeTypeP(((Const *) other)->constvalue)));
-		*upper = (double) DatumGetInt32(upper_datum(DatumGetRangeTypeP(((Const *) other)->constvalue)));
-		*bBoxBounds = DNCONST;
-	}
-	else if (consttype == type_oid(T_FLOATRANGE))
-	{
-		*numeric = true;
-		*lower = (double) DatumGetFloat8(lower_datum(DatumGetRangeTypeP(((Const *) other)->constvalue)));
-		*upper = (double) DatumGetFloat8(upper_datum(DatumGetRangeTypeP(((Const *) other)->constvalue)));
-		*bBoxBounds = DNCONST;
-
-	}
-	else if (consttype == type_oid(T_TBOOL) || consttype == type_oid(T_TTEXT))
-	{
-		Temporal *temp = DatumGetTemporal(((Const *) other)->constvalue);
-		*period = palloc(sizeof(Period));
-		temporal_bbox(*period, temp);
-		*temporal = true;
-		*bBoxBounds = DTCONST;
-	}
-	else if (consttype == TIMESTAMPTZOID)
-	{
-		*temporal = true;
-		TimestampTz temp = DatumGetTimestampTz(((Const *) other)->constvalue);
-		*period = period_make(temp, temp, true, true);
-		*bBoxBounds = STCONST;
-	}
-	else if (consttype == type_oid(T_TGEOMPOINT) || consttype == type_oid(T_TGEOGPOINT) ||
-			 consttype == type_oid(T_PERIOD))
-	{
-		*temporal = true;
-		*period = period_copy((Period *) ((Const *) other)->constvalue);
-		*bBoxBounds = DTCONST;
-	}
-	else if (consttype == type_oid(T_PERIODSET))
-	{
-		*temporal = true;
-		*period = periodset_bbox(((PeriodSet *)((Const *) other)->constvalue));
-		*bBoxBounds = DTCONST;
-	}
-	else if (consttype == type_oid(T_TIMESTAMPSET))
-	{
-		*temporal = true;
-		*period = timestampset_bbox(((TimestampSet *)((Const *) other)->constvalue));
-		*bBoxBounds = DTCONST;
-	}
-	else if (consttype == type_oid(T_TBOX))
-	{
-		TBOX *box = DatumGetTboxP(((Const *) other)->constvalue);
-		if (MOBDB_FLAGS_GET_X(box->flags))
-		{
-			*numeric = true;
-			*lower = box->xmin;
-			*upper = box->xmax;
-		}
-		if (MOBDB_FLAGS_GET_T(box->flags))
-		{
-			*temporal = true;
-			*period = period_make((TimestampTz)box->tmin, (TimestampTz)box->tmax, true, true);
-		}
-		if (*numeric && *temporal)
-			*bBoxBounds = DNCONST_DTCONST;
-		else if (*numeric)
-=======
                  double *lower, double *upper, bool *temporal, Period **period)
 {
     Oid consttype = ((Const *) other)->consttype;
@@ -2724,147 +1452,12 @@
         if (*numeric && *temporal)
             *bBoxBounds = DNCONST_DTCONST;
         else if (*numeric)
->>>>>>> 13cfc974
         {
             if (box->xmin == box->xmax)
                 *bBoxBounds = SNCONST;
             else
                 *bBoxBounds = DNCONST;
         }
-<<<<<<< HEAD
-		else if (*temporal)
-			*bBoxBounds = DTCONST;
-	}
-}
-bool
-get_attstatsslot_internal(AttStatsSlot *sslot, HeapTuple statstuple,
-						  int reqkind, Oid reqop, int flags, StatisticsStrategy strategy)
-{
-	Form_pg_statistic stats = (Form_pg_statistic) GETSTRUCT(statstuple);
-	int i, start = 0, end = 0;  /* keep compiler quiet */
-	Datum val;
-	bool isnull;
-	ArrayType *statarray;
-	Oid arrayelemtype;
-	int narrayelem;
-	HeapTuple typeTuple;
-	Form_pg_type typeForm;
-
-	switch (strategy) {
-		case VALUE_STATISTICS: {
-			start = 0;
-			end = 2;
-			break;
-		}
-		case TEMPORAL_STATISTICS: {
-			start = 2;
-			end = 5;
-			break;
-		}
-		case DEFAULT_STATISTICS: {
-			start = 0;
-			end = STATISTIC_NUM_SLOTS;
-			break;
-		}
-		default: {
-			break;
-		}
-	}
-
-	/* initialize *sslot properly */
-	memset(sslot, 0, sizeof(AttStatsSlot));
-
-	for (i = start; i < end; i++) {
-		if ((&stats->stakind1)[i] == reqkind &&
-			(reqop == InvalidOid || (&stats->staop1)[i] == reqop))
-			break;
-	}
-	if (i >= end)
-		return false;			/* not there */
-
-	sslot->staop = (&stats->staop1)[i];
-
-	if (flags & ATTSTATSSLOT_VALUES) {
-		val = SysCacheGetAttr(STATRELATTINH, statstuple,
-							  Anum_pg_statistic_stavalues1 + i,
-							  &isnull);
-		if (isnull)
-			elog(ERROR, "stavalues is null");
-
-		/*
-		 * Detoast the array if needed, and in any case make a copy that's
-		 * under control of this AttStatsSlot.
-		 */
-		statarray = DatumGetArrayTypePCopy(val);
-
-		/*
-		 * Extract the actual array element type, and pass it after in case the
-		 * caller needs it.
-		 */
-		sslot->valuetype = arrayelemtype = ARR_ELEMTYPE(statarray);
-
-		/* Need info about element type */
-		typeTuple = SearchSysCache1(TYPEOID, ObjectIdGetDatum(arrayelemtype));
-		if (!HeapTupleIsValid(typeTuple))
-			elog(ERROR, "cache lookup failed for type %u", arrayelemtype);
-		typeForm = (Form_pg_type) GETSTRUCT(typeTuple);
-
-		/* Deconstruct array into Datum elements; NULLs not expected */
-		deconstruct_array(statarray,
-						  arrayelemtype,
-						  typeForm->typlen,
-						  typeForm->typbyval,
-						  typeForm->typalign,
-						  &sslot->values, NULL, &sslot->nvalues);
-
-		/*
-		 * If the element type is pass-by-reference, we now have a bunch of
-		 * Datums that are pointers into the statarray, so we need to keep
-		 * that until free_attstatsslot.  Otherwise, all the useful info is in
-		 * sslot->values[], so we can free the array object immediately.
-		 */
-		if (!typeForm->typbyval)
-			sslot->values_arr = statarray;
-		else
-			pfree(statarray);
-
-		ReleaseSysCache(typeTuple);
-	}
-
-	if (flags & ATTSTATSSLOT_NUMBERS) {
-		val = SysCacheGetAttr(STATRELATTINH, statstuple,
-							  Anum_pg_statistic_stanumbers1 + i,
-							  &isnull);
-		if (isnull)
-			elog(ERROR, "stanumbers is null");
-
-		/*
-		 * Detoast the array if needed, and in any case make a copy that's
-		 * under control of this AttStatsSlot.
-		 */
-		statarray = DatumGetArrayTypePCopy(val);
-
-		/*
-		 * We expect the array to be a 1-D float4 array; verify that. We don't
-		 * need to use deconstruct_array() since the array data is just going
-		 * to look like a C array of float4 values.
-		 */
-		narrayelem = ARR_DIMS(statarray)[0];
-		if (ARR_NDIM(statarray) != 1 || narrayelem <= 0 ||
-			ARR_HASNULL(statarray) ||
-			ARR_ELEMTYPE(statarray) != FLOAT4OID)
-			elog(ERROR, "stanumbers is not a 1-D float4 array");
-
-		/* Give caller a pointer directly into the statarray */
-		sslot->numbers = (float4 *) ARR_DATA_PTR(statarray);
-		sslot->nnumbers = narrayelem;
-
-		/* We'll free the statarray in free_attstatsslot */
-		sslot->numbers_arr = statarray;
-	}
-
-	return true;
-=======
         else if (*temporal)
             *bBoxBounds = DTCONST;
     }
@@ -2997,30 +1590,12 @@
     }
 
     return true;
->>>>>>> 13cfc974
 }
 
 /** Get the name of the operator from different cases */
 CachedOp
 get_temporal_cacheOp(Oid operator)
 {
-<<<<<<< HEAD
-	for (int i = LT_OP; i <= OVERAFTER_OP; i++)
-	{
-		if (operator == oper_oid((CachedOp)i, T_PERIOD, T_TBOOL) ||
-			operator == oper_oid((CachedOp)i, T_TBOOL, T_PERIOD) ||
-			operator == oper_oid((CachedOp)i, T_TBOOL, T_TBOX) ||
-			operator == oper_oid((CachedOp)i, T_TBOX, T_TBOOL) ||
-			operator == oper_oid((CachedOp)i, T_TBOOL, T_TBOOL) ||
-			operator == oper_oid((CachedOp)i, T_PERIOD, T_TTEXT) ||
-			operator == oper_oid((CachedOp)i, T_TTEXT, T_PERIOD) ||
-			operator == oper_oid((CachedOp)i, T_TTEXT, T_TTEXT))
-			return (CachedOp)i;
-	}
-	return OVERLAPS_OP;
-	/*ereport(ERROR, (errcode(ERRCODE_INTERNAL_ERROR),
-			errmsg("Operation not supported")));*/
-=======
     for (int i = LT_OP; i <= OVERAFTER_OP; i++)
     {
         if (operator == oper_oid((CachedOp)i, T_PERIOD, T_TBOOL) ||
@@ -3036,5 +1611,4 @@
     return OVERLAPS_OP;
     /*ereport(ERROR, (errcode(ERRCODE_INTERNAL_ERROR),
             errmsg("Operation not supported")));*/
->>>>>>> 13cfc974
 }