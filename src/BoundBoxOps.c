--- conflicted
+++ resolved
@@ -233,11 +233,7 @@
 /* Expand the first box with the second one */
 
 static void
-<<<<<<< HEAD
-tbox_expand_internal(TBOX *box1, const TBOX *box2)
-=======
 tbox_expand(TBOX *box1, const TBOX *box2)
->>>>>>> 08b85fba
 {
 	box1->xmin = Min(box1->xmin, box2->xmin);
 	box1->xmax = Max(box1->xmax, box2->xmax);
@@ -258,11 +254,7 @@
 		TBOX box1 = {0};
 		value = temporalinst_value(instants[i]);
 		temporalinst_make_bbox(&box1, value, instants[i]->t, valuetypid);
-<<<<<<< HEAD
-		tbox_expand_internal(box, &box1);
-=======
 		tbox_expand(box, &box1);
->>>>>>> 08b85fba
 	}
 	return;
 }
@@ -345,11 +337,7 @@
 	for (int i = 1; i < count; i++)
 	{
 		TBOX *box1 = temporalseq_bbox_ptr(sequences[i]);
-<<<<<<< HEAD
-		tbox_expand_internal(box, box1);
-=======
 		tbox_expand(box, box1);
->>>>>>> 08b85fba
 	}
 	return;
 }
@@ -416,11 +404,7 @@
 	temporal_bbox(box, temp);
 	TBOX box1 = {0};
 	temporalinst_bbox(&box1, inst);
-<<<<<<< HEAD
-	tbox_expand_internal(box, &box1);
-=======
 	tbox_expand(box, &box1);
->>>>>>> 08b85fba
 	return;
 }
 
@@ -441,11 +425,7 @@
 	if (ti->valuetypid == type_oid(T_GEOGRAPHY) || 
 		ti->valuetypid == type_oid(T_GEOMETRY)) 
 	{
-<<<<<<< HEAD
-		tpoint_expand_gbox((GBOX *)box, (Temporal *)ti, inst);
-=======
 		tpoint_expand_stbox((STBOX *)box, (Temporal *)ti, inst);
->>>>>>> 08b85fba
 		return true;
 	}
 #endif
@@ -469,11 +449,7 @@
 	if (seq->valuetypid == type_oid(T_GEOGRAPHY) || 
 		seq->valuetypid == type_oid(T_GEOMETRY)) 
 	{
-<<<<<<< HEAD
-		tpoint_expand_gbox((GBOX *)box, (Temporal *)seq, inst);
-=======
 		tpoint_expand_stbox((STBOX *)box, (Temporal *)seq, inst);
->>>>>>> 08b85fba
 		return true;
 	}
 #endif
@@ -497,11 +473,7 @@
 	if (ts->valuetypid == type_oid(T_GEOGRAPHY) || 
 		ts->valuetypid == type_oid(T_GEOMETRY)) 
 	{
-<<<<<<< HEAD
-		tpoint_expand_gbox((GBOX *)box, (Temporal *)ts, inst);
-=======
 		tpoint_expand_stbox((STBOX *)box, (Temporal *)ts, inst);
->>>>>>> 08b85fba
 		return true;
 	}
 #endif
