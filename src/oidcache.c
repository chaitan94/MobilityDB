/*****************************************************************************
 *
 * oidcache.c
 *	  Functions for building a cache of Oids.
 *
 * Portions Copyright (c) 2020, Esteban Zimanyi, Arthur Lesuisse,
 *		Universite Libre de Bruxelles
 * Portions Copyright (c) 1996-2020, PostgreSQL Global Development Group
 * Portions Copyright (c) 1994, Regents of the University of California
 *
 *****************************************************************************/

#include "oidcache.h"

#include <access/heapam.h>
#include <access/htup_details.h>
#include <catalog/namespace.h>
#include <utils/rel.h>

#include "temporaltypes.h"

/*****************************************************************************
 * Global arrays for caching the OIDs in order to avoid (slow) lookups.
 * These arrays are initialized at the loading of the extension
 *****************************************************************************/

const char *_type_names[] = 
{
	"bool",
	"double2",
	"double3",
	"double4",
	"float8",
	"floatrange",
	"int4",
	"intrange",
	"period",
	"periodset",
	"stbox",
	"tbool",
	"tbox",
	"tdouble2",
	"tdouble3",
	"tdouble4",
	"text",
	"tfloat",
	"timestampset",
	"timestamptz",
	"tint",
	"tstzrange",
	"ttext",
	"geometry",
	"geography",
	"tgeompoint",
<<<<<<< HEAD
	"tgeogpoint",
	"npoint",
	"nsegment",
	"tnpoint",
#endif
=======
	"tgeogpoint"
>>>>>>> 7a8939ce
};

const char *_op_names[] = 
{
	"=",	/* EQ_OP */
	"<>",	/* NE_OP */
	"<",	/* LT_OP */
	"<=",	/* LE_OP */
	">",	/* GT_OP */
	">=",	/* GE_OP */
	"-|-",	/* ADJACENT_OP */		
	"+",	/* UNION_OP */
	"-",	/* MINUS_OP */
	"*",	/* INTERSECT_OP */
	"&&",	/* OVERLAPS_OP */
	"@>",	/* CONTAINS_OP */
	"<@",	/* CONTAINED_OP */
	"~=",	/* SAME_OP */
	"<<",	/* LEFT_OP */
	"&<",	/* OVERLEFT_OP */
	">>",	/* RIGHT_OP */
	"&>",	/* OVERRIGHT_OP */
	"<<|",	/* BELOW_OP */
	"&<|",	/* OVERBELOW_OP */
	"|>>",	/* ABOVE_OP */
	"|&>",	/* OVERABOVE_OP */
	"<</",	/* FRONT_OP */
	"&</",	/* OVERFRONT_OP */
	"/>>",	/* BACK_OP */
	"/&>",	/* OVERBACK_OP */
	"<<#",	/* BEFORE_OP */
	"&<#",	/* OVERBEFORE_OP */
	"#>>",	/* AFTER_OP */
	"#&>"	/* OVERAFTER_OP */
};

/*****************************************************************************
 * Functions for the Oid cache
 *****************************************************************************/

/* Global variables */

bool _ready = false;
Oid _type_oids[sizeof(_type_names) / sizeof(char *)];
Oid _op_oids[sizeof(_op_names) / sizeof(char *)]
	[sizeof(_type_names) / sizeof(char *)]
	[sizeof(_type_names) / sizeof(char *)];

/* Fetch in the cache the oid of a type */

Oid 
type_oid(CachedType t) 
{
	if (!_ready)
		populate_oidcache();
	return _type_oids[t];
}

/* Fetch in the cache the oid of an operator */

Oid 
oper_oid(CachedOp op, CachedType lt, CachedType rt)
{
	if (!_ready)
		populate_oidcache();
	return _op_oids[op][lt][rt];
}

/* Populate the oid cache */

static void 
populate_types()
{
	int n = sizeof(_type_names) / sizeof(char *);
	for (int i = 0; i < n; i++)
	{
		_type_oids[i] = TypenameGetTypid(_type_names[i]);
		if (!_type_oids[i])
			ereport(ERROR, (errcode(ERRCODE_INTERNAL_ERROR),
					errmsg("No Oid for type %s", _type_names[i])));
	}
}

void 
populate_oidcache() 
{
	Oid namespaceId = LookupNamespaceNoError("public") ;
	OverrideSearchPath* overridePath = GetOverrideSearchPath(CurrentMemoryContext);
	overridePath->schemas = lcons_oid(namespaceId, overridePath->schemas);
	PushOverrideSearchPath(overridePath);

	PG_TRY();
	{

		populate_types();
		bzero(_op_oids, sizeof(_op_oids));

		/*
		 * This fetches the pre-computed operator cache from the catalog where
		 * it is stored in a table. See the fill_opcache function below.
		 */
		Oid catalog = RelnameGetRelid("pg_temporal_opcache");
		Relation rel = heap_open(catalog, AccessShareLock);
		TupleDesc tupDesc = rel->rd_att;
		ScanKeyData scandata;
		HeapScanDesc scan = heap_beginscan_catalog(rel, 0, &scandata);
		HeapTuple tuple = heap_getnext(scan, ForwardScanDirection);
		while (HeapTupleIsValid(tuple))
		{
			bool isnull = false;
			int32 i = DatumGetInt32(heap_getattr(tuple, 1, tupDesc, &isnull));
			int32 j = DatumGetInt32(heap_getattr(tuple, 2, tupDesc, &isnull));
			int32 k = DatumGetInt32(heap_getattr(tuple, 3, tupDesc, &isnull));
			_op_oids[i][j][k] = DatumGetObjectId(heap_getattr(tuple, 4, tupDesc, &isnull));
			tuple = heap_getnext(scan, ForwardScanDirection);
		}
		heap_endscan(scan);
		heap_close(rel, AccessShareLock);
		_ready = true;

		PopOverrideSearchPath() ;
	}
	PG_CATCH();
	{
		PopOverrideSearchPath() ;
		PG_RE_THROW();
	}
	PG_END_TRY();
}

/*
 * This function is run during the CREATE EXTENSION to pre-compute the 
 * opcache and store it as a table in the catalog.
 */
PG_FUNCTION_INFO_V1(fill_opcache);

PGDLLEXPORT Datum 
fill_opcache(PG_FUNCTION_ARGS) 
{
	Oid catalog = RelnameGetRelid("pg_temporal_opcache");
	Relation rel = heap_open(catalog, AccessExclusiveLock);
	TupleDesc tupDesc = rel->rd_att;

	bool isnull[] = {false, false, false, false};
	Datum data[] = {0, 0, 0, 0};

	populate_types();
	int32 m = sizeof(_op_names) / sizeof(char *);
	int32 n = sizeof(_type_names) / sizeof(char *);
	for (int32 i = 0; i < m; i++)
	{
		List* lst = list_make1(makeString((char *) _op_names[i]));
		for (int32 j = 0; j < n; j++)
			for (int32 k = 0; k < n; k++) 
			{
				data[3] = ObjectIdGetDatum(OpernameGetOprid(lst, _type_oids[j], _type_oids[k]));
				if (data[3] != InvalidOid) 
				{
					data[0] = Int32GetDatum(i);
					data[1] = Int32GetDatum(j);
					data[2] = Int32GetDatum(k);
					HeapTuple t = heap_form_tuple(tupDesc, data, isnull);
					simple_heap_insert(rel, t);
				}
			}
		pfree(lst);
	}
	heap_close(rel, AccessExclusiveLock);
	PG_RETURN_VOID();
}

/*****************************************************************************/<|MERGE_RESOLUTION|>--- conflicted
+++ resolved
@@ -52,15 +52,10 @@
 	"geometry",
 	"geography",
 	"tgeompoint",
-<<<<<<< HEAD
 	"tgeogpoint",
 	"npoint",
 	"nsegment",
 	"tnpoint",
-#endif
-=======
-	"tgeogpoint"
->>>>>>> 7a8939ce
 };
 
 const char *_op_names[] = 
