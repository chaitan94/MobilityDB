--- conflicted
+++ resolved
@@ -3987,12 +3987,8 @@
 SELECT nsegment 'Nsegment(76, 0.3, 0.5)';
 SELECT nsegment 'Nsegment(64, 0.5, 0.5)';
 SELECT nsegment 'Nsegment(64, 0.0, 1.0)';
-<<<<<<< HEAD
-SELECT nsegment 'Nsegment(64, 1.0, 0.0)'; -- converted to nsegment 'Nsegment(64, 0.0, 1.0)';
-=======
 SELECT nsegment 'Nsegment(64, 1.0, 0.0)'; 
 -- converted to nsegment 'Nsegment(64, 0.0, 1.0)';
->>>>>>> 0de466b4
 				</programlisting>
 				As can be seen in the last example, the <varname>startPosition</varname> and <varname>endPosition</varname> values will be inverted to ensure that <varname>startPosition</varname> &#8804; <varname>endPosition</varname>. The constructor function for network segments has one argument for the route identifier and two optional arguments for the start and end positions. Examples of network segment values defined with the constructor function are as follows: 
 				<programlisting>
@@ -4197,30 +4193,20 @@
 				The temporal network point type <varname>tnpoint</varname> allows to represent the movement of objects over a network. It corresponds to the  temporal point type <varname>tgeompoint</varname> restricted to two-dimensional coordinates. As all the other temporal types it comes in four durations, namely, instant, instant set, sequence and sequence set. Examples of <varname>tnpoint</varname> values in these durations are given next.
 					<programlisting>
 SELECT tnpoint 'Npoint(1, 0.5)@2000-01-01';
-<<<<<<< HEAD
-SELECT tnpoint '{Npoint(1, 0.3)@2000-01-01, Npoint(1, 0.5)@2000-01-02, Npoint(1, 0.5)@2000-01-03}';
-SELECT tnpoint '[Npoint(1, 0.2)@2000-01-01, Npoint(1, 0.4)@2000-01-02, Npoint(1, 0.5)@2000-01-03]';
-SELECT tnpoint '{[Npoint(1, 0.2)@2000-01-01, Npoint(1, 0.4)@2000-01-02, Npoint(1, 0.5)@2000-01-03], [Npoint(2, 0.6)@2000-01-04, Npoint(2, 0.6)@2000-01-05]}';
-=======
 SELECT tnpoint '{Npoint(1, 0.3)@2000-01-01, Npoint(1, 0.5)@2000-01-02, 
 	Npoint(1, 0.5)@2000-01-03}';
 SELECT tnpoint '[Npoint(1, 0.2)@2000-01-01, Npoint(1, 0.4)@2000-01-02, 
 	Npoint(1, 0.5)@2000-01-03]';
 SELECT tnpoint '{[Npoint(1, 0.2)@2000-01-01, Npoint(1, 0.4)@2000-01-02, 
 	Npoint(1, 0.5)@2000-01-03], [Npoint(2, 0.6)@2000-01-04, Npoint(2, 0.6)@2000-01-05]}';
->>>>>>> 0de466b4
 					</programlisting>
 			</para>
 
 			<para>
 				The temporal network point type support type modifiers (or typmod in PostgreSQL terminology). The possible values for the type modifier are Instant, InstantSet, Sequence, and SequenceSet. If no type modifier is specified for a column, values of any duration are allowed.
 					<programlisting>
-<<<<<<< HEAD
-SELECT tnpoint(Sequence) '[Npoint(1, 0.2)@2000-01-01, Npoint(1, 0.4)@2000-01-02, Npoint(1, 0.5)@2000-01-03]';
-=======
 SELECT tnpoint(Sequence) '[Npoint(1, 0.2)@2000-01-01, Npoint(1, 0.4)@2000-01-02, 
 	Npoint(1, 0.5)@2000-01-03]';
->>>>>>> 0de466b4
 SELECT tnpoint(Sequence) 'Npoint(1, 0.2)@2000-01-01';
 -- ERROR:  Temporal type (Instant) does not match column type (Sequence)
 					</programlisting>
@@ -4237,18 +4223,11 @@
 			<para>Temporal network point values of sequence or sequence set duration are converted into a <emphasis role="strong">normal</emphasis> form so that equivalent values have identical representations. For this, consecutive instant values are merged when possible. Three consecutive instant values can be merged into two if the linear functions defining the evolution of values are the same. Examples of transformation into a normal form are as follows.
 			Examples of transformation into a normal form are as follows.
 				<programlisting>
-<<<<<<< HEAD
-SELECT tnpoint '[NPoint(1, 0.2)@2001-01-01, NPoint(1, 0.4)@2001-01-02, NPoint(1, 0.6)@2001-01-03)';
--- "[NPoint(1,0.2)@2001-01-01, NPoint(1,0.6)@2001-01-03)"
-SELECT tnpoint '{[NPoint(1, 0.2)@2001-01-01, NPoint(1, 0.3)@2001-01-02, NPoint(1, 0.5)@2001-01-03),
-[NPoint(1, 0.5)@2001-01-03, NPoint(1, 0.7)@2001-01-04)}';
-=======
 SELECT tnpoint '[NPoint(1, 0.2)@2001-01-01, NPoint(1, 0.4)@2001-01-02, 
 	NPoint(1, 0.6)@2001-01-03)';
 -- "[NPoint(1,0.2)@2001-01-01, NPoint(1,0.6)@2001-01-03)"
 SELECT tnpoint '{[NPoint(1, 0.2)@2001-01-01, NPoint(1, 0.3)@2001-01-02, 
 	NPoint(1, 0.5)@2001-01-03), [NPoint(1, 0.5)@2001-01-03, NPoint(1, 0.7)@2001-01-04)}';
->>>>>>> 0de466b4
 -- "{[NPoint(1,0.2)@2001-01-01, NPoint(1,0.3)@2001-01-02, NPoint(1,0.7)@2001-01-04)}"
 				</programlisting>
 			</para>
@@ -4279,15 +4258,10 @@
 					<para>Temporal network point to temporal geometry point</para>
 					<para>Cast: <varname>tnpoint::tgeompoint</varname></para>
 					<programlisting>
-<<<<<<< HEAD
-SELECT astext((tnpoint '[NPoint(1, 0.2)@2001-01-01, NPoint(1, 0.3)@2001-01-02)')::tgeompoint);
--- "[POINT(23.057077727326 28.7666335767956)@2001-01-01, POINT(48.7117553116406 20.9256801894708)@2001-01-02)"
-=======
 SELECT astext((tnpoint '[NPoint(1, 0.2)@2001-01-01, 
 	NPoint(1, 0.3)@2001-01-02)')::tgeompoint);
 -- "[POINT(23.057077727326 28.7666335767956)@2001-01-01, 
 	POINT(48.7117553116406 20.9256801894708)@2001-01-02)"
->>>>>>> 0de466b4
 					</programlisting>
 				</listitem>
 
@@ -4295,17 +4269,11 @@
 					<para>Temporal geometry point to temporal network point</para>
 					<para>Casts: <varname>tgeompoint::tnpoint</varname></para>
 					<programlisting>
-<<<<<<< HEAD
-SELECT tgeompoint '[POINT(23.057077727326 28.7666335767956)@2001-01-01, POINT(48.7117553116406 20.9256801894708)@2001-01-02)'::tnpoint
--- "[NPoint(1,0.2)@2001-01-01 00:00:00+01, NPoint(1,0.3)@2001-01-02 00:00:00+01)"
-SELECT tgeompoint '[POINT(23.057077727326 28.7666335767956)@2001-01-01, POINT(48.7117553116406 20.9)@2001-01-02)'::tnpoint
-=======
 SELECT tgeompoint '[POINT(23.057077727326 28.7666335767956)@2001-01-01, 
 	POINT(48.7117553116406 20.9256801894708)@2001-01-02)'::tnpoint
 -- "[NPoint(1,0.2)@2001-01-01 00:00:00+01, NPoint(1,0.3)@2001-01-02 00:00:00+01)"
 SELECT tgeompoint '[POINT(23.057077727326 28.7666335767956)@2001-01-01, 
 	POINT(48.7117553116406 20.9)@2001-01-02)'::tnpoint
->>>>>>> 0de466b4
 -- NULL
 					</programlisting>
 				</listitem>
@@ -4338,12 +4306,8 @@
 				<listitem>
 					<para><varname>valueAtTimestamp</varname>: Value at timestamp</para>
 					<programlisting>
-<<<<<<< HEAD
-SELECT valueAtTimestamp(tnpoint '[NPoint(1, 0.3)@2012-01-01, NPoint(1, 0.5)@2012-01-03)', '2012-01-02');
-=======
 SELECT valueAtTimestamp(tnpoint '[NPoint(1, 0.3)@2012-01-01, NPoint(1, 0.5)@2012-01-03)',
 	'2012-01-02');
->>>>>>> 0de466b4
 -- "NPoint(1,0.4)"
 					</programlisting>
 				</listitem>
@@ -4359,13 +4323,8 @@
 				<listitem>
 					<para><varname>cumulativeLength</varname>: Cumulative length traversed by the temporal point</para>
 					<programlisting>
-<<<<<<< HEAD
-SELECT cumulativeLength(tnpoint '{[NPoint(1, 0.3)@2000-01-01, NPoint(1, 0.5)@2000-01-02, NPoint(1, 0.5)@2000-01-03],
-	[NPoint(1, 0.6)@2000-01-04, NPoint(1, 0.7)@2000-01-05]}');
-=======
 SELECT cumulativeLength(tnpoint '{[NPoint(1, 0.3)@2000-01-01, NPoint(1, 0.5)@2000-01-02, 
 	NPoint(1, 0.5)@2000-01-03], [NPoint(1, 0.6)@2000-01-04, NPoint(1, 0.7)@2000-01-05]}');
->>>>>>> 0de466b4
 -- "{[0@2000-01-01, 54.3757408468784@2000-01-02, 54.3757408468784@2000-01-03], 
 	[54.3757408468784@2000-01-04, 81.5636112703177@2000-01-05]}"
 					</programlisting>
@@ -4377,12 +4336,8 @@
 					<programlisting>
 SELECT speed(tnpoint '[NPoint(1, 0.1)@2000-01-01, NPoint(1, 0.4)@2000-01-02, 
 	NPoint(1, 0.6)@2000-01-03]') * 3600 * 24;
-<<<<<<< HEAD
--- "[81.5636112703177@2000-01-01, 54.3757408468784@2000-01-02, 54.3757408468784@2000-01-03]"
-=======
 -- "[81.5636112703177@2000-01-01, 54.3757408468784@2000-01-02, 
 	54.3757408468784@2000-01-03]"
->>>>>>> 0de466b4
 					</programlisting>
 				</listitem>
 
@@ -4407,13 +4362,8 @@
 				<listitem>
 					<para><varname>twCentroid</varname>: Time-weighted centroid </para>
 					<programlisting>
-<<<<<<< HEAD
-SELECT st_astext(twCentroid(tnpoint '{[NPoint(1, 0.3)@2012-01-01, NPoint(1, 0.5)@2012-01-02,
-	NPoint(1, 0.5)@2012-01-03, NPoint(1, 0.7)@2012-01-04)}'));
-=======
 SELECT st_astext(twCentroid(tnpoint '{[NPoint(1, 0.3)@2012-01-01, 
 	NPoint(1, 0.5)@2012-01-02, NPoint(1, 0.5)@2012-01-03, NPoint(1, 0.7)@2012-01-04)}'));
->>>>>>> 0de466b4
 -- "POINT(79.9787466444847 46.2385558051041)"
 					</programlisting>
 				</listitem>
@@ -4422,15 +4372,10 @@
 					<para><varname>azimuth</varname>: Temporal azimuth</para>
 					<programlisting>
 SELECT azimuth(tnpoint '[NPoint(2, 0.3)@2012-01-01, NPoint(2, 0.7)@2012-01-02]');
-<<<<<<< HEAD
--- "{[0.974681063778863@2012-01-01 00:00:00+01, 0.974681063778863@2012-01-01 23:54:36.721091+01), 
-	[3.68970843029227@2012-01-01 23:54:36.721091+01, 3.68970843029227@2012-01-02 00:00:00+01)}"
-=======
 -- "{[0.974681063778863@2012-01-01 00:00:00+01, 
 	0.974681063778863@2012-01-01 23:54:36.721091+01), 
 	[3.68970843029227@2012-01-01 23:54:36.721091+01, 
 	3.68970843029227@2012-01-02 00:00:00+01)}"
->>>>>>> 0de466b4
 					</programlisting>
 					<para>Since the underlying geometry associated to a route may have several vertices, the azimuth value may change between instants of the input temporal network point, as shown in the example above. </para>
 				</listitem>
@@ -4439,19 +4384,11 @@
 					<para><varname>nearestApproachInstant</varname>: Instant of the first temporal point at which the two arguments are at the nearest distance.</para>
 					<para>Signature: <varname>nearestApproachInstant({geo, npoint, tpoint}, {geo, npoint, tpoint}): tpoint</varname></para>
 					<programlisting>
-<<<<<<< HEAD
-SELECT nearestApproachInstant(tnpoint '[NPoint(2, 0.3)@2012-01-01, NPoint(2, 0.7)@2012-01-02]', 
-	geometry 'Linestring(50 50,55 55)');
--- "NPoint(2,0.349928)@2012-01-01 02:59:44.402905+01"
-SELECT nearestApproachInstant(tnpoint '[NPoint(2, 0.3)@2012-01-01, NPoint(2, 0.7)@2012-01-02]', 
-	npoint 'NPoint(1, 0.5)');
-=======
 SELECT nearestApproachInstant(tnpoint '[NPoint(2, 0.3)@2012-01-01, 
 	NPoint(2, 0.7)@2012-01-02]', geometry 'Linestring(50 50,55 55)');
 -- "NPoint(2,0.349928)@2012-01-01 02:59:44.402905+01"
 SELECT nearestApproachInstant(tnpoint '[NPoint(2, 0.3)@2012-01-01, 
 	NPoint(2, 0.7)@2012-01-02]', npoint 'NPoint(1, 0.5)');
->>>>>>> 0de466b4
 -- "NPoint(2,0.592181)@2012-01-01 17:31:51.080405+01"
 					</programlisting>
 				</listitem>
@@ -4459,19 +4396,11 @@
 				<listitem>
 					<para><varname>nearestApproachDistance</varname>: Smallest distance ever between the two arguments</para>
 					<programlisting>
-<<<<<<< HEAD
-SELECT nearestApproachDistance(tnpoint '[NPoint(2, 0.3)@2012-01-01, NPoint(2, 0.7)@2012-01-02]', 
-	geometry 'Linestring(50 50,55 55)');
--- 1.41793220500979
-SELECT nearestApproachDistance(tnpoint '[NPoint(2, 0.3)@2012-01-01, NPoint(2, 0.7)@2012-01-02]', 
-	npoint 'NPoint(1, 0.5)');
-=======
 SELECT nearestApproachDistance(tnpoint '[NPoint(2, 0.3)@2012-01-01, 
 	NPoint(2, 0.7)@2012-01-02]', geometry 'Linestring(50 50,55 55)');
 -- 1.41793220500979
 SELECT nearestApproachDistance(tnpoint '[NPoint(2, 0.3)@2012-01-01, 
 	NPoint(2, 0.7)@2012-01-02]',  npoint 'NPoint(1, 0.5)');
->>>>>>> 0de466b4
 -- "NPoint(2,0.592181)@2012-01-01 17:31:51.080405+01"
 					</programlisting>
 					<para>Function <varname>nearestApproachDistance</varname> has an associated operator <varname>|=|</varname> that can be used for doing nearest neightbor searches using a GiST index (see <xref linkend="operators_temporal_types" />).</para>
@@ -4480,19 +4409,11 @@
 				<listitem>
 					<para><varname>shortestLine</varname>: Line connecting the nearest approach point between the two arguments. The function will only return the first line that it finds if there are more than one.</para>
 					<programlisting>
-<<<<<<< HEAD
-SELECT st_astext(shortestLine(tnpoint '[NPoint(2, 0.3)@2012-01-01, NPoint(2, 0.7)@2012-01-02]', 
-	geometry 'Linestring(50 50,55 55)'));
--- "LINESTRING(50.7960725266492 48.8266286733015,50 50)"
-SELECT st_astext(shortestLine(tnpoint '[NPoint(2, 0.3)@2012-01-01, NPoint(2, 0.7)@2012-01-02]', 
-	npoint 'NPoint(1, 0.5)'));
-=======
 SELECT st_astext(shortestLine(tnpoint '[NPoint(2, 0.3)@2012-01-01, 
 	NPoint(2, 0.7)@2012-01-02]', geometry 'Linestring(50 50,55 55)'));
 -- "LINESTRING(50.7960725266492 48.8266286733015,50 50)"
 SELECT st_astext(shortestLine(tnpoint '[NPoint(2, 0.3)@2012-01-01, 
 	NPoint(2, 0.7)@2012-01-02]', npoint 'NPoint(1, 0.5)'));
->>>>>>> 0de466b4
 -- "LINESTRING(77.0902838115125 66.6659083092593,90.8134936900394 46.4385792121146)"
 					</programlisting>
 				</listitem>
@@ -4500,12 +4421,8 @@
 				<listitem>
 					<para><varname>atValue</varname>: Restrict to value</para>
 					<programlisting>
-<<<<<<< HEAD
-SELECT atValue(tnpoint '[NPoint(2, 0.3)@2012-01-01, NPoint(2, 0.7)@2012-01-03]', 'NPoint(2, 0.5)');
-=======
 SELECT atValue(tnpoint '[NPoint(2, 0.3)@2012-01-01, NPoint(2, 0.7)@2012-01-03]', 
 	'NPoint(2, 0.5)');
->>>>>>> 0de466b4
 -- "{[NPoint(2,0.5)@2012-01-02]}"
 					</programlisting>
 				</listitem>
@@ -4522,15 +4439,10 @@
 					<para><varname>minusValue</varname>: Difference with value</para>
 					<para>Signature: <varname>minusValue(ttype, base): ttype</varname></para>
 					<programlisting>
-<<<<<<< HEAD
-SELECT minusValue(tnpoint '[NPoint(2, 0.3)@2012-01-01, NPoint(2, 0.7)@2012-01-03]', 'NPoint(2, 0.5)');
--- "{[NPoint(2,0.3)@2012-01-01, NPoint(2,0.5)@2012-01-02), (NPoint(2,0.5)@2012-01-02, NPoint(2,0.7)@2012-01-03]}"
-=======
 SELECT minusValue(tnpoint '[NPoint(2, 0.3)@2012-01-01, NPoint(2, 0.7)@2012-01-03]', 
 	'NPoint(2, 0.5)');
 -- "{[NPoint(2,0.3)@2012-01-01, NPoint(2,0.5)@2012-01-02), 
 	(NPoint(2,0.5)@2012-01-02, NPoint(2,0.7)@2012-01-03]}"
->>>>>>> 0de466b4
 					</programlisting>
 				</listitem>
 
@@ -4539,12 +4451,8 @@
 					<programlisting>
 SELECT minusGeometry(tnpoint '[NPoint(2, 0.3)@2012-01-01, NPoint(2, 0.7)@2012-01-03]', 
 	'Polygon((40 40,40 50,50 50,50 40,40 40))');
-<<<<<<< HEAD
--- "{(NPoint(2,0.342593)@2012-01-01 05:06:40.364673+01, NPoint(2,0.7)@2012-01-03 00:00:00+01]}"
-=======
 -- "{(NPoint(2,0.342593)@2012-01-01 05:06:40.364673+01, 
 	NPoint(2,0.7)@2012-01-03 00:00:00+01]}"
->>>>>>> 0de466b4
 					</programlisting>
 				</listitem>
 
@@ -4555,17 +4463,10 @@
 	[NPoint(1, 0.3)@2001-01-02, NPoint(1, 0.5)@2001-01-03]}' = 
 	tnpoint '[NPoint(1, 0.1)@2001-01-01, NPoint(1, 0.5)@2001-01-03]';
 -- true
-<<<<<<< HEAD
-SELECT tnpoint '{[NPoint(1, 0.1)@2001-01-01, NPoint(1, 0.5)@2001-01-03]}' <> 
-	tnpoint '[NPoint(1, 0.1)@2001-01-01, NPoint(1, 0.5)@2001-01-03]';
--- false
-SELECT tnpoint '[NPoint(1, 0.1)@2001-01-01, NPoint(1, 0.5)@2001-01-03]' <
-=======
 SELECT tnpoint '{[NPoint(1, 0.1)@2001-01-01, NPoint(1, 0.5)@2001-01-03]}' &lt;&gt; 
 	tnpoint '[NPoint(1, 0.1)@2001-01-01, NPoint(1, 0.5)@2001-01-03]';
 -- false
 SELECT tnpoint '[NPoint(1, 0.1)@2001-01-01, NPoint(1, 0.5)@2001-01-03]' &lt;
->>>>>>> 0de466b4
 	tnpoint '[NPoint(1, 0.1)@2001-01-01, NPoint(1, 0.6)@2001-01-03]';
 -- true
 					</programlisting>
@@ -4574,16 +4475,10 @@
 				<listitem>
 				<para>Temporal comparison operators</para>
 				<programlisting>
-<<<<<<< HEAD
-SELECT tnpoint '[NPoint(1, 0.2)@2012-01-01, NPoint(1, 0.4)@2012-01-03)' #= npoint 'NPoint(1, 0.3)';
--- "{[f@2012-01-01, t@2012-01-02], (f@2012-01-02, f@2012-01-03)}"
-SELECT tnpoint '[NPoint(1, 0.2)@2012-01-01, NPoint(1, 0.8)@2012-01-03)' #<> 
-=======
 SELECT tnpoint '[NPoint(1, 0.2)@2012-01-01, NPoint(1, 0.4)@2012-01-03)' #= 
 	npoint 'NPoint(1, 0.3)';
 -- "{[f@2012-01-01, t@2012-01-02], (f@2012-01-02, f@2012-01-03)}"
 SELECT tnpoint '[NPoint(1, 0.2)@2012-01-01, NPoint(1, 0.8)@2012-01-03)' #&lt;&gt; 
->>>>>>> 0de466b4
 	tnpoint '[NPoint(1, 0.3)@2012-01-01, NPoint(1, 0.7)@2012-01-03)';
 -- "{[t@2012-01-01, f@2012-01-02], (t@2012-01-02, t@2012-01-03)}"
 					</programlisting>
@@ -4602,18 +4497,6 @@
 				<listitem>
 					<para>Relative position bounding box operators</para>
 					<programlisting>
-<<<<<<< HEAD
-SELECT tnpoint '[NPoint(1, 0.3)@2000-01-01, NPoint(1, 0.5)@2000-01-02]' <<
-	npoint 'NPoint(1, 0.2)'
--- false
-SELECT tnpoint '[NPoint(1, 0.3)@2000-01-01, NPoint(1, 0.5)@2000-01-02]' <<|
-	stbox(npoint 'NPoint(1, 0.5)')
--- false
-SELECT tnpoint '[NPoint(1, 0.3)@2000-01-01, NPoint(1, 0.5)@2000-01-02]' &amp;> 
-	npoint 'NPoint(1, 0.3)'::geometry
--- true
-SELECT tnpoint '[NPoint(1, 0.3)@2000-01-01, NPoint(1, 0.5)@2000-01-02]' <<#
-=======
 SELECT tnpoint '[NPoint(1, 0.3)@2000-01-01, NPoint(1, 0.5)@2000-01-02]' &lt;&lt;
 	npoint 'NPoint(1, 0.2)'
 -- false
@@ -4624,7 +4507,6 @@
 	npoint 'NPoint(1, 0.3)'::geometry
 -- true
 SELECT tnpoint '[NPoint(1, 0.3)@2000-01-01, NPoint(1, 0.5)@2000-01-02]' &lt;&lt;#
->>>>>>> 0de466b4
 	tnpoint '[NPoint(1, 0.3)@2000-01-03, NPoint(1, 0.5)@2000-01-05]'
 -- true
 					</programlisting>
@@ -4636,16 +4518,6 @@
 SELECT tnpoint '[NPoint(1, 0.3)@2000-01-01, NPoint(1, 0.5)@2000-01-02]' &amp;&amp;
 	npoint 'NPoint(1, 0.5)'
 -- true
-<<<<<<< HEAD
-SELECT tnpoint '[NPoint(1, 0.3)@2000-01-01, NPoint(1, 0.5)@2000-01-02]' @>
-	stbox(npoint 'NPoint(1, 0.5)')
--- true
-SELECT npoint 'NPoint(1, 0.5)'::geometry <@
-	tnpoint '[NPoint(1, 0.3)@2000-01-01, NPoint(1, 0.5)@2000-01-02]' 
--- true
-SELECT tnpoint '[NPoint(1, 0.3)@2000-01-01, NPoint(1, 0.5)@2000-01-03]' ~=
-	tnpoint '[NPoint(1, 0.3)@2000-01-01, NPoint(1, 0.35)@2000-01-02, NPoint(1, 0.5)@2000-01-03]'
-=======
 SELECT tnpoint '[NPoint(1, 0.3)@2000-01-01, NPoint(1, 0.5)@2000-01-02]' @&gt;
 	stbox(npoint 'NPoint(1, 0.5)')
 -- true
@@ -4655,7 +4527,6 @@
 SELECT tnpoint '[NPoint(1, 0.3)@2000-01-01, NPoint(1, 0.5)@2000-01-03]' ~=
 	tnpoint '[NPoint(1, 0.3)@2000-01-01, NPoint(1, 0.35)@2000-01-02, 
 	NPoint(1, 0.5)@2000-01-03]'
->>>>>>> 0de466b4
 -- true
 					</programlisting>
 				</listitem>
@@ -4675,15 +4546,6 @@
 				<listitem>
 					<para><varname>&lt;-&gt;</varname>: Distance</para>
 					<programlisting>
-<<<<<<< HEAD
-SELECT tnpoint '[NPoint(1, 0.3)@2000-01-01, NPoint(1, 0.5)@2000-01-03]' <->
-	npoint 'NPoint(1, 0.2)';
--- "[2.34988300875063@2000-01-02 00:00:00+01, 2.34988300875063@2000-01-03 00:00:00+01]"
-SELECT tnpoint '[NPoint(1, 0.3)@2000-01-01, NPoint(1, 0.5)@2000-01-03]' <->
-	geometry 'Point(50 50)';
--- "[25.0496666945044@2000-01-01 00:00:00+01, 26.4085688426232@2000-01-03 00:00:00+01]"
-SELECT tnpoint '[NPoint(1, 0.3)@2000-01-01, NPoint(1, 0.5)@2000-01-03]' <->
-=======
 SELECT tnpoint '[NPoint(1, 0.3)@2000-01-01, NPoint(1, 0.5)@2000-01-03]' &lt;-&gt;
 	npoint 'NPoint(1, 0.2)';
 -- "[2.34988300875063@2000-01-02 00:00:00+01, 2.34988300875063@2000-01-03 00:00:00+01]"
@@ -4691,7 +4553,6 @@
 	geometry 'Point(50 50)';
 -- "[25.0496666945044@2000-01-01 00:00:00+01, 26.4085688426232@2000-01-03 00:00:00+01]"
 SELECT tnpoint '[NPoint(1, 0.3)@2000-01-01, NPoint(1, 0.5)@2000-01-03]' &lt;-&gt;
->>>>>>> 0de466b4
 	tnpoint '[NPoint(1, 0.3)@2000-01-02, NPoint(1, 0.5)@2000-01-04]'
 -- "[2.34988300875063@2000-01-02 00:00:00+01, 2.34988300875063@2000-01-03 00:00:00+01]"
 					</programlisting>
@@ -4721,14 +4582,9 @@
 -- "{[t@2012-01-01 00:00:00+01, t@2012-01-03 00:00:00+01)}"
 SELECT tdwithin(tnpoint '[NPoint(1, 0.3)@2012-01-01, NPoint(1, 0.5)@2012-01-03)',
 	tnpoint '[NPoint(1, 0.5)@2012-01-01, NPoint(1, 0.3)@2012-01-03)', 1);
-<<<<<<< HEAD
--- "{[t@2012-01-01 00:00:00+01, t@2012-01-01 22:35:55.379053+01], (f@2012-01-01 22:35:55.379053+01, 
-	t@2012-01-02 01:24:04.620946+01, t@2012-01-03 00:00:00+01)}"
-=======
 -- "{[t@2012-01-01 00:00:00+01, t@2012-01-01 22:35:55.379053+01], 
 	(f@2012-01-01 22:35:55.379053+01,  t@2012-01-02 01:24:04.620946+01, 
 	t@2012-01-03 00:00:00+01)}"
->>>>>>> 0de466b4
 SELECT trelate(tnpoint '[NPoint(1, 0.1)@2012-01-01, NPoint(1, 0.3)@2012-01-03)',
 	npoint 'NPoint(1, 0.2)');
 -- "{["FF0FFF0F2"@2012-01-01 00:00:00+01, "FF0FFF0F2"@2012-01-03 00:00:00+01)}"
@@ -4761,22 +4617,14 @@
 				<listitem>
 					<para><varname>wcount</varname>: Window count</para>
 					<programlisting>
-<<<<<<< HEAD
-
-=======
->>>>>>> 0de466b4
 WITH Temp(temp) AS (
 	SELECT tnpoint '[NPoint(1, 0.1)@2012-01-01, NPoint(1, 0.3)@2012-01-03)' UNION
 	SELECT tnpoint '[NPoint(1, 0.2)@2012-01-02, NPoint(1, 0.4)@2012-01-04)' UNION
 	SELECT tnpoint '[NPoint(1, 0.3)@2012-01-03, NPoint(1, 0.5)@2012-01-05)' )
 SELECT wcount(Temp, '1 day')
 FROM Temp
-<<<<<<< HEAD
--- "{[1@2012-01-01, 2@2012-01-02, 3@2012-01-03, 2@2012-01-04, 1@2012-01-05, 1@2012-01-06)}"
-=======
 -- "{[1@2012-01-01, 2@2012-01-02, 3@2012-01-03, 2@2012-01-04, 1@2012-01-05, 
 	1@2012-01-06)}"
->>>>>>> 0de466b4
 					</programlisting>
 				</listitem>
 
@@ -4790,12 +4638,8 @@
 	SELECT tnpoint '[NPoint(1, 0.3)@2012-01-01, NPoint(1, 0.5)@2012-01-03)' )
 SELECT astext(tcentroid(Temp))
 FROM Temp
-<<<<<<< HEAD
--- "{[POINT(72.451531682218 76.5231414472853)@2012-01-01, POINT(55.7001249027598 72.9552602410653)@2012-01-03)}"
-=======
 -- "{[POINT(72.451531682218 76.5231414472853)@2012-01-01, 
 	POINT(55.7001249027598 72.9552602410653)@2012-01-03)}"
->>>>>>> 0de466b4
 					</programlisting>
 				</listitem>
 			</itemizedlist>
