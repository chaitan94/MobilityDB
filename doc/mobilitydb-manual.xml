--- conflicted
+++ resolved
@@ -4454,7 +4454,6 @@
 		</sect1>
 	</chapter>
 
-<<<<<<< HEAD
 	<chapter id="temporal_network_point">
 		<title>Temporal Network Points</title>
 		<para>
@@ -5199,11 +5198,9 @@
 	<chapter id ="gtfs">
 		<title>Loading GTFS Data in MobilityDB</title>
 			<para>The General Transit Feed Specification (GTFS) defines a common format for public transportation schedules and associated geographic information. GTFS-realtime is used to specify real-time transit data. Many transportation agencies around the world publish their data in GTFS and GTFS-realtime format and make them publicly available. A well-known repository containing such data is  <ulink url="https://transitfeeds.com">OpenMobilityData</ulink>.</para>
-=======
 	<chapter id ="importing">
 		<title>Importing Data in MobilityDB</title>
 		<para>In this chapter, we show how to import mobility data of various format into MobilityDB. In particular, we describe how to import General Transit Feed Specification (GTFS) and Google Location History data.</para>
->>>>>>> a342436f
 
 		<sect1 id ="gtfs">
 			<title>Loading GTFS Data in MobilityDB</title>
