--- conflicted
+++ resolved
@@ -4408,7 +4408,6 @@
 		</sect1>
 	</chapter>
 
-<<<<<<< HEAD
 	<chapter id="temporal_network_point">
 		<title>Temporal Network Points</title>
 		<para>
@@ -5150,7 +5149,6 @@
 
 
 	</chapter>
-=======
 	<appendix id ="berlinmod">
 		<title>BerlinMOD Benchmark on MobilityDB</title>
 
@@ -5692,5 +5690,4 @@
 
 	</appendix>
 
->>>>>>> 9647897f
 </book>