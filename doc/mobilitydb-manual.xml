<?xml version="1.0" encoding="UTF-8"?>
<!DOCTYPE book PUBLIC "-//OASIS//DTD DocBook XML V4.5//EN"
"http://www.oasis-open.org/docbook/xml/4.5/docbookx.dtd" [

<!ENTITY geography_support
"<inlinemediaobject>
	<imageobject><imagedata fileref='images/internet.png' /></imageobject>
 </inlinemediaobject>
">
 
<!ENTITY Z_support
"<inlinemediaobject>
	<imageobject><imagedata fileref='images/cube.png' /></imageobject>
 </inlinemediaobject>
">
]>
<book lang="en">
	<bookinfo>
		<title>MobilityDB Manual</title>

		<author>
			<firstname>Esteban</firstname>

			<surname>Zim&aacute;nyi</surname>

			<affiliation>
				<orgname>Universit&eacute; libre de Bruxelles, Belgium</orgname>
			</affiliation>
		</author>

		<pubdate>01.09.2019</pubdate>
		<abstract>
			<para>MobilityDB is an extension to the PostgreSQL object-relational database system and its spatial extension PostGIS. It allows temporal and spatio-temporal objects to be stored in the database, that is, objects whose attribute values and/or location evolves in time. MobilityDB includes functions for analysis and processing of temporal and spatio-temporal objects and provides support for GiST and SP-GiST indexes.</para>

			<para><inlinemediaobject><imageobject><imagedata fileref='images/mobilitydb-logo.png' width='200px' /></imageobject></inlinemediaobject></para>
		</abstract>
	</bookinfo>

	<chapter id ="introduction">
		<title>Introduction</title>

		<para>MobilityDB is an extension of <ulink url="http://postgresql.org">PostgreSQL</ulink> and <ulink url="http://postgis.net">PostGIS</ulink> that provides temporal types. Such types are data types that represent the evolution on time of values of some element type, called the base type of the temporal type. For instance, temporal integers may be used to represent the evolution on time of the number of employees of a department. In this case, the data type is &ldquo;temporal integer&rdquo; and &ldquo;integer&rdquo; is the base type. Similarly, a temporal float may be used to represent the evolution on time of the temperature of a room. As another example, a temporal point may be used to represent the evolution on time of the location of a car, as reported by GPS devices. Temporal types are useful because representing values that evolve in time is essential in many applications, for example in mobility applications. Furthermore, the operators on the base types (such as arithmetic operators and aggregation for integers and floats, spatial relationships and distance for geometries) can be intuitively generalized when the values evolve in time.</para>

		<para>MobilityDB provides the following temporal types: <varname>tbool</varname>, <varname>tint</varname>, <varname>tfloat</varname>, <varname>ttext</varname>, <varname>tgeompoint</varname> and <varname>tgeogpoint</varname>. These temporal types are based, respectively, on the <varname>bool</varname>, <varname>int</varname>, <varname>float</varname>, and <varname>text</varname> base types provided by PostgreSQL, and on the <varname>geometry</varname> and <varname>geography</varname> base types provided by PostGIS (restricted to 2D or 3D points).<footnote><para>Although 4D temporal points can be represented, the M dimension is currently not taken into account.</para></footnote> Furthermore, MobilityDB uses four time types to represent extents of time: the <varname>timestamptz</varname> type provided by PostgreSQL and three new types which are <varname>period</varname>, <varname>timestampset</varname>, and <varname>periodset</varname>. In addition, two range types are defined in MobilityDB: <varname>intrange</varname> and <varname>floatrange</varname>.</para>
		
	</chapter>
	
	<chapter id="time_types_range_types">
		<title>Time Types and Range Types</title>

		<para>Temporal types are based on four time types: the <varname>timestamptz</varname> type provided by PostgreSQL and three new types which are <varname>period</varname>, <varname>timestampset</varname>, and <varname>periodset</varname>.</para>

		<para>The <varname>period</varname> type is a specialized version of the <varname>tstzrange</varname> (short for timestamp with time zone range) type provided by PostgreSQL. Type <varname>period</varname> has similar functionality as type <varname>tstzrange</varname> but has a more efficient implementation, in particular it is of fixed length while the <varname>tstzrange</varname> type is of variable length. Furthermore, empty periods and infinite bounds are not allowed in <varname>period</varname> values, while they are allowed in <varname>tstzrange</varname> values.</para>

		<para>A value of the <varname>period</varname> type has two bounds, the lower bound and the upper bound, which are <varname>timestamptz</varname> values. The bounds can be inclusive or exclusive. An inclusive bound means that the boundary instant is included in the period, while an exclusive bound means that the boundary instant is not included in the period. In the text form of a <varname>period</varname> value, inclusive and exclusive lower bounds are represented, respectively, by &ldquo;<varname>[</varname>&rdquo; and &ldquo;<varname>(</varname>&rdquo;. Likewise, inclusive and exclusive upper bounds are represented, respectively, by &ldquo;<varname>]</varname>&rdquo; and &ldquo;<varname>)</varname>&rdquo;. In a <varname>period</varname> value, the lower bound must be less than or equal to the upper bound. A <varname>period</varname> value with equal and inclusive bounds is called an instant period and corresponds to a <varname>timestamptz</varname> value. Examples of <varname>period</varname> values are as follows:
			<programlisting>
SELECT period '[2012-01-01 08:00:00, 2012-01-03 09:30:00)';
-- Instant period
SELECT period '[2012-01-01 08:00:00, 2012-01-01 08:00:00]';
-- Erroneous periods
SELECT period '[2012-01-01 08:10:00, 2012-01-01 08:00:00]'; -- invalid bounds
SELECT period '[2012-01-01 08:00:00, 2012-01-01 08:00:00)'; -- empty period
			</programlisting>
		</para>

		<para>The <varname>period</varname> type has a constructor function that accepts two or four arguments. The two-argument form constructs a period in <emphasis role="strong">normal</emphasis> form, that is, with inclusive lower bound and exclusive upper bound. The four-argument form constructs a period with bounds specified by the third and fourth arguments, which are Boolean values stating, respectively, whether the left and right bounds are inclusive or not. Examples of periods defined with the constructor functions are as follows:
			<programlisting>
-- It is assumed that the lower bound is inclusive and the upper bound is exclusive.
SELECT period('2012-01-01 08:00:00', '2012-01-03 08:00:00');
-- Period defined with four arguments
SELECT period('2012-01-01 08:00:00', '2012-01-03 09:30:00', false, true);
			</programlisting>
		</para>

		<para>The <varname>timestampset</varname> type represents a set of distinct <varname>timestamptz</varname> values. A <varname>timestampset</varname> value must contain at least one element, in which case it corresponds to a <varname>timestamptz</varname> value. The elements composing a <varname>timestampset</varname> value must be ordered. Examples of <varname>timestampset</varname> values are as follows:
			<programlisting>
SELECT timestampset '{2012-01-01 08:00:00, 2012-01-03 09:30:00}';
-- Singleton timestampset
SELECT timestampset '{2012-01-01 08:00:00}';
-- Erroneous timestampset values
SELECT timestampset '{2012-01-01 08:10:00, 2012-01-01 08:00:00}'; -- unordered elements
SELECT timestampset '{2012-01-01 08:00:00, 2012-01-01 08:00:00}'; -- duplicate elements
			</programlisting>
		</para>

		<para>The <varname>timestampset</varname> type has a constructor function that accepts a single argument which is an array of <varname>timestamptz</varname> values. An example of <varname>timestampset</varname> value defined with the constructor function is as follows:
			<programlisting>
SELECT timestampset(ARRAY[timestamptz '2012-01-01 08:00:00', '2012-01-03 09:30:00']);
			</programlisting>
		</para>

		<para>Finally, the <varname>periodset</varname> type represents a set of disjoint <varname>period</varname> values. A <varname>periodset</varname> value must contain at least one element, in which case it corresponds to a <varname>period</varname> value. The elements composing a <varname>periodset</varname> value must be ordered. Examples of <varname>periodset</varname> values are as follows:
			<programlisting>
SELECT periodset '{[2012-01-01 08:00:00, 2012-01-01 08:10:00],
[2012-01-01 08:20:00, 2012-01-01 08:40:00]}';
-- Singleton periodset
SELECT periodset '{[2012-01-01 08:00:00, 2012-01-01 08:10:00]}';
-- Erroneous periodset values
SELECT periodset '{[2012-01-01 08:20:00, 2012-01-01 08:40:00],
	[2012-01-01 08:00:00, 2012-01-01 08:10:00]}';
-- unordered elements
SELECT periodset '{[2012-01-01 08:00:00, 2012-01-01 08:10:00],
	[2012-01-01 08:05:00, 2012-01-01 08:15:00]}';
-- overlapping elements
			</programlisting>
		</para>

		<para>The <varname>periodset</varname> type has a constructor function that accepts a single argument which is an array of <varname>period</varname> values. An example of <varname>periodset</varname> value defined with the constructor function is as follows:
			<programlisting>
SELECT periodset(ARRAY[period '[2012-01-01 08:00:00, 2012-01-01 08:10:00]',
'[2012-01-01 08:20:00, 2012-01-01 08:40:00]']);
			</programlisting>
		</para>

		<para>Values of the <varname>periodset</varname> type are converted into a <emphasis role="strong">normal</emphasis> form so that equivalent values have identical representations. For this, consecutive adjacent period values are merged when possible. An example of transformation into a normal form is as follows:
			<programlisting>
SELECT periodset '{[2012-01-01 08:00:00, 2012-01-01 08:10:00),
	[2012-01-01 08:10:00, 2012-01-01 08:10:00], (2012-01-01 08:10:00, 2012-01-01 08:20:00]}';
-- "{[2012-01-01 08:00:00+00,2012-01-01 08:20:00+00]}"
			</programlisting>
		</para>

		<para>Values of the <varname>timestamptz</varname> type, the <varname>tstzrange</varname> type, or the time types can be converted to one another using an explicit <varname>CAST</varname> or using the <varname>::</varname> notation. This is shown next.
			<programlisting>
-- Converts a timestamptz to another time type
SELECT CAST(timestamptz '2012-01-01 08:00:00' AS period);
SELECT CAST(timestamptz '2012-01-01 08:00:00' AS timestampset);
SELECT CAST(timestamptz '2012-01-01 08:00:00' AS periodset);
-- Converts a period to a periodset
SELECT period '[2012-01-01 08:00:00, 2012-01-01 08:30:00)'::periodset;
-- Converts a period to a tstzrange
SELECT period '[2012-01-01 08:00:00, 2012-01-01 08:30:00)'::tstzrange;
-- Converts a tstzrange to a period
SELECT tstzrange '[2012-01-01 08:00:00, 2012-01-01 08:30:00)'::period;
			</programlisting>
		</para>

		<para>Besides the built-in range types provided by PostgreSQL, two additional range types are defined, <varname>intrange</varname> (another name for <varname>int4range</varname>) and <varname>floatrange</varname>.</para>

		<sect1 id ="functions_operations_time_types">
			<title>Functions and Operators for Time Types and Range Types</title>
				
			<para>We present next the functions and operators for time types. These functions and operators are polymorphic, that is, their arguments may be of several types, and the result type may depend on the type of the arguments. To express this in the signature of the operators, we use the following notation:
				<itemizedlist>
					<listitem>
					<para>A set of types such as <varname>{period, timestampset, periodset}</varname> represents any of the types listed,</para>
					</listitem>
					<listitem>
					<para><varname>time</varname> represents any time type, that is, <varname>timestamptz</varname>, <varname>period</varname>, <varname>timestampset</varname>, or <varname>periodset</varname>,</para>
					</listitem>
					<listitem>
					<para><varname>number</varname> represents any numeric type, that is, <varname>int</varname> or <varname>float</varname>,</para>
					</listitem>
					<listitem>
					<para><varname>range</varname> represents any numeric range type, that is, <varname>intrange</varname> or <varname>floatrange</varname>.</para>
					</listitem>
				</itemizedlist>
			</para>
				
			<para>As an example, the signature of the contains operator (<varname>@&gt;</varname>) is as follows:
				<programlisting>
{timestampset, period, periodset} @&gt; time
				</programlisting>
			Furthermore, for conciseness, the time part of the timestamps is omitted in the examples. Recall that in that case PostgreSQL assumes the time <varname>00:00:00</varname>.</para>

			<sect2>
				<title>Accessor Functions</title>
				<para>The functions available for use with the time types are given next.</para>

				<itemizedlist>
					<listitem>
					<para><varname>memSize</varname>: Memory size in bytes</para>
						<para>Signature: <varname>memSize({timestampset, periodset}): integer</varname></para>
						<programlisting>
SELECT memSize(timestampset '{2012-01-01, 2012-01-02, 2012-01-03}');
-- 104
SELECT memSize(periodset '{[2012-01-01, 2012-01-02], [2012-01-03, 2012-01-04], 
	[2012-01-05, 2012-01-06]}');
-- 136
						</programlisting>
					</listitem>

					<listitem>
					<para><varname>lower</varname>: Lower bound</para>
					<para>Signature: <varname>lower(period): timestamptz</varname></para>
					<programlisting>
SELECT lower(period '[2011-01-01, 2011-01-05)');
-- "2011-01-01"
					</programlisting>
					</listitem>

					<listitem>
						<para><varname>upper</varname>: Upper bound</para>
						<para>Signature: <varname>upper(period): timestamptz</varname></para>
						<programlisting>
SELECT upper(period '[2011-01-01, 2011-01-05)');
-- "2011-01-05"
						</programlisting>
					</listitem>

					<listitem>
						<para><varname>lower_inc</varname>: Is the lower bound inclusive?</para>
						<para>Signature: <varname>lower_inc(period): boolean</varname></para>
						<programlisting>
SELECT lower_inc(period '[2011-01-01, 2011-01-05)');
-- true
						</programlisting>
					</listitem>

					<listitem>
						<para><varname>upper_inc</varname>: Is the upper bound inclusive?</para>
						<para>Signature: <varname>upper_inc(period): boolean</varname></para>
						<programlisting>
SELECT upper_inc(period '[2011-01-01, 2011-01-05)');
-- false
						</programlisting>
					</listitem>

					<listitem>
						<para><varname>duration</varname>: Duration</para>
						<para>Signature: <varname>duration({period, periodset}): interval</varname></para>
						<programlisting>
SELECT duration(period '[2012-01-01, 2012-01-03)');
-- "2 days"
SELECT duration(periodset '{[2012-01-01, 2012-01-03), [2012-01-04, 2012-01-05)}');
-- "3 days"
						</programlisting>
					</listitem>

					<listitem>
						<para><varname>timespan</varname>: Period on which the timestamp set or period set is defined ignoring the potential time gaps</para>
						<para>Signature: <varname>timespan({timestampset, periodset}): period</varname></para>
						<programlisting>
SELECT timespan(timestampset '{2012-01-01, 2012-01-03, 2012-01-05}');
-- "[2012-01-01, 2012-01-05]"
SELECT timespan(periodset '{[2012-01-01, 2012-01-02), [2012-01-03, 2012-01-04)}');
-- "[2012-01-01, 2012-01-04)"
						</programlisting>
					</listitem>

					<listitem>
						<para><varname>numTimestamps</varname>: Number of distinct timestamps</para>
						<para>Signature: <varname>numTimestamps({timestampset, periodset}): int</varname></para>
						<programlisting>
SELECT numTimestamps(timestampset '{2012-01-01, 2012-01-03, 2012-01-04}');
-- 3
SELECT numTimestamps(periodset '{[2012-01-01, 2012-01-03), (2012-01-03, 2012-01-05)}');
-- 3
						</programlisting>
					</listitem>

					<listitem>
						<para><varname>startTimestamp</varname>: Start timestamp</para>
						<para>The function does not take into account whether the bounds are inclusive or not.</para>
						<para>Signature: <varname>startTimestamp({timestampset, periodset}): timestamptz</varname></para>
						<programlisting>
SELECT startTimestamp(periodset '{[2012-01-01, 2012-01-03), (2012-01-03, 2012-01-05)}');
-- "2012-01-01"
						</programlisting>
					</listitem>

					<listitem>
						<para><varname>endTimestamp</varname>: End timestamp</para>
						<para>The function does not take into account whether the bounds are inclusive or not.</para>
						<para>Signature: <varname>endTimestamp({timestampset, periodset}): timestamptz</varname></para>
						<programlisting>
SELECT endTimestamp(periodset '{[2012-01-01, 2012-01-03), (2012-01-03, 2012-01-05)}');
-- "2012-01-05"
						</programlisting>
					</listitem>

					<listitem>
						<para><varname>timestampN</varname>: N-th distinct timestamp</para>
						<para>The function does not take into account whether the bounds are inclusive or not.</para>
						<para>Signature: <varname>timestampN({timestampset, periodset}, int): timestamptz</varname></para>
						<programlisting>
SELECT timestampN(periodset '{[2012-01-01, 2012-01-03), (2012-01-03, 2012-01-05)}', 3);
-- "2012-01-04"
						</programlisting>
					</listitem>

					<listitem>
						<para><varname>timestamps</varname>: Distinct timestamps</para>
						<para>The function does not take into account whether the bounds are inclusive or not.</para>
						<para>Signature: <varname>timestamps({timestampset, periodset}): timestampset</varname></para>
						<programlisting>
SELECT timestamps(periodset '{[2012-01-01, 2012-01-03), (2012-01-03, 2012-01-05)}');
-- "{"2012-01-01", "2012-01-03", "2012-01-05"}"
						</programlisting>
					</listitem>

					<listitem>
						<para><varname>numPeriods</varname>: Number of periods</para>
						<para>Signature: <varname>numPeriods(periodset): int</varname></para>
						<programlisting>
SELECT numPeriods(periodset '{[2012-01-01, 2012-01-03), [2012-01-04, 2012-01-04],
	[2012-01-05, 2012-01-06)}');
-- 3
						</programlisting>
					</listitem>

					<listitem>
						<para><varname>startPeriod</varname>: Start period</para>
						<para>Signature: <varname>startPeriod(periodset): period</varname></para>
						<programlisting>
SELECT startPeriod(periodset '{[2012-01-01, 2012-01-03), [2012-01-04, 2012-01-04],
	[2012-01-05, 2012-01-06)}');
-- "[2012-01-01,2012-01-03)"
						</programlisting>
					</listitem>

					<listitem>
						<para><varname>endPeriod</varname>: End period</para>
						<para>Signature: <varname>endPeriod(periodset): period</varname></para>
						<programlisting>
SELECT endPeriod(periodset '{[2012-01-01, 2012-01-03), [2012-01-04, 2012-01-04],
	[2012-01-05, 2012-01-06)}');
-- "[2012-01-05,2012-01-06)"
						</programlisting>
					</listitem>

					<listitem>
						<para><varname>periodN</varname>: N-th period</para>
						<para>Signature: <varname>periodN(periodset, int): period</varname></para>
						<programlisting>
SELECT periodN(periodset '{[2012-01-01, 2012-01-03), [2012-01-04, 2012-01-04],
	[2012-01-05, 2012-01-06)}', 2);
-- "[2012-01-04,2012-01-04]"
						</programlisting>
					</listitem>

					<listitem>
						<para><varname>periods</varname>: Periods</para>
						<para>Signature: <varname>periods(periodset): period[]</varname></para>
						<programlisting>
SELECT periods(periodset '{[2012-01-01, 2012-01-03), [2012-01-04, 2012-01-04], [2012-01-05, 2012-01-06)}');
-- "{"[2012-01-01,2012-01-03)","[2012-01-04,2012-01-04]","[2012-01-05,2012-01-06)"}"
						</programlisting>
					</listitem>
					
				</itemizedlist>
			</sect2>
			
			<sect2 id="operators">
				<title>Operators</title>
				<para>In PostgreSQL, the range operators <varname>&lt;&lt;</varname>, <varname>&amp;&lt;</varname>, <varname>&gt;&gt;</varname>, <varname>&amp;&gt;</varname>, and <varname>-|-</varname> only accept a range as left or right argument. We extended these operators for numeric ranges so that one argument may be an integer or a float.</para>

				<para>The comparison operators (<varname>=</varname>, <varname>&lt;</varname>, and so on) require that the left and right arguments be of the same type. Excepted equality and inequality, the other comparison operators are not useful in the real world but allow B-tree indexes to be constructed on time types.</para>

				<para>The operators available for the time types and range types are given next.</para>

				<itemizedlist>
					<listitem>
						<para><varname>=</varname>: Equal</para>
						<para>Signature: <varname>time = time</varname></para>
						<programlisting>
SELECT npoint 'Npoint(3, 0.5)' = npoint 'Npoint(3, 0.5)';
-- true
						</programlisting>
					</listitem>

					<listitem>
						<para><varname>&lt;&gt;</varname>: Not equal</para>
						<para>Signature: <varname>time &lt;&gt; time</varname></para>
						<programlisting>
SELECT npoint 'Npoint(3, 0.5)' &lt;&gt; period '[2012-01-03, 2012-01-05)';
-- true
						</programlisting>
					</listitem>

					<listitem>
						<para><varname>&lt;</varname>: Less than</para>
						<para>Signature: <varname>time &lt; time</varname></para>
						<programlisting>
SELECT timestampset '{2012-01-01, 2012-01-04}' &lt; timestampset '{2012-01-01, 2012-01-05}';
-- true
						</programlisting>
					</listitem>

					<listitem>
						<para><varname>&gt;</varname>: Greater than</para>
						<para>Signature: <varname>time &gt; time</varname></para>
						<programlisting>
SELECT period '[2012-01-03, 2012-01-04)' &gt; period '[2012-01-02, 2012-01-05)';
-- true
						</programlisting>
					</listitem>

					<listitem>
						<para><varname>&lt;=</varname>: Less than or equal to</para>
						<para>Signature: <varname>time &lt;= time</varname></para>
						<programlisting>
SELECT periodset '{[2012-01-01, 2012-01-04)}' &lt;= 
	periodset '{[2012-01-01, 2012-01-05), [2012-01-06, 2012-01-07)}';
-- true
						</programlisting>
					</listitem>

					<listitem>
						<para><varname>&gt;=</varname>: Greater than or equal to</para>
						<para>Signature: <varname>time &gt;= time</varname></para>
						<programlisting>
SELECT period '[2012-01-03, 2012-01-05)' &gt;= period '[2012-01-03, 2012-01-04)';
-- true
						</programlisting>
					</listitem>

					<listitem>
						<para><varname>@&gt;</varname>: Contains</para>
						<para>Signature: <varname>{timestampset, period, periodset} @&gt; time</varname></para>
						<programlisting>
SELECT period '[2011-01-01, 2011-05-01)' @&gt; period '[2011-02-01, 2011-03-01)';
-- true
SELECT period '[2011-01-01, 2011-05-01)' @&gt; timestamptz '2011-02-01';
-- true
						</programlisting>
					</listitem>

					<listitem>
						<para><varname>&lt;@</varname>: Is contained by</para>
						<para>Signature: <varname>time &lt;@ {timestampset, period, periodset}</varname></para>
						<programlisting>
SELECT period '[2011-02-01, 2011-03-01)' &lt;@ period '[2011-01-01, 2011-05-01)';
-- true
SELECT timestamptz '2011-01-10' &lt;@ period '[2011-01-01, 2011-05-01)';
-- true
						</programlisting>
					</listitem>

					<listitem>
						<para><varname>&amp;&amp;</varname>: Overlap (have points in common)</para>
						<para>Signature: <varname>{timestampset, period, periodset} &amp;&amp; {timestampset, period, periodset}</varname></para>
						<programlisting>
SELECT period '[2011-01-01, 2011-01-05)' &amp;&amp; period '[2011-01-02, 2011-01-07)';
-- true
						</programlisting>
					</listitem>

					<listitem>
						<para><varname>&lt;&lt;</varname>: Scritly left of</para>
						<para>Signature: <varname>{number, range} &lt;&lt; {number, range}</varname></para>
						<programlisting>
SELECT intrange '[15, 20)' &lt;&lt; 20;
-- true
						</programlisting>
					</listitem>

					<listitem>
						<para><varname>&gt;&gt;</varname>: Strictly right of</para>
						<para>Signature: <varname>{number, range} &gt;&gt; {number, range}</varname></para>
						<programlisting>
SELECT intrange '[15, 20)' &gt;&gt; 10;
-- true
						</programlisting>
					</listitem>

					<listitem>
						<para><varname>&amp;&lt;</varname>: does not extend to the right of</para>
						<para>Signature: <varname>{number, range} &amp;&lt; {number, range}</varname></para>
						<programlisting>
SELECT intrange '[15, 20)' &amp;&lt; 18;
-- false
						</programlisting>
					</listitem>

					<listitem>
						<para><varname>&amp;&gt;</varname>: does not extend to the left of</para>
						<para>Signature: <varname>{number, range} &amp;&gt; {number, range}</varname></para>
						<programlisting>
SELECT period '[2011-01-01, 2011-01-03)' &amp;&gt; period '[2011-01-01, 2011-01-05)';
-- true
SELECT intrange '[15, 20)' &amp;&gt; 30;
-- true
						</programlisting>
					</listitem>

					<listitem>
						<para><varname>&lt;&lt;#</varname>: Scritly before</para>
						<para>Signature: <varname>time &lt;&lt;# time</varname></para>
						<programlisting>
SELECT period '[2011-01-01, 2011-01-03)' &lt;&lt;# timestampset '{2011-01-03, 2011-01-05}';
-- true
						</programlisting>
					</listitem>

					<listitem>
						<para><varname>#&gt;&gt;</varname>: Strictly after</para>
						<para>Signature: <varname>time #&gt;&gt; time</varname></para>
						<programlisting>
SELECT period '[2011-01-04, 2011-01-05)' #&gt;&gt; 
	periodset '{[2011-01-01, 2011-01-04), [2011-01-05, 2011-01-06)}';
-- true
						</programlisting>
					</listitem>

					<listitem>
						<para><varname>&amp;&lt;#</varname>: Is not after of</para>
						<para>Signature: <varname>time &amp;&lt;# time</varname></para>
						<programlisting>
SELECT timestampset '{2011-01-02, 2011-01-05}' &amp;&lt;# period '[2011-01-01, 2011-01-05)';
-- false
						</programlisting>
					</listitem>

					<listitem>
						<para><varname>#&amp;&gt;</varname>: Is not before of</para>
						<para>Signature: <varname>time #&amp;&gt; time</varname></para>
						<programlisting>
SELECT timestamp '2011-01-01' #&amp;&gt; period '[2011-01-01, 2011-01-05)';
-- true
						</programlisting>
					</listitem>

					<listitem>
						<para><varname>-|-</varname>: Is adjacent to</para>
						<para>Signature: <varname>time -|- time</varname></para>
						<para><varname>{number, range} -|- {number, range}</varname></para>
						<programlisting>
SELECT period '[2011-01-01, 2011-01-05)' -|- timestampset '{2011-01-05, 2011-01-07}';
-- true
SELECT floatrange '[15, 20)' -|- 20;
-- true
						</programlisting>
					</listitem>

					<listitem>
						<para><varname>+</varname>: Union</para>
						<para>Signature: <varname>time + time</varname></para>
						<programlisting>
SELECT timestampset '{2011-01-01, 2011-01-03, 2011-01-05}' +
	timestampset '{2011-01-03, 2011-01-06}';
-- "{2011-01-01, 2011-01-03, 2011-01-05, 2011-01-06}"
SELECT period '[2011-01-01, 2011-01-05)' + period '[2011-01-03, 2011-01-07)';
-- "[2011-01-01, 2011-01-07)"
SELECT periodset '{[2011-01-01, 2011-01-03), [2011-01-04, 2011-01-05)}' +
	period '[2011-01-03, 2011-01-04)';
-- "{[2011-01-01, 2011-01-05)}"
						</programlisting>
					</listitem>

					<listitem>
						<para><varname>*</varname>: Intersection</para>
						<para>Signature: <varname>time * time</varname></para>
						<programlisting>
SELECT timestampset '{2011-01-01, 2011-01-03}' * timestampset '{2011-01-03, 2011-01-05}';
-- "{2011-01-03}"
SELECT period '[2011-01-01, 2011-01-05)' * period '[2011-01-03, 2011-01-07)';
-- "[2011-01-03, 2011-01-05)"
						</programlisting>
					</listitem>

					<listitem>
						<para><varname>-</varname>: Difference</para>
						<para>Signature: <varname>time - time</varname></para>
						<programlisting>
SELECT period '[2011-01-01, 2011-01-05)' - period '[2011-01-03, 2011-01-07)';
-- "[2011-01-01, 2011-01-03)"
SELECT period '[2011-01-01, 2011-01-05]' - period '[2011-01-03, 2011-01-04]'
-- "{[2011-01-01,2011-01-03), (2011-01-04,2011-01-05]}"
SELECT periodset '{[2011-01-01, 2011-01-06], [2011-01-07, 2011-01-10]}' -
	periodset '{[2011-01-02, 2011-01-03], [2011-01-04, 2011-01-05], 
	[2011-01-08, 2011-01-09]}';
-- "{[2011-01-01,2011-01-02), (2011-01-03,2011-01-04), (2011-01-05,2011-01-06],
[2011-01-07,2011-01-08), (2011-01-09,2011-01-10]}"
						</programlisting>
					</listitem>
				</itemizedlist>
			</sect2>
		</sect1>

		<sect1 id ="indexing_time_types">
			<title>Indexing of Time Types</title>
			<para>GiST and SP-GiST indexes can be created for table columns of the <varname>timestampset</varname>, <varname>period</varname>, and <varname>periodset</varname> types. An example of creation of a GiST index in a column <varname>during</varname> of type <varname>period</varname> in a table <varname>reservation</varname> is as follows:
					<programlisting>
CREATE TABLE reservation (ReservationID integer PRIMARY KEY, RoomID integer, 
	During period);
CREATE INDEX reservation_during_idx ON reservation USING GIST(during);
					</programlisting>
			</para>
			<para>A GiST or SP-GiST index can accelerate queries involving the following operators: <varname>=</varname>, <varname>&amp;&amp;</varname>, <varname>&lt;@</varname>, <varname>@&gt;</varname>, <varname>&lt;&lt;</varname>, <varname>&gt;&gt;</varname>, <varname>&amp;&lt;</varname>, and <varname>&amp;&gt;</varname>.</para>
			<para>In addition, B-tree indexes can be created for table columns of a time type. For these index types, basically the only useful operation is equality. There is a B-tree sort ordering defined for values of time types, with corresponding <varname>&lt;</varname> and <varname>&gt;</varname> operators, but the ordering is rather arbitrary and not usually useful in the real world. The B-tree support is primarily meant to allow sorting internally in queries, rather than creation of actual indexes.</para>
		</sect1>
	</chapter>

	<chapter id="temporal_types">
		<title>Temporal Types</title>
		<para>There are six built-in temporal types, <varname>tbool</varname>, <varname>tint</varname>, <varname>tfloat</varname>, <varname>ttext</varname>, <varname>tgeompoint</varname>, and <varname>tgeogpoint</varname>, which are, respectively, based on the base types <varname>bool</varname>, <varname>int</varname>, <varname>float</varname>, <varname>text</varname>, <varname>geometry</varname>, and <varname>geography</varname> (the last two types restricted to 2D or 3D points). Depending on their base type, temporal types may be discrete or continuous. Discrete temporal types (which are based on the <varname>boolean</varname>, <varname>int</varname>, or <varname>text</varname> base types) evolve in a stepwise manner, while continuous temporal types (which are based on the <varname>float</varname>, <varname>geometry</varname>, or <varname>geography</varname> base types) evolve in a continuous manner. For example, the number of employees of a department may be represented with a temporal integer, which indicates that its value is constant between two time instants. On the other hand, the temperature of a room may be represented with a temporal float, which indicates that the values are known at the two time instants but continuously evolve between them. Similarly, the location of a car may be represented by a temporal point, since it is typically assumed the location between two consecutive GPS readings can be obtained by (linear) interpolation.</para>

		<para>The duration of a temporal value states the temporal extent at which the evolution of values is recorded. Temporal values come in four durations, namely, instant, instant set, sequence, and sequence set.</para>

		<para>A temporal value of instant duration (briefly, an instant value) represents the value at a time instant, for example
			<programlisting>
SELECT tfloat '17@2018-01-01 08:00:00';
			</programlisting>
		</para>

		<para>A temporal value of instant set duration (briefly, an instant set value) represents the evolution of the value at a set of time instants, where the values between these instants are unknown. An example is as follows:
			<programlisting>
SELECT tfloat '{17@2018-01-01 08:00:00, 17.5@2018-01-01 08:05:00, 18@2018-01-01 08:10:00}';
			</programlisting>
		</para>

		<para>A temporal value of sequence duration (briefly, a sequence value) represents the evolution of the value during a sequence of time instants, where the values between these instants are interpolated using either a stepwise or a linear function. An example is as follows:
			<programlisting>
SELECT tint '(10@2018-01-01 08:00:00, 20@2018-01-01 08:05:00, 15@2018-01-01 08:10:00]';
			</programlisting>
		</para>
				
		<para>As can be seen, a value of a type with sequence duration has a lower and an upper bound that can be inclusive (represented by &lsquo;<varname>[</varname>&rsquo; and &lsquo;<varname>]</varname>&rsquo;) or exclusive (represented by &lsquo;<varname>(</varname>' and &lsquo;<varname>)</varname>'). The value of a temporal sequence is interpreted by assuming that the period of time defined by every pair of consecutive values <varname>v1@t1</varname> and <varname>v2@t2</varname> is lower inclusive and upper exclusive, unless they are the first or the last instants of the sequence and in that case the bounds of the whole sequence apply. Furthermore, the value taken by the temporal sequence between two consecutive instants depends on whether the base type is discrete or continuous. For example, the temporal sequence above represents that the value is <varname>10</varname> during <varname>(2018-01-01 08:00:00, 2018-01-01 08:05:00)</varname>, <varname>20</varname> during <varname>[2018-01-01 08:05:00, 2018-01-01 08:10:00)</varname>, and <varname>15</varname> at the end instant <varname>2018-01-01 08:10:00</varname>. On the other hand, the following temporal sequence
			<programlisting>
SELECT tfloat '(10@2018-01-01 08:00:00, 20@2018-01-01 08:05:00, 15@2018-01-01 08:10:00]';
			</programlisting>
		represents that the value evolves linearly from <varname>10</varname> to <varname>20</varname> during <varname>(2018-01-01 08:00:00, 2018-01-01 08:05:00)</varname> and evolves from <varname>20</varname> to <varname>15</varname> during <varname>[2018-01-01 08:05:00, 2018-01-01 08:10:00]</varname>.</para>

		<para>Finally, a temporal value of sequence set duration (briefly, a sequence set value) represents the evolution of the value at a set of sequences, where the values between these sequences are unknown. An example is as follows:
			<programlisting>
SELECT tfloat '{[17@2018-01-01 08:00:00, 17.5@2018-01-01 08:05:00],
	[18@2018-01-01 08:10:00, 18@2018-01-01 08:15:00]}';
			</programlisting>
		</para>
				
		<para>Temporal values with instant or sequence duration are called temporal unit values, while temporal values with instant set or sequence set duration are called temporal set values. Temporal set values can be thought of as an array of the corresponding unit values. Temporal set values must be uniform, that is, they must be constructed from unit values of the same base type and the same duration.</para>

		<para>Temporal types support type modifiers (or <varname>typmod</varname> in PostgreSQL terminology), which specify additional nformation for a column definition. For example, in the following table definition:
			<programlisting>
CREATE TABLE Department(DeptNo integer, DeptName varchar(25), NoEmps tint(Sequence));
			</programlisting>
		the type modifier for the type <varname>varchar</varname> is the value 25, which indicates the maximum length of the values of the column, while the type modifier for the type <varname>tint</varname> is the string <varname>Sequence</varname>, which restricts the duration of the values of the column to be sequences. In the case of temporal alphanumeric types (that is, <varname>tbool</varname>, <varname>tint</varname>, <varname>tfloat</varname>, and <varname>ttext</varname>), the possible values for the type modifier are <varname>Instant</varname>, <varname>InstantSet</varname>, <varname>Sequence</varname>, and <varname>SequenceSet</varname>. If no type modifier is specified for a column, values of any duration are allowed.</para>

		<para>On the other hand, in the case of temporal point types (that is, <varname>tgeompoint</varname> or <varname>tgeogpoint</varname>) the type modifier may be used to specify specify the duration, the dimensionality, and/or the spatial reference identifier (SRID). For example, in the following table definition:
			<programlisting>
CREATE TABLE Fligth(FlightNo integer, Route tgeogpoint(Sequence, PointZ, 4326));
			</programlisting>
		the type modifier for the type <varname>tgeogpoint</varname> is composed of three values, the first one indicating the duration as above, the second one the spatial type of the geographies composing the temporal point, and the last one the SRID of the composing geographies. For temporal points, the possible values for the first argument of the type modifier are as above, those for the second argument are either <varname>Point</varname> or <varname>PointZ</varname>, and those for the third argument are valid SRIDs. All the three arguments are optional and if any of them is not specified for a column, values of any duration, dimensionality, and/or SRID are allowed.</para>

		<para>Each temporal type is associated to another type, referred to as its bounding box, which represent its extent in the value and/or the time dimension. The bounding box of the various temporal types are as follows:
			<itemizedlist>
				<listitem>
					<para>The <varname>period</varname> type for the <varname>tbool</varname> and <varname>ttext</varname> types, where only the temporal extent is considered.</para>
				</listitem>

				<listitem>
					<para>A <varname>tbox</varname> (temporal box) type for the <varname>tint</varname> and <varname>tfloat</varname> types, where the value extent is defined in the X dimension and the temporal extent in the T dimension.</para>
				</listitem>

				<listitem>
					<para>A <varname>stbox</varname> (spatiotemporal box) type for the <varname>tgeompoint</varname> and <varname>tgeogpoint</varname> types, where the spatial extent is defined in the X, Y, and Z dimensions, and the temporal extent in the T dimension.</para>
				</listitem>
			</itemizedlist>
		</para>

		<para>A rich set of functions and operators is available to perform various operations on temporal types. They are explained in <xref linkend="manipulating_temporal_types" />. Some of these operations, in particular those related to indexes, manipulate bounding boxes for efficiency reasons.</para>

		<sect1 id="examples_temporal_types">
			<title>Examples of Temporal Types</title>
			<para>Examples of usage of temporal alphanumeric types are given next.</para>
			<programlisting>
CREATE TABLE Department(DeptNo integer, DeptName varchar(25), NoEmps tint);
INSERT INTO Department VALUES
(10, 'Research', tint '[10@2012-01-01, 12@2012-04-01, 12@2012-08-01)'),
(20, 'Human Resources', tint '[4@2012-02-01, 6@2012-06-01, 6@2012-10-01)');
CREATE TABLE Temperature(RoomNo integer, Temp tfloat);
INSERT INTO Temperature VALUES
(1001, tfloat '{18.5@2012-01-01 08:00:00, 20.0@2012-01-01 08:10:00}'),
(2001, tfloat '{19.0@2012-01-01 08:00:00, 22.5@2012-01-01 08:10:00}');
-- Value at a timestamp
SELECT RoomNo, valueAtTimestamp(Temp, '2012-01-01 08:10:00')
FROM temperature;
-- 1001;
-- 2001;22.5
-- Restriction to a value
SELECT DeptNo, atValue(NoEmps, 10)
FROM Department;
-- 10;"[10@2012-01-01 00:00:00+00, 10@2012-04-01 00:00:00+00)"
-- 20; NULL
-- Restriction to a period
SELECT DeptNo, atPeriod(NoEmps, '[2012-01-01, 2012-04-01]')
FROM Department;
-- 10;"[10@2012-01-01 00:00:00+00, 12@2012-04-01 00:00:00+00]"
-- 20;"[4@2012-02-01 00:00:00+00, 4@2012-04-01 00:00:00+00]"
-- Temporal comparison
SELECT DeptNo, NoEmps #&lt;= 10
FROM Department;
-- 10;"[t@2012-01-01 00:00:00+00, f@2012-04-01 00:00:00+00, f@2012-08-01 00:00:00+00)"
-- 20;"[t@2012-04-02 00:00:00+00, t@2012-10-01 00:00:00+00)"
-- Temporal aggregation
SELECT tsum(NoEmps)
FROM Department;
-- "{[10@2012-01-01 00:00:00+00, 14@2012-02-01 00:00:00+00, 16@2012-04-01 00:00:00+00,
 18@2012-06-01 00:00:00+00, 6@2012-08-01 00:00:00+00, 6@2012-10-01 00:00:00+00)}"
			</programlisting>
			<para>Examples of usage of temporal point types are given next.</para>
			<programlisting>
CREATE TABLE Trips(CarId integer, TripId integer, Trip tgeompoint);
INSERT INTO Trips VALUES
(10, 1, tgeompoint '{[Point(0 0)@2012-01-01 08:00:00, Point(2 0)@2012-01-01 08:10:00,
	Point(2 1)@2012-01-01 08:15:00)}'),
(20, 1, tgeompoint '{[Point(0 0)@2012-01-01 08:05:00, Point(1 1)@2012-01-01 08:10:00,
	Point(3 3)@2012-01-01 08:20:00)}');
-- Value at a given timestamp
SELECT CarId, ST_astext(valueAtTimestamp(Trip, timestamptz '2012-01-01 08:10:00'))
FROM Trips;
-- 10;"POINT(2 0)"
-- 20;"POINT(1 1)"
-- Restriction to a given value
SELECT CarId, astext(atValue(Trip, 'Point(2 0)'))
FROM Trips;
-- 10;"{"[POINT(2 0)@2012-01-01 08:10:00+00]"}"
-- 20; NULL
-- Restriction to a period
SELECT CarId, astext(atPeriod(Trip, '[2012-01-01 08:05:00,2012-01-01 08:10:00]'))
FROM Trips;
-- 10;"{[POINT(1 0)@2012-01-01 08:05:00+00, POINT(2 0)@2012-01-01 08:10:00+00]}"
-- 20;"{[POINT(0 0)@2012-01-01 08:05:00+00, POINT(1 1)@2012-01-01 08:10:00+00]}"
-- Temporal distance
SELECT T1.CarId, T2.CarId, T1.Trip &lt;-&gt; T2.Trip
FROM Trips T1, Trips T2
WHERE T1.CarId &lt; T2.CarId;
-- 10;20;"{[1@2012-01-01 08:05:00+00, 1.4142135623731@2012-01-01 08:10:00+00,
	1@2012-01-01 08:15:00+00)}"
			</programlisting>
		</sect1>
			
		<sect1 id ="input_output_temporal_tyes">
			<title>Input/Output of Temporal Types</title>
			<para>A temporal instant value is a couple of the form <varname>v@t</varname>, where <varname>v</varname> is a value of the base type and <varname>t</varname> is a <varname>timestamptz</varname> value. A temporal sequence value is a set of values <varname>v1@t1,...,vn@tn</varname> delimited by a lower and an upper bounds that can be inclusive (represented by &lsquo;<varname>[</varname>' and &lsquo;<varname>]</varname>') or exclusive (represented by &lsquo;<varname>(</varname>' and &lsquo;<varname>)</varname>'). A temporal sequence value with a single instant such as <varname>[v1@t1]</varname> is called an instantaneous sequence. In that case, both bounds must be inclusive. Examples of input of temporal unit values are as follows:
				<programlisting>
SELECT tbool 'true@2001-01-01 08:00:00';
SELECT tint '1@2001-01-01 08:00:00';
SELECT tfloat '1.5@2001-01-01 08:00:00';
SELECT ttext 'AAA@2001-01-01 08:00:00';
SELECT tgeompoint 'Point(0 0)@2017-01-01 08:00:05';
SELECT tgeogpoint 'Point(0 0)@2017-01-01 08:00:05';
SELECT tbool '[true@2001-01-01 08:00:00, true@2001-01-03 08:00:00]';
SELECT tint '[1@2001-01-01 08:00:00, 1@2001-01-03 08:00:00]';
SELECT tfloat '[1.5@2001-01-01 08:00:00]'; -- instant sequence
SELECT tfloat '[2.5@2001-01-01 08:00:00, 3@2001-01-03 08:00:00, 1@2001-01-04 08:00:00]';
SELECT ttext '[BBB@2001-01-01 08:00:00, BBB@2001-01-03 08:00:00]';
SELECT tgeompoint '[Point(0 0)@2017-01-01 08:00:00, Point(0 0)@2017-01-01 08:05:00)';
SELECT tgeogpoint '[Point(0 0)@2017-01-01 08:00:00, Point(0 1)@2017-01-01 08:05:00,
	Point(0 0)@2017-01-01 08:10:00)';
				</programlisting>
			</para>
				
			<para>The temporal extent of a temporal instant value is a single instant while the temporal extent of temporal sequence value is a period defined by the first and last instants as well as the upper and lower bounds.</para>

			<para>A temporal set value is a set <varname>{v1,...,vn}</varname> where every <varname>vi</varname> is a temporal unit value of the corresponding type. Examples of input of temporal set values are as follows:
				<programlisting>
SELECT tbool '{true@2001-01-01 08:00:00, false@2001-01-03 08:00:00}';
SELECT tint '{1@2001-01-01 08:00:00, 2@2001-01-03 08:00:00}';
SELECT tfloat '{1.0@2001-01-01 08:00:00, 2.0@2001-01-03 08:00:00}';
SELECT ttext '{AAA@2001-01-01 08:00:00, BBB@2001-01-03 08:00:00}';
SELECT tgeompoint '{Point(0 0)@2017-01-01 08:00:00, Point(0 1)@2017-01-02 08:05:00}';
SELECT tgeogpoint '{Point(0 0)@2017-01-01 08:00:00, Point(0 1)@2017-01-02 08:05:00}';
SELECT tbool '{[false@2001-01-01 08:00:00, false@2001-01-03 08:00:00),
	[true@2001-01-03 08:00:00], (false@2001-01-04 08:00:00, false@2001-01-06 08:00:00]}';
SELECT tint '{[1@2001-01-01 08:00:00, 1@2001-01-03 08:00:00),
	[2@2001-01-04 08:00:00, 3@2001-01-05 08:00:00, 3@2001-01-06 08:00:00]}';
SELECT tfloat '{[1@2001-01-01 08:00:00, 2@2001-01-03 08:00:00, 2@2001-01-04 08:00:00,
	3@2001-01-06 08:00:00]}';
SELECT ttext '{[AAA@2001-01-01 08:00:00, BBB@2001-01-03 08:00:00, BBB@2001-01-04 08:00:00),
	[CCC@2001-01-05 08:00:00, CCC@2001-01-06 08:00:00]}';
SELECT tgeompoint '{[Point(0 0)@2017-01-01 08:00:00, Point(0 1)@2017-01-01 08:05:00),
	[Point(0 1)@2017-01-01 08:10:00, Point(1 1)@2017-01-01 08:15:00)}';
SELECT tgeogpoint '{[Point(0 0)@2017-01-01 08:00:00, Point(0 1)@2017-01-01 08:05:00),
	[Point(0 1)@2017-01-01 08:10:00, Point(1 1)@2017-01-01 08:15:00)}';
				</programlisting>
			The temporal extent of a temporal instant set value is a set of instants while the temporal extent of temporal sequence set value is a set of periods.</para>

			<para>Each temporal type has a constructor function with the same name as the type and with a suffix for the duration, where &ldquo;inst&rdquo;, &ldquo;i&rdquo;, &ldquo;seq&rdquo;, and &ldquo;s&rdquo; correspond, respectively, to the durations instant, instant set, sequence, and sequence set. Using the constructor function is frequently more convenient than writing a literal constant. The constructor functions for temporal instant values have one argument for the base type value and one argument for the <varname>timestamptz</varname> value. Examples temporal instant values defined with the constructor functions are as follows:
				<programlisting>
SELECT tboolinst(true, '2001-01-01 08:00:00');
SELECT tintinst(2, '2001-01-01 08:00:00');
SELECT tfloatinst(2.0, '2001-01-01 08:00:00');
SELECT ttextinst('AAA', '2001-01-01 08:00:00');
SELECT tgeompointinst('Point(0 0)', '2001-01-01 08:00:00');
SELECT tgeogpointinst('Point(1 1)', '2001-01-01 08:05:00');
				</programlisting>
			</para>

			<para>The constructor functions of temporal sequence values have one argument for the array of values of the corresponding instant duration and two optional Boolean arguments stating, respectively, whether the left and right bounds are inclusive or exclusive. It the last two arguments are not specified they are assumed to be true by default. Examples of temporal sequence values defined with the constructor functions are as follows:
				<programlisting>
SELECT tboolseq(ARRAY[tbool 'true@2001-01-01 08:00:00', 'true@2001-01-03 08:05:00'], 
	true, true);
SELECT tintseq(ARRAY[tintinst(2,'2001-01-01 08:00:00'), tintinst(2,'2001-01-01 08:10:00')],
	true, false);
SELECT tfloatseq(ARRAY[tfloat '2.0@2001-01-01 08:00:00', '3@2001-01-03 08:05:00',
	'1@2001-01-03 08:10:00'], true, false);
SELECT ttextseq(ARRAY[ttextinst('AAA', '2001-01-01 08:00:00'),
	ttextinst('BBB', '2001-01-03 08:05:00'), ttextinst('BBB', '2001-01-03 08:10:00')]);
SELECT tgeompointseq(ARRAY[tgeompoint 'Point(0 0)@2001-01-01 08:00:00',
	'Point(0 1)@2001-01-03 08:05:00', 'Point(1 1)@2001-01-03 08:10:00']);
SELECT tgeogpointseq(ARRAY[tgeogpoint 'Point(0 0)@2001-01-01 08:00:00',
	'Point(0 0)@2001-01-03 08:05:00']);
				</programlisting>
			As can be seen above, the values in the array can be specified using either a literal constant or the constructor function.</para>

			<para>The constructor functions of the temporal set values have a single argument, which is an array of values of the corresponding unit values. Examples of temporal set values defined with the constructor functions are as follows:
				<programlisting>
SELECT tbooli(ARRAY[tbool 'true@2001-01-01 08:00:00', 'false@2001-01-01 08:05:00']);
SELECT tinti(ARRAY[tint '1@2001-01-01 08:00:00', '2@2001-01-01 08:05:00']);
SELECT tfloati(ARRAY[tfloat '1.0@2001-01-01 08:00:00)', '2.0@2001-01-01 08:05:00']);
SELECT ttexti(ARRAY[ttext 'AAA@2001-01-01 08:00:00', 'BBB@2001-01-01 08:05:00']);
SELECT tgeompointi(ARRAY[tgeompoint 'Point(0 0)@2001-01-01 08:00:00',
	'Point(0 1)@2001-01-01 08:05:00', 'Point(1 1)@2001-01-01 08:10:00']);
SELECT tgeogpointi(ARRAY[tgeogpoint 'Point(1 1)@2001-01-01 08:00:00',
	'Point(2 2)@2001-01-01 08:05:00']);
SELECT tbools(ARRAY[tbool '[false@2001-01-01 08:00:00, false@2001-01-01 08:05:00)',
	'[true@2001-01-01 08:05:00]', '(false@2001-01-01 08:05:00, false@2001-01-01 08:10:00)']);
SELECT tints(ARRAY[tint '[1@2001-01-01 08:00:00, 2@2001-01-01 08:05:00,
	2@2001-01-01 08:10:00, 2@2001-01-01 08:15:00)']);
SELECT tfloats(ARRAY[tfloat '[1.0@2001-01-01 08:00:00, 2.0@2001-01-01 08:05:00,
	2.0@2001-01-01 08:10:00]', '[2.0@2001-01-01 08:15:00, 3.0@2001-01-01 08:20:00)']);
SELECT ttexts(ARRAY[ttext '[AAA@2001-01-01 08:00:00, AAA@2001-01-01 08:05:00)',
	'[BBB@2001-01-01 08:10:00, BBB@2001-01-01 08:15:00)']);
SELECT tgeompoints(ARRAY[tgeompoint '[Point(0 0)@2001-01-01 08:00:00,
	Point(0 1)@2001-01-01 08:05:00, Point(0 1)@2001-01-01 08:10:00)',
	'[Point(0 1)@2001-01-01 08:15:00, Point(0 0)@2001-01-01 08:20:00)']);
SELECT tgeogpoints(ARRAY[tgeogpointseq
	'[Point(0 0)@2001-01-01 08:00:00, Point(0 1)@2001-01-01 08:05:00)',
	'[Point(0 1)@2001-01-01 08:10:00, Point(1 1)@2001-01-01 08:15:00)']);
				</programlisting>
			</para>

			<para>Temporal sequence values are converted into a <emphasis role="strong">normal</emphasis> form so that equivalent values have identical representations. For this, consecutive instant values are merged when possible. For discrete types, three consecutive instant values can be merged into two if they have the same value. For continuous types, three consecutive instant values can be merged into two if the linear functions defining the evolution of values are the same. Examples of transformation into a normal form are as follows.
				<programlisting>
SELECT tint '[1@2001-01-01, 2@2001-01-03, 2@2001-01-04, 2@2001-01-05)';
-- "[1@2001-01-01 00:00:00+00, 2@2001-01-03 00:00:00+00, 2@2001-01-05 00:00:00+00)"
SELECT tgeompoint '[Point(1 1)@2001-01-01 08:00:00, Point(1 1)@2001-01-01 08:05:00,
	Point(1 1)@2001-01-01 08:10:00)';
-- "[Point(1 1)@2001-01-01 08:00:00, Point(1 1)@2001-01-01 08:10:00)"
SELECT tfloats(ARRAY[tfloat '[1@2001-01-01, 2@2001-01-03, 3@2001-01-05]']);
-- "{[1@2001-01-01 00:00:00+00, 3@2001-01-05 00:00:00+00]}"
SELECT tgeompoint '[Point(1 1)@2001-01-01 08:00:00, Point(2 2)@2001-01-01 08:05:00,
	Point(3 3)@2001-01-01 08:10:00]';
-- "[Point(1 1)@2001-01-01 08:00:00, Point(3 3)@2001-01-01 08:10:00]"
				</programlisting>
			</para>

			<para> Similary, temporal sequence set values are converted into a <emphasis role="strong">normal</emphasis> form. For this, consecutive sequence values are merged when possible. Examples of transformation into a normal form are as follows.
				<programlisting>
SELECT tints(ARRAY[tint '[1@2001-01-01, 1@2001-01-03)', '[2@2001-01-03, 2@2001-01-05)']);
-- '{[1@2001-01-01 00:00:00+00, 2@2001-01-03 00:00:00+00, 2@2001-01-05 00:00:00+00)}'
SELECT tfloats(ARRAY[tfloat '[1@2001-01-01, 2@2001-01-03)', 
	'[2@2001-01-03, 3@2001-01-05]']);
-- '{[1@2001-01-01 00:00:00+00, 3@2001-01-05 00:00:00+00]}'
SELECT tfloats(ARRAY[tfloat '[1@2001-01-01, 3@2001-01-05)', '[3@2001-01-05]']);
-- '{[1@2001-01-01 00:00:00+00, 3@2001-01-05 00:00:00+00]}'
SELECT tgeompoint '{[Point(0 0)@2001-01-01 08:00:00,
	Point(1 1)@2001-01-01 08:05:00, Point(1 1)@2001-01-01 08:10:00),
	[Point(1 1)@2001-01-01 08:10:00, Point(1 1)@2001-01-01 08:15:00)}';
-- "{[[Point(0 0)@2001-01-01 08:00:00, Point(1 1)@2001-01-01 08:05:00,
	Point(1 1)@2001-01-01 08:15:00)}"
SELECT tgeompoint '{[Point(1 1)@2001-01-01 08:00:00, Point(2 2)@2001-01-01 08:05:00),
	[Point(2 2)@2001-01-01 08:05:00, Point(3 3)@2001-01-01 08:10:00]}';
-- "{[Point(1 1)@2001-01-01 08:00:00, Point(3 3)@2001-01-01 08:10:00]}"
SELECT tgeompoint '{[Point(1 1)@2001-01-01 08:00:00, Point(3 3)@2001-01-01 08:10:00),
	[Point(3 3)@2001-01-01 08:10:00]}';
-- "{[Point(1 1)@2001-01-01 08:00:00, Point(3 3)@2001-01-01 08:10:00]}"
				</programlisting>
			</para>

			<para>For temporal points, it is possible to specify the spatial reference identifier (SRID) using the Extended Well-Known text (EWKT) representation as follows: 
				<programlisting>
SELECT tgeompoint 'SRID=5435;[Point(0 0)@2000-01-01,Point(0 1)@2000-01-02]'
				</programlisting>
			All components geometries will then be of the given SRID. Furthermore, each component geometry can specify its SRID with the EWKT format as in the following example
				<programlisting>
SELECT tgeompoint '[SRID=5435;Point(0 0)@2000-01-01,SRID=5435;Point(0 1)@2000-01-02]'
				</programlisting>
			An error is raised if the component geometries are not all in the same SRID or if the SRID of a component geometry is different from the one of the temporal point
				<programlisting>
SELECT tgeompoint '[SRID=5435;Point(0 0)@2000-01-01,SRID=4326;Point(0 1)@2000-01-02]';
ERROR: Geometry SRID (4326) does not match temporal type SRID (5435)
SELECT tgeompoint 'SRID=5435;[SRID=4326;Point(0 0)@2000-01-01,
	SRID=4326;Point(0 1)@2000-01-02]'
ERROR: Geometry SRID (4326) does not match temporal type SRID (5435)
				</programlisting>
			</para>
		</sect1>

		<sect1 id ="input_output_box_tyes">
			<title>Input/Output of Box Types</title>
			<para>A <varname>tbox</varname> is composed of value and/or time dimensions. For each dimension, minimum and maximum values are given. Examples of input of <varname>tbox</varname> values are as follows:
				<programlisting>
-- Both value and time dimensions
SELECT tbox 'TBOX((1.0, 2000-01-01), (1.0, 2000-01-02))'; 
-- Only value dimension
SELECT tbox 'TBOX((1.0,), (1.0,))'; 
-- Only time dimension
SELECT tbox 'TBOX((, 2000-01-01), (, 2000-01-02))'; 
				</programlisting>
			</para>

			<para>Type <varname>tbox</varname> has several constructor functions depending on whether the value and/or the time dimensions are given. These functions have two arguments for the minimum and maximum <varname>float</varname> values and/or two arguments for the minimum and maximum <varname>timestamptz</varname> values. Examples of <varname>tbox</varname> values defined with the constructor functions are as follows:
				<programlisting>
SELECT tbox(1.0, 2.0)
SELECT tboxt('2001-01-01 08:00:00', '2001-01-01 08:10:00')
SELECT tbox(1.0, '2001-01-01 08:00:00', 2.0, '2001-01-01 08:10:00')
				</programlisting>
			</para>

			<para>An <varname>stbox</varname> is composed of coordinate and/or time dimensions, where the coordinates may be 2D or 3D. For each dimension, minimum and maximum values are given. The coordinates may be Cartesian (planar) or geodetic (spherical). Examples of input of <varname>stbox</varname> values are as follows:
				<programlisting>
-- Only coordinate (X and Y) dimension
SELECT stbox 'STBOX((1.0, 2.0), (1.0, 2.0))';
-- Only coordinate (X, Y and Z) dimension
SELECT stbox 'STBOX Z((1.0, 2.0, 3.0), (1.0, 2.0, 3.0))';
-- Both coordinate (X, Y) and time dimensions
SELECT stbox 'STBOX T((1.0, 2.0, 2001-01-03), (1.0, 2.0, 2001-01-03))';
-- Both coordinate (X, Y, and Z) and time dimensions
SELECT stbox 'STBOX ZT((1.0, 2.0, 3.0, 2001-01-04), (1.0, 2.0, 3.0, 2001-01-04))';
-- Only geodetic coordinate (X, Y and Z) dimension
SELECT stbox 'GEODSTBOX((1.0, 2.0, 3.0), (1.0, 2.0, 3.0))';
--  Both geodetic coordinate (X, Y, and Z) and time dimensions
SELECT stbox 'GEODSTBOX T((1.0, 2.0, 3.0, 2001-01-04), (1.0, 2.0, 3.0, 2001-01-03))';
-- Only time dimension
SELECT stbox 'STBOX T(( , , 2001-01-03), ( , , 2001-01-03))';
				</programlisting>
			</para>

			<para>Type <varname>stbox</varname> has several constructor functions depending on whether the coordinates and/or the time dimensions are given. Furthermore, the coordinates can be 2D or 3D and can be either Cartesian or geodetic. These functions have several arguments for the minimum and maximum coordinate values and/or two arguments for the minimum and maximum <varname>timestamptz</varname> values. Examples of <varname>stbox</varname> values defined with the constructor functions are as follows:
				<programlisting>
-- Only coordinate (X and Y) dimension
SELECT stbox(1.0, 2.0, 1.0, 2.0);
-- Only coordinate (X, Y and Z) dimension
SELECT stbox(1.0, 2.0, 3.0, 1.0, 2.0, 3.0);
-- Both coordinate (X, Y) and time dimensions
SELECT stboxt(1.0, 2.0, '2001-01-03', 1.0, 2.0, '2001-01-03');
-- Both coordinate (X, Y, and Z) and time dimensions
SELECT stbox(1.0, 2.0, 3.0, '2001-01-04', 1.0, 2.0, 3.0, '2001-01-04');
-- Only geodetic coordinate (X, Y and Z) dimension
SELECT geodstbox(1.0, 2.0, 3.0, 1.0, 2.0, 3.0);
--  Both geodetic coordinate (X, Y, and Z) and time dimensions
SELECT geodstbox(1.0, 2.0, 3.0, '2001-01-04', 1.0, 2.0, 3.0, '2001-01-03');
-- Only time dimension
SELECT stbox('2001-01-03', '2001-01-03');
				</programlisting>
			</para>

		</sect1>

		<sect1 id="validity_temporal_types">
			<title>Validity of Temporal Types</title>

			<para>Values of temporal types must satisfy several constraints so that they are well defined. These constraints are given next.
			<itemizedlist>
				<listitem>
					<para>The constraints on the corresponding base type and <varname>timestamptz</varname> types must be satisfied.</para>
				</listitem>

				<listitem>
					<para>A temporal sequence value must be composed of at least one instant value.</para>
				</listitem>

				<listitem>
					<para>An instantaneous temporal sequence value must have inclusive lower and upper bounds.</para>
				</listitem>

				<listitem>
					<para>In a temporal sequence value, the timestamps of the composing instants must be distinct and ordered.</para>
				</listitem>

				<listitem>
					<para>In a temporal discrete sequence value with exclusive upper bound, the last two values must be equal.</para>
				</listitem>

				<listitem>
					<para>A temporal set value must be composed of at least one temporal unit value.</para>
				</listitem>

				<listitem>
					<para>In a temporal instant set value, the composing instants must be distinct and ordered. This implies that the temporal extent of a temporal instant set value is a set of <varname>timestamptz</varname> values without duplicates.</para>
				</listitem>

				<listitem>
					<para>In a temporal sequence set value, the composing sequence values must be non overlapping and ordered. This implies that the temporal extent of a temporal sequence set value is a set of disjoint periods.</para>
				</listitem>
			</itemizedlist>
			An error is raised whenever one of these constraints are not satisfied. Examples of incorrect temporal values are as follows.
				<programlisting>
-- incorrect value for base type
SELECT tbool '1.5@2001-01-01 08:00:00';
-- base type is not a point
SELECT tgeompoint 'Linestring(0 0,1 1)@2001-01-01 08:05:00';
-- incorrect timestamp
SELECT tint '2@2001-02-31 08:00:00';
-- empty sequence
SELECT tint '';
-- incorrect bounds for instantaneous sequence
SELECT tint '[1@2001-01-01 09:00:00)';
-- duplicate timestamps
SELECT tint '[1@2001-01-01 08:00:00, 2@2001-01-01 08:00:00]';
-- unordered timestamps
SELECT tint '[1@2001-01-01 08:10:00, 2@2001-01-01 08:00:00]';
-- incorrect end value
SELECT tint '[1@2001-01-01 08:00:00, 2@2001-01-01 08:10:00)';
-- empty temporal sequence set value
SELECT tints(ARRAY[]);
-- duplicate timestamps
SELECT tinti(ARRAY[tint '1@2001-01-01 08:00:00', '2@2001-01-01 08:00:00']);
-- overlapping periods
SELECT tints(ARRAY[tint '[1@2001-01-01 08:00:00, 1@2001-01-01 10:00:00)',
	'[2@2001-01-01 09:00:00, 2@2001-01-01 11:00:00)']);
				</programlisting>
			</para>
		</sect1>

		<sect1 id="casting_temporal_types">
			<title>Casting for Temporal Types</title>

			<para>A temporal value can be converted into a temporal value of a compatible type. This can be done using the notation <varname>CAST(ttype1 AS ttype2)</varname> or <varname>ttype1::ttype2</varname>.</para>
			<itemizedlist>
				<listitem>
					<para>Temporal integer to temporal float</para>
					<para>Cast: <varname>tint::tfloat</varname></para>
					<programlisting>
SELECT tint '[1@2001-01-01, 2@2001-01-03]'::tfloat;
-- "[1@2001-01-01 00:00:00+00, 2@2001-01-03 00:00:00+00]"
					</programlisting>
				</listitem>

				<listitem>
					<para>Temporal float to temporal integer</para>
					<para>Cast: <varname>tfloat::tint</varname></para>
					<programlisting>
SELECT tfloat '[1.5@2001-01-01, 2.5@2001-01-03]'::tint;
-- "[1@2001-01-01 00:00:00+00, 2@2001-01-03 00:00:00+00]"
					</programlisting>
				</listitem>

				<listitem>
					<para>Temporal geography point to temporal geometry point</para>
					<para>Cast: <varname>tgeogpoint::tgeompoint</varname></para>
					<programlisting>
SELECT astext((tgeompoint '[Point(0 0)@2001-01-01, Point(0 1)@2001-01-02)')::tgeogpoint);
-- "{[POINT(0 0)@2001-01-01, POINT(0 1)@2001-01-02)}"
					</programlisting>
				</listitem>

				<listitem>
					<para>Temporal geometry point to temporal geography point</para>
					<para>Casts: <varname>tgeompoint::tgeogpoint</varname></para>
					<programlisting>
SELECT astext((tgeogpoint 'Point(0 0)@2001-01-01')::tgeompoint);
-- "{POINT(0 0)@2001-01-01}"
					</programlisting>
				</listitem>
			</itemizedlist>

			<para>A common way to store temporal points in PostGIS is to represent them as geometries of type <varname>LINESTRING M</varname> and abuse the M dimension to encode timestamps as seconds since 1970-01-01 00:00:00. These time-enhanced geometries, called trajectories, can be validated with the function <varname>ST_IsValidTrajectory</varname> to verify that the M value is growing from each vertex to the next. Trajectories can be manipulated with the functions <varname>ST_ClosestPointOfApproach</varname>, <varname>ST_DistanceCPA</varname>, and <varname>ST_CPAWithin</varname>. Temporal point values can be converted to/from PostGIS trajectories.</para>

			<itemizedlist>
				<listitem>
				<para>Temporal point to trajectory</para>
				<para>Casts: <varname>tgeompoint::geometry</varname>, <varname>tgeogpoint::geography</varname></para>
				<programlisting>
SELECT ST_astext((tgeompoint 'Point(0 0)@2001-01-01')::geometry);
-- "POINT M (0 0 978307200)"
SELECT ST_astext((tgeompoint '{Point(0 0)@2001-01-01, Point(1 1)@2001-01-02,
	Point(1 1)@2001-01-03}')::geometry);
-- "MULTIPOINT M (0 0 978307200,1 1 978393600,1 1 978480000)"
SELECT ST_astext((tgeompoint '[Point(0 0)@2001-01-01, Point(1 1)@2001-01-02)')::geometry);
-- "LINESTRING M (0 0 978307200,1 1 978393600)"
SELECT ST_astext((tgeompoint '{[Point(0 0)@2001-01-01, Point(1 1)@2001-01-02),
	[Point(1 1)@2001-01-03, Point(1 1)@2001-01-04),
	[Point(1 1)@2001-01-05, Point(0 0)@2001-01-06)}')::geometry);
-- "MULTILINESTRING M ((0 0 978307200,1 1 978393600),(1 1 978480000,1 1 978566400),
(1 1 978652800,0 0 978739200))"
SELECT ST_astext((tgeompoint '{[Point(0 0)@2001-01-01, Point(1 1)@2001-01-02),
	[Point(1 1)@2001-01-03],
	[Point(1 1)@2001-01-05, Point(0 0)@2001-01-06)}')::geometry);
-- "GEOMETRYCOLLECTION M (LINESTRING M (0 0 978307200,1 1 978393600),
POINT M (1 1 978480000),LINESTRING M (1 1 978652800,0 0 978739200))"
					</programlisting>
				</listitem>

				<listitem>
					<para>Trajectory to temporal point</para>
					<para>Casts: <varname>geometry::tgeompoint</varname>, <varname>geography::tgeogpoint</varname></para>
					<programlisting>
SELECT astext(geometry 'LINESTRING M (0 0 978307200,0 1 978393600,1 1 978480000)'::tgeompoint);
-- "[POINT(0 0)@2001-01-01, POINT(0 1)@2001-01-02, POINT(1 1)@2001-01-03]";
SELECT astext(geometry 'GEOMETRYCOLLECTION M (LINESTRING M (0 0 978307200,1 1 978393600),
	POINT M (1 1 978480000),LINESTRING M (1 1 978652800,0 0 978739200))'::tgeompoints);
-- "{[POINT(0 0)@2001-01-01, POINT(1 1)@2001-01-02], [POINT(1 1)@2001-01-03],
	[POINT(1 1)@2001-01-05, POINT(0 0)@2001-01-06]}"
					</programlisting>
				</listitem>
			</itemizedlist>
		</sect1>
	</chapter>

	<chapter id="manipulating_temporal_types">
		<title>Functions and Operators for Temporal Types</title>
		<para>We present next the functions and operators for the temporal types. These functions and operators are polymorphic, that is, their arguments may be of several types, and the result type may depend on the type of the arguments. To express this, we use the following notation for all temporal types, whether alphanumeric or spatial:</para>

			<itemizedlist>
				<listitem>
					<para><varname>ttype</varname> represents any temporal type,</para>
				</listitem>

				<listitem>
					<para><varname>time</varname> represents any time type, that is, <varname>timestamptz</varname>, <varname>period</varname>, <varname>timestampset</varname>, or <varname>periodset</varname>,</para>
				</listitem>

				<listitem>
					<para><varname>tnumber</varname> represents any temporal numeric type, that is, <varname>tint</varname> or <varname>tfloat</varname>,</para>
				</listitem>

				<listitem>
					<para><varname>tdisc</varname> represents any temporal discrete type, that is, <varname>tbool</varname>, <varname>tint</varname>, or <varname>ttext</varname>,</para>
				</listitem>

				<listitem>
					<para><varname>torder</varname> represents any temporal type whose base type has a total order defined, that is, <varname>tint</varname>, <varname>tfloat</varname>, or <varname>ttext</varname>,</para>
				</listitem>

				<listitem>
					<para><varname>ttypeinst</varname> represents any temporal type with instant duration,</para>
				</listitem>

				<listitem>
					<para><varname>ttypei</varname> represents any temporal type with instant set duration,</para>
				</listitem>

				<listitem>
					<para><varname>ttypeseq</varname> represents any temporal type with sequence duration,</para>
				</listitem>

				<listitem>
					<para><varname>ttypes</varname> represents any temporal type with sequence set duration,</para>
				</listitem>

				<listitem>
					<para><varname>base</varname> represents any base type of a temporal type, that is, <varname>bool</varname>, <varname>int</varname>, <varname>float</varname>, <varname>text</varname>, <varname>geometry(point)</varname>, or <varname>geography(point)</varname>,</para>
				</listitem>

				<listitem>
					<para><varname>number</varname> represents any numeric base type, that is, <varname>int</varname> or <varname>float</varname>,</para>
				</listitem>

				<listitem>
					<para><varname>numrange</varname> represents any numeric range of values, that is, either <varname>intrange</varname> or <varname>floatrange</varname>,</para>
				</listitem>

				<listitem>
					<para><varname>type[]</varname> represents an array of <varname>type</varname>.</para>
				</listitem>
			</itemizedlist>
				
			<para>In addition, for temporal point types we use the following notation:
				<itemizedlist>
					<listitem>
						<para><varname>tpoint</varname> represents a temporal point type, that is, <varname>tgeompoint</varname> or <varname>tgeogpoint</varname>,</para>
					</listitem>

					<listitem>
						<para><varname>tpointinst</varname> represents a temporal point type with instant set duration</para>
					</listitem>

					<listitem>
						<para><varname>tpointseq</varname> represents a temporal point type with sequence duration,</para>
					</listitem>

					<listitem>
						<para><varname>tpoints</varname> represents any temporal sequence set point type with sequence set duration,</para>
					</listitem>

					<listitem>
						<para><varname>tgeompointseq</varname> represents a <varname>tgeompoint</varname> type with sequence duration,</para>
					</listitem>

					<listitem>
						<para><varname>tgeompoints</varname> represents a <varname>tgeompoint</varname> type with sequence set duration,</para>
					</listitem>

					<listitem>
						<para><varname>geo</varname> represents either <varname>geometry</varname> or <varname>geography</varname>,</para>
					</listitem>

					<listitem>
						<para><varname>point</varname> represents a <varname>geometry</varname> or a <varname>geography</varname> restricted to a point.</para>
					</listitem>
				</itemizedlist>
			</para>
				
			<para>A common way to generalize the traditional operations to the temporal types is to apply the operation at each instant, which yields a temporal value as result. In that case, the operation is only defined on the intersection of the emporal extents of the operands; if the temporal extents are disjoint, then the result is null. For example, the temporal comparison operators, such as <varname>#&lt;</varname>, test whether the values taken by their operands at each instant satisfy the condition and return a temporal Boolean. Examples of the various generalizations of the operators are given next.
				<programlisting>
-- Temporal comparison
SELECT tint '[2@2001-01-01, 2@2001-01-03)' #&lt; tfloat '[1@2001-01-01, 3@2001-01-03)';
-- "{[f@2001-01-01, f@2001-01-02], (t@2001-01-02, t@2001-01-03)}"
SELECT tfloat '[1@2001-01-01, 3@2001-01-03)' #&lt; tfloat '[3@2001-01-03, 1@2001-01-05)';
-- NULL
-- Temporal addition
SELECT tint '[1@2001-01-01, 1@2001-01-03)' + tint '[2@2001-01-02, 2@2001-01-05)';
-- "[3@2001-01-02, 3@2001-01-03)"
-- Temporal intersects
SELECT tintersects(tgeompoint '[Point(0 1)@2001-01-01, Point(3 1)@2001-01-04)',
	geometry 'Polygon((1 0,1 2,2 2,2 0,1 0))');
-- "{[f@2001-01-01, t@2001-01-02, t@2001-01-03], (f@2001-01-03, f@2001-01-04]}"
-- Temporal distance
SELECT tgeompoint '[Point(0 0)@2001-01-01 08:00:00, Point(0 1)@2001-01-03 08:10:00)' &lt;-&gt;
	tgeompoint '[Point(0 0)@2001-01-02 08:05:00, Point(1 1)@2001-01-05 08:15:00)';
-- "[0.5@2001-01-02 08:05:00+00, 0.745184033794557@2001-01-03 08:10:00+00)"
				</programlisting>
			</para>
				
			<para>Another common requirement is to determine whether the operands ever or always satisfy a condition with respect to an operation. These can be obtained by applying, respectively, the <varname>&amp;=</varname> (ever equals) or <varname>@=</varname> (always equals) operators to the temporal value obtained from the corresponding temporal operation. Examples of the ever equals and always equals operators are given next.
				<programlisting>
-- Is the left operand ever less than the right one ?
SELECT (tfloat '[1@2001-01-01, 3@2001-01-03)' #&lt;
	tfloat '[3@2001-01-01, 1@2001-01-03)') &amp;= true;
-- true
-- Does the operands ever intersect?
SELECT tintersects(tgeompoint '[Point(0 1)@2001-01-01, Point(3 1)@2001-01-04)',
	geometry 'Polygon((1 0,1 2,2 2,2 0,1 0))') &amp;= true;
-- true
-- Is the left operand always less than the right one ?
SELECT (tfloat '[1@2001-01-01, 3@2001-01-03)' #&lt;
	tfloat '[2@2001-01-01, 4@2001-01-03)') @= true;
-- true
-- Does the operands always intersect?
SELECT tintersects(tgeompoint '[Point(0 1)@2001-01-01, Point(3 1)@2001-01-04)',
	geometry 'Polygon((0 0,0 2,4 2,4 0,0 0))') @= true;
-- true
				</programlisting>
			For efficiency reasons, some common operations with the ever or the always semantics are natively provided. For example, the <varname>intersects</varname> function determines whether there is an instant at which the two arguments spatially intersect.</para>

			<para>We describe next the functions and operators for temporal types. For conciseness, in the examples we mostly use sequences composed of two instants.</para>

		<sect1 id="transformation_functions">
			<title>Transformation Functions</title>
			<para>A temporal value can be transformed to another duration. An error is raised if the durations are incompatible.</para>
			<itemizedlist>
				<listitem>
				<para>Transform a temporal value to another duration</para>
				<para>Signature: <varname>{ttypeinst(ttype), ttypei(ttype), ttypeseq(ttype), ttypes(ttype)} : ttype</varname></para>
				<programlisting>
SELECT tboolinst(tbool '{[true@2001-01-01]}');
-- "t@2001-01-01 00:00:00+00"
SELECT tboolinst(tbool '{[true@2001-01-01, true@2001-01-02]}');
--ERROR: Cannot transform input to a temporal instant
SELECT tbooli(tbool 'true@2001-01-01');
-- "{t@2001-01-01}"
SELECT tintseq(tint '1@2001-01-01');
-- "[1@2001-01-01]"
SELECT tfloats(tfloat '2.5@2001-01-01');
-- "{[2.5@2001-01-01]}"
SELECT tfloats(tfloat '{2.5@2001-01-01, 1.5@2001-01-02, 3.5@2001-01-02}');
-- "{[2.5@2001-01-01],[1.5@2001-01-02],[3.5@2001-01-03]}"
				</programlisting>
				</listitem>

				<listitem>
				<para>Append a temporal instant to a temporal value</para>
				<para>Signature: <varname>appendInstant(ttype, ttypeinst) : ttype</varname></para>
				<programlisting>
SELECT appendInstant(tint '1@2000-01-01', tint '1@2000-01-02');
-- "{1@2000-01-01, 1@2000-01-02}"
SELECT appendInstant(tintseq(tint '1@2000-01-01'), tint '1@2000-01-02');
-- "[1@2000-01-01, 1@2000-01-02]"
SELECT astext(appendInstant(tgeompoint '{[Point(1 1 1)@2000-01-01, Point(2 2 2)@2000-01-02],
    [Point(3 3 3)@2000-01-04, Point(3 3 3)@2000-01-05]}', tgeompoint 'Point(1 1 1)@2000-01-06'));
-- "{[POINT Z (1 1 1)@2000-01-01, POINT Z (2 2 2)@2000-01-02], 
    [POINT Z (3 3 3)@2000-01-04, POINT Z (3 3 3)@2000-01-05, POINT Z (1 1 1)@2000-01-06]}"
				</programlisting>
				</listitem>

			</itemizedlist>
		</sect1>

		<sect1>
			<title>Accessor Functions</title>
			<itemizedlist>
				<listitem>
					<para><varname>getType</varname>: Type</para>
					<para>Signature: <varname>getType(ttype): {'Instant', 'InstantSet', 'Sequence', 'SequenceSet'}</varname></para>
					<programlisting>
SELECT getType(tint '[1@2012-01-01, 2@2012-01-02, 3@2012-01-03]');
-- "Sequence"
					</programlisting>
				</listitem>

				<listitem>
				<para><varname>memSize</varname>: Memory size in bytes</para>
					<para>Signature: <varname>memSize(ttype): integer</varname></para>
					<programlisting>
SELECT memSize(tint '{1@2012-01-01, 2@2012-01-02, 3@2012-01-03}');
-- 280
					</programlisting>
				</listitem>

				<listitem>
					<para><varname>getValue</varname>: Value</para>
					<para>Signature: <varname>getValue(ttypeinst): base</varname></para>
					<programlisting>
SELECT getValue(tint '1@2012-01-01');
-- 1
SELECT ST_asText(getValue(tgeompoint 'Point(0 0)@2012-01-01'));
-- "POINT(0 0)"
					</programlisting>
				</listitem>

				<listitem>
					<para><varname>getValues</varname>: Values</para>
					<para>Signature: <varname>getValues(ttype): {base[], floatrange[], geo}</varname></para>
					<programlisting>
SELECT getValues(tint '[1@2012-01-01, 2@2012-01-03]');
-- "{1,2}"
SELECT getValues(tfloat '[1@2012-01-01, 2@2012-01-03)');
-- "{[1,2)}"
SELECT getValues(tfloat '{[1@2012-01-01, 2@2012-01-03), [3@2012-01-03, 4@2012-01-05)}');
-- "{[1,2),[3,4)}"
SELECT ST_astext(getValues(tgeompoint '{[Point(0 0)@2012-01-01, Point(0 1)@2012-01-02),
	[Point(0 1)@2012-01-03, Point(1 1)@2012-01-04)}'));
-- "LINESTRING(0 0,0 1,1 1)"
SELECT ST_astext(getValues(tgeompoint '{[Point(0 0)@2012-01-01, Point(0 1)@2012-01-02),
	[Point(1 1)@2012-01-03, Point(2 2)@2012-01-04)}'));
-- "MULTILINESTRING((0 0,0 1),(1 1,2 2)"
SELECT ST_astext(getValues1(tgeompoint '{Point(0 0)@2012-01-01, Point(0 1)@2012-01-02}'));
-- "MULTIPOINT(0 0,0 1)"
SELECT ST_astext(getValues(tgeompoint '{[Point(0 0)@2012-01-01, Point(0 1)@2012-01-02),
	[Point(1 1)@2012-01-03, Point(1 1)@2012-01-04), 
	[Point(2 1)@2012-01-05, Point(2 2)@2012-01-06)}'));
-- "GEOMETRYCOLLECTION(POINT(1 1),LINESTRING(0 0,0 1),LINESTRING(2 1,2 2))"
					</programlisting>
				</listitem>

				<listitem>
					<para><varname>valueRange</varname>: Value range</para>
					<para>Signature: <varname>valueRange(tnumber): numrange</varname></para>
					<programlisting>
SELECT valueRange(tfloat '{[2@2012-01-01, 1@2012-01-03), [4@2012-01-03, 6@2012-01-05)}');
-- "(1,6)"
SELECT valueRange(tfloat '{1@2012-01-01, 2@2012-01-03, 3@2012-01-05}');
-- "[1,3])"
					</programlisting>
				</listitem>

				<listitem>
					<para><varname>getTime</varname>: Time</para>
					<para>Signature: <varname>getTime(ttype): periodset</varname></para>
					<programlisting>
SELECT getTime(tint '[1@2012-01-01, 1@2012-01-15)');
-- "{[2012-01-01 ,2012-01-15)}"
					</programlisting>
				</listitem>

				<listitem>
					<para><varname>duration</varname>: Duration</para>
					<para>Signature: <varname>duration(ttype): interval</varname></para>
					<programlisting>
SELECT duration(tfloat '{[1@2012-01-01, 2@2012-01-03), [2@2012-01-04, 2@2012-01-05)}');
-- "3 days"
					</programlisting>
				</listitem>

				<listitem>
					<para><varname>timespan</varname>: Period on which the temporal value is defined ignoring the potential time gaps</para>
					<para>Signature: <varname>timespan(ttype): period</varname></para>
					<programlisting>
SELECT timespan(tint '{1@2012-01-01, 2@2012-01-03, 3@2012-01-05}');
-- "[2012-01-01, 2012-01-05]"
SELECT timespan(tfloat '{[1@2012-01-01, 1@2012-01-02), [2@2012-01-03, 3@2012-01-04)}');
-- "[2012-01-01, 2012-01-04)"
					</programlisting>
				</listitem>

				<listitem>
					<para><varname>startValue</varname>: Start value</para>
					<para>The function does not take into account whether the bounds are inclusive or not.</para>
					<para>Signature: <varname>startValue(ttype): base</varname></para>
					<programlisting>
SELECT startValue(tfloat '(1@2012-01-01, 2@2012-01-03)');
-- 1
					</programlisting>
				</listitem>

				<listitem>
					<para><varname>endValue</varname>: End value</para>
					<para>The function does not take into account whether the bounds are inclusive or not.</para>
					<para>Signature: <varname>endValue(ttype): base</varname></para>
					<programlisting>
SELECT endValue(tfloat '{[1@2012-01-01, 2@2012-01-03), [3@2012-01-03, 5@2012-01-05)}');
-- 5
					</programlisting>
				</listitem>

				<listitem>
					<para><varname>valueAtTimestamp</varname>: Value at timestamp</para>
					<para>Signature: <varname>valueAtTimestamp(tpoint, timestamptz): geo</varname></para>
					<programlisting>
SELECT valueAtTimestamp(tfloat '[1@2012-01-01, 4@2012-01-04)', '2012-01-02');
-- "2"
					</programlisting>
				</listitem>

				<listitem>
					<para><varname>minValue</varname>: Minimum value</para>
					<para>The function does not take into account whether the bounds are inclusive or not.</para>
					<para>Signature: <varname>minValue(torder): base</varname></para>
					<programlisting>
SELECT minValue(tfloat '{1@2012-01-01, 2@2012-01-03, 3@2012-01-05}');
-- 1
					</programlisting>
				</listitem>

				<listitem>
					<para><varname>maxValue</varname>: Maximum value</para>
					<para>The function does not take into account whether the bounds are inclusive or not.</para>
					<para>Signature: <varname>maxValue(torder): base</varname></para>
					<programlisting>
SELECT maxValue(tfloat '{[1@2012-01-01, 2@2012-01-03), [3@2012-01-03, 5@2012-01-05)}');
-- 5
					</programlisting>
				</listitem>

				<listitem>
					<para><varname>numInstants</varname>: Number of distinct instants</para>
					<para>Signature: <varname>numInstants(ttype): int</varname></para>
					<programlisting>
SELECT numInstants(tfloat '{[1@2000-01-01, 2@2000-01-02), (2@2000-01-02, 3@2000-01-03)}');
-- 3
					</programlisting>
				</listitem>

				<listitem>
					<para><varname>startInstant</varname>: Start instant</para>
					<para>The function does not take into account whether the bounds are inclusive or not.</para>
					<para>Signature: <varname>startInstant(ttype): ttypeinst</varname></para>
					<programlisting>
SELECT startInstant(tfloat '{[1@2000-01-01, 2@2000-01-02), 
	(2@2000-01-02, 3@2000-01-03)}');
-- "1@2000-01-01"
					</programlisting>
				</listitem>

				<listitem>
					<para><varname>endInstant</varname>: End instant</para>
					<para>The function does not take into account whether the bounds are inclusive or not.</para>
					<para>Signature: <varname>endInstant(ttype): ttypeinst</varname></para>
					<programlisting>
SELECT endInstant(tfloat '{[1@2000-01-01, 2@2000-01-02), (2@2000-01-02, 3@2000-01-03)}');
-- "3@2000-01-03"
					</programlisting>
				</listitem>

				<listitem>
					<para><varname>instantN</varname>: N-th distinct instant</para>
					<para>Signature: <varname>instantN(ttype, int): ttypeinst</varname></para>
					<programlisting>
SELECT instantN(tfloat '{[1@2000-01-01, 2@2000-01-02), (2@2000-01-02, 3@2000-01-03)}', 3);
-- "3@2000-01-03"
					</programlisting>
				</listitem>

				<listitem>
					<para><varname>instants</varname>: Distinct instants</para>
					<para>Signature: <varname>instants(ttype): ttypeinst[]</varname></para>
					<programlisting>
SELECT instants(tfloat '{[1@2000-01-01, 2@2000-01-02), (2@2000-01-02, 3@2000-01-03)}');
-- "{"1@2000-01-01","2@2000-01-02","3@2000-01-03"}"
					</programlisting>
				</listitem>

				<listitem>
					<para><varname>numTimestamps</varname>: Number of distinct timestamps</para>
					<para>Signature: <varname>numTimestamps(ttype): int</varname></para>
					<programlisting>
SELECT numTimestamps(tfloat '{[1@2012-01-01, 2@2012-01-03), 
	[3@2012-01-03, 5@2012-01-05)}');
-- 3
					</programlisting>
				</listitem>

				<listitem>
					<para><varname>startTimestamp</varname>: Start timestamp</para>
					<para>The function does not take into account whether the bounds are inclusive or not.</para>
					<para>Signature: <varname>startTimestamp(ttype): timestamptz</varname></para>
					<programlisting>
SELECT startTimestamp(tfloat '[1@2012-01-01, 2@2012-01-03)');
-- "2012-01-01"
					</programlisting>
				</listitem>

				<listitem>
					<para><varname>endTimestamp</varname>: End timestamp</para>
					<para>The function does not take into account whether the bounds are inclusive or not.</para>
					<para>Signature: <varname>endTimestamp(ttype): timestamptz</varname></para>
					<programlisting>
SELECT endTimestamp(tfloat '{[1@2012-01-01, 2@2012-01-03), 
	[3@2012-01-03, 5@2012-01-05)}');
-- "2012-01-05"
					</programlisting>
				</listitem>

				<listitem>
					<para><varname>timestampN</varname>: N-th distinct timestamp</para>
					<para>Signature: <varname>timestampN(ttype, int): timestamptz</varname></para>
					<programlisting>
SELECT timestampN(tfloat '{[1@2012-01-01, 2@2012-01-03), 
	[3@2012-01-03, 5@2012-01-05)}', 3);
-- "2012-01-05"
					</programlisting>
				</listitem>

				<listitem>
					<para><varname>timestamps</varname>: Distinct timestamps</para>
					<para>Signature: <varname>timestamps(ttype): timestamptz[]</varname></para>
					<programlisting>
SELECT timestamps(tfloat '{[1@2012-01-01, 2@2012-01-03), [3@2012-01-03, 5@2012-01-05)}');
-- "{"2012-01-01", "2012-01-03", "2012-01-05"}"
					</programlisting>
				</listitem>

				<listitem>
					<para><varname>numSequences</varname>: Number of sequences</para>
					<para>Signature: <varname>numSequences(ttypes): int</varname></para>
					<programlisting>
SELECT numSequences(tfloat '{[1@2012-01-01, 2@2012-01-03), 
	[3@2012-01-03, 5@2012-01-05)}');
-- 2
					</programlisting>
				</listitem>

				<listitem>
					<para><varname>startSequence</varname>: Start sequence</para>
					<para>Signature: <varname>startSequence(ttypes): ttypeseq</varname></para>
					<programlisting>
SELECT startSequence(tfloat '{[1@2012-01-01, 2@2012-01-03), 
	[3@2012-01-03, 5@2012-01-05)}');
-- "[1@2012-01-01, 2@2012-01-03)"
					</programlisting>
				</listitem>

				<listitem>
					<para><varname>endSequence</varname>: End sequence</para>
					<para>Signature: <varname>endSequence(ttypes): ttypeseq</varname></para>
					<programlisting>
SELECT endSequence(tfloat '{[1@2012-01-01, 2@2012-01-03), [3@2012-01-03, 5@2012-01-05)}');
-- "[3@2012-01-03, 5@2012-01-05)"
					</programlisting>
				</listitem>

				<listitem>
					<para><varname>sequenceN</varname>: N-th sequence</para>
					<para>Signature: <varname>sequenceN(ttypes, int): ttypeseq</varname></para>
					<programlisting>
SELECT sequenceN(tfloat '{[1@2012-01-01, 2@2012-01-03), 
	[3@2012-01-03, 5@2012-01-05)}', 2);
-- "[3@2012-01-03, 5@2012-01-05)"
					</programlisting>
				</listitem>

				<listitem>
					<para><varname>sequences</varname>: Sequences</para>
					<para>Signature: <varname>sequences(ttypes): ttypeseq[]</varname></para>
					<programlisting>
SELECT sequences(tfloat '{[1@2012-01-01, 2@2012-01-03), [3@2012-01-03, 5@2012-01-05)}');
-- "{"[1@2012-01-01, 2@2012-01-03)", "[3@2012-01-03, 5@2012-01-05)"}"
					</programlisting>
				</listitem>

				<listitem>
					<para><varname>intersectsTimestamp</varname>: Intersects the timestamp?</para>
					<para>Signature: <varname>intersectsTimestamp(ttype, timestamptz): boolean</varname></para>
					<programlisting>
SELECT intersectsTimestamp(tint '[1@2012-01-01, 1@2012-01-15)', timestamptz '2012-01-03');
-- true
					</programlisting>
				</listitem>

				<listitem>
					<para><varname>intersectsTimestampSet</varname>: Intersects the timestamp set?</para>
					<para>Signature: <varname>intersectsTimestampSet(ttype, timestampset): boolean</varname></para>
					<programlisting>
SELECT intersectsTimestampSet(tint '[1@2012-01-01, 1@2012-01-15)',
	timestampset '{2012-01-01, 2012-01-03}');
-- true
					</programlisting>
				</listitem>

				<listitem>
					<para><varname>intersectsPeriod</varname>: Intersects the period?</para>
					<para>Signature: <varname>intersectsPeriod(ttype, period): boolean</varname></para>
					<programlisting>
SELECT intersectsPeriod(tint '[1@2012-01-01, 1@2012-01-04)',
	period '[2012-01-01,2012-01-05)');
-- true
					</programlisting>
				</listitem>

				<listitem>
					<para><varname>intersectsPeriodSet</varname>: Intersects the period set?</para>
					<para>Signature: <varname>intersectsPeriodSet(ttype, periodset): boolean</varname></para>
					<programlisting>
SELECT intersectsPeriodSet(tbool '[t@2012-01-01, f@2012-01-15]',
	periodset '{[2012-01-01, 2012-01-03), [2012-01-05, 2012-01-07)}');
-- true
					</programlisting>
				</listitem>

				<listitem>
					<para><varname>isContinuousInValue</varname>: Is continuous in the value dimension?</para>
					<para>Signature: <varname>isContinuousInValue(tfloats): boolean</varname></para>
					<programlisting>
SELECT isContinuousInValue(tfloat '{[1@2012-01-01, 2@2012-01-03),
	[1@2012-01-03, 2@2012-01-05)}');
-- false
					</programlisting>
				</listitem>

				<listitem>
					<para><varname>isContinuousInTime</varname>: Is continuous in the time dimension?</para>
					<para>Signature: <varname>isContinuousInTime(ttypes): boolean</varname></para>
					<programlisting>
SELECT isContinuousInTime(tfloat '{[1@2012-01-01, 2@2012-01-03),
	[1@2012-01-03, 2@2012-01-05)}');
-- true
					</programlisting>
				</listitem>

				<listitem>
					<para><varname>twAvg</varname>: Time-weighted average</para>
					<para>Signature: <varname>twAvg(tnum): float</varname></para>
					<programlisting>
SELECT twAvg(tfloat '{[1@2012-01-01, 2@2012-01-03), [2@2012-01-04, 2@2012-01-06)}');
-- 1.75
					</programlisting>
				</listitem>
			</itemizedlist>
		</sect1>

		<sect1>
			<title>Spatial Functions</title>
			<para>In the following functions we specify with the symbol &Z_support; that the function supports 3D points and with the symbol &geography_support; that the function is available for geographies.</para>

			<itemizedlist>
				<listitem>
					<para><varname>asText</varname>: Well-Known Text (WKT) representation &Z_support; &geography_support;</para>
					<para>Signature: <varname>asText({tpoint, tpoint[], geo[]}): {text, text[]}</varname></para>
					<programlisting>
SELECT asText(tgeompoint 'SRID=4326;[Point(0 0 0)@2012-01-01, Point(1 1 1)@2012-01-02)');
-- "[POINT Z (0 0 0)@2012-01-01 00:00:00+00, POINT Z (1 1 1)@2012-01-02 00:00:00+00)"
SELECT asText(ARRAY[geometry 'Point(0 0)', 'Point(1 1)']);
-- "{"POINT(0 0)","POINT(1 1)"}"
					</programlisting>
				</listitem>

				<listitem>
					<para><varname>asEWKT</varname>: Extended Well-Known Text (WKT) representation &Z_support; &geography_support;</para>
					<para>Signature: <varname>asEWKT({tpoint, tpoint[], geo[]}): {text, text[]}</varname></para>
					<programlisting>
SELECT asEWKT(tgeompoint 'SRID=4326;[Point(0 0 0)@2012-01-01, Point(1 1 1)@2012-01-02)');
-- "SRID=4326;[POINT Z (0 0 0)@2012-01-01 00:00:00+00, POINT Z (1 1 1)@2012-01-02 00:00:00+00)"
SELECT asEWKT(ARRAY[geometry 'SRID=5676;Point(0 0)', 'SRID=5676;Point(1 1)']);
-- "{"SRID=5676;POINT(0 0)","SRID=5676;POINT(1 1)"}"
					</programlisting>
				</listitem>

				<listitem>
					<para><varname>asMFJSON</varname>: OGC's Moving Features JSON representation. &Z_support; &geography_support;</para>
					<para>Signature: <varname>asMFJSON(tpoint, maxdecdigits int4 DEFAULT 15, options int4 DEFAULT 0): bytea</varname></para>
					<para>The last <varname>options</varname> argument could be used to add BBOX and/or CRS in MFJSON output:</para>
					<itemizedlist>
						<listitem><para>0: means no option (default value)</para></listitem>
						<listitem><para>1: MFJSON BBOX</para></listitem>
						<listitem><para>2: MFJSON Short CRS (e.g EPSG:4326)</para></listitem>
						<listitem><para>4: MFJSON Long CRS (e.g urn:ogc:def:crs:EPSG::4326)</para></listitem>
					</itemizedlist>
					<programlisting>
SELECT asMFJSON(tgeompoint 'Point(1 2)@2019-01-01 18:00:00.15+02');
-- "{"type":"MovingPoint","coordinates":[1,2],"datetimes":"2019-01-01T17:00:00.15+01","interpolations":["Discrete"]}"
SELECT asMFJSON(tgeompoint 'SRID=4326;Point(50.813810 4.384260)@2019-01-01 18:00:00.15+02', 2, 3)
-- "{"type":"MovingPoint","crs":{"type":"name","properties":{"name":"EPSG:4326"}},"stBoundedBy":{"bbox":[50.81,4.38,50.81,4.38],"period":{"begin":"2019-01-01 17:00:00.15+01","end":"2019-01-01 17:00:00.15+01"}},"coordinates":[50.81,4.38],"datetimes":"2019-01-01 (...)"
					</programlisting>
				</listitem>

				<listitem>
					<para><varname>asBinary</varname>: Well-Known Binary (WKB) representation using either little-endian (NDR) or big-endian (XDR) encoding. If no encoding is specified, then NDR is used. &Z_support; &geography_support;</para>
					<para>Signature: <varname>asBinary(tpoint, text default 'NDR'): bytea</varname></para>
					<programlisting>
SELECT asBinary(tgeompoint 'SRID=4326;Point(1 2 3)@2012-01-01');
-- "\001\001\000\000\000\000\000\000\360?\000\000\000\000\000\000\000@\000\000\000\000\000\000\010@\000\374\340\023jX\001\000"
					</programlisting>
				</listitem>

				<listitem>
					<para><varname>asEWKB</varname>: Extended Well-Known Binary (WKB) representation using either little-endian (NDR) or big-endian (XDR) encoding. If no encoding is specified, then NDR is used. &Z_support; &geography_support;</para>
					<para>Signature: <varname>asEWKB(tpoint, text default 'NDR'): bytea</varname></para>
					<programlisting>
SELECT asEWKB(tgeompoint 'SRID=4326;Point(1 2 3)@2012-01-01');
-- "\0011\346\020\000\000\000\000\000\000\000\000\360?\000\000\000\000\000\000\000@\000\000\000\000\000\000\010@\000\374\340\023jX\001\000"
					</programlisting>
				</listitem>

				<listitem>
					<para><varname>asHexEWKB</varname>: Hexadecimal Extended Well-Known Binary (WKB) representation (as text) using either little-endian (NDR) or big-endian (XDR) encoding. If no encoding is specified, then NDR is used. &Z_support; &geography_support;</para>
					<para>Signature: <varname>asHexEWKB(tpoint, text default 'NDR'): text</varname></para>
					<programlisting>
SELECT asHexEWKB(tgeompoint 'SRID=4326;Point(1 2 3)@2012-01-01');
-- "0131E6100000000000000000F03F0000000000000040000000000000084000FCE0136A580100"					</programlisting>
				</listitem>

				<listitem>
					<para><varname>fromMFJSON</varname>: Input temporal point from OGC's Moving Features JSON representation. &Z_support; &geography_support;</para>
					<para>Signature: <varname>fromMFJSON(text): tpoint</varname></para>
					<programlisting>
SELECT asEWKT(fromMFJSON(text '{"type":"MovingPoint","crs":{"type":"name","properties":{"name":"EPSG:4326"}},"coordinates":[50.81,4.38],"datetimes":"2019-01-01T17:00:00.15+01","interpolations":["Discrete"]}'));
-- "SRID=4326;POINT(50.81 4.38)@2019-01-01 17:00:00.15+01"
					</programlisting>
				</listitem>

				<listitem>
					<para><varname>fromEWKB</varname>: Input temporal point from Extended Well-Known Binary (WKB) representation. &Z_support; &geography_support;</para>
					<para>Signature: <varname>fromEWKB(bytea): tpoint</varname></para>
					<programlisting>
SELECT asEWKT(fromEWKB(bytea 
'\0011\346\020\000\000\000\000\000\000\000\000\360?\000\000\000\000\000\000\000@\000\000\000\000\000\000\010@\000\374\340\023jX\001\000'));
-- "SRID=4326;POINT Z (1 2 3)@2012-01-01 00:00:00+01"
					</programlisting>
				</listitem>

				<listitem>
					<para><varname>SRID</varname>: Spatial reference identifier &Z_support; &geography_support;</para>
					<para>Signature: <varname>SRID(tpoint): integer</varname></para>
					<programlisting>
SELECT SRID(tgeompoint 'Point(0 0)@2012-01-01');
-- 0
					</programlisting>
				</listitem>

				<listitem>
					<para><varname>setSRID</varname>: Set the spatial reference identifier &Z_support; &geography_support;</para>
					<para>Signature: <varname>setSRID(tpoint): integer</varname></para>
					<programlisting>
SELECT asEWKT(setSRID(tgeompoint '[Point(0 0)@2012-01-01, Point(1 1)@2012-01-02)', 4326));
-- "SRID=4326;[POINT(0 0)@2012-01-01 00:00:00+00, POINT(1 1)@2012-01-02 00:00:00+00)"
					</programlisting>
					</listitem>

				<listitem>
					<para><varname>transform</varname>: Transform to a different spatial reference &Z_support; &geography_support;</para>
					<para>Signature: <varname>transform(tpoint, integer): tpoint</varname></para>
					<programlisting>
SELECT asEWKT(transform(tgeompoint 'SRID=4326;Point(4.35 50.85)@2012-01-01', 3812));
-- "SRID=3812;POINT(648679.018035303 671067.055638114)@2012-01-01 00:00:00+00"
					</programlisting>
				</listitem>

				<listitem>
					<para><varname>setPrecision</varname>: Round the coordinate values to a number of decimal places &Z_support; &geography_support;</para>
					<para>Signature: <varname>setPrecision(tpoint, int): tpoint</varname></para>
					<programlisting>
SELECT astext(setPrecision(tgeompoint '{Point(1.12345 1.12345 1.12345)@2000-01-01, 
	Point(2 2 2)@2000-01-02, Point(1.12345 1.12345 1.12345)@2000-01-03}', 2));
-- "{POINT Z (1.12 1.12 1.12)@2000-01-01, POINT Z (2 2 2)@2000-01-02, 
	POINT Z (1.12 1.12 1.12)@2000-01-03}"
SELECT astext(setPrecision(tgeogpoint 'Point(1.12345 1.12345)@2000-01-01', 2));
-- "POINT(1.12 1.12)@2000-01-01"
					</programlisting>
				</listitem>

				<listitem>
					<para><varname>length</varname>: Length traversed by the temporal point &Z_support; &geography_support;</para>
					<para>Signature: <varname>length(tpoint): float</varname></para>
					<programlisting>
SELECT length(tgeompoint '[Point(0 0 0)@2000-01-01, Point(1 1 1)@2000-01-02]');
-- 1.73205080756888
SELECT length(tgeompoint '[Point(0 0 0)@2000-01-01, Point(1 1 1)@2000-01-02,
	Point(0 0 0)@2000-01-03]');
-- 3.46410161513775
					</programlisting>
				</listitem>

				<listitem>
					<para><varname>cumulativeLength</varname>: Cumulative length traversed by the temporal point &Z_support; &geography_support;</para>
					<para>Signature: <varname>cumulativeLength(tpoint): tfloatseq</varname></para>
					<programlisting>
SELECT cumulativeLength(tgeompoints(ARRAY[tgeompoint
	'[Point(0 0)@2000-01-01, Point(1 1)@2000-01-02, Point(1 0)@2000-01-03]',"
	'[Point(1 0)@2000-01-04, Point(0 0)@2000-01-05]']));
-- "{[0@2000-01-01, 1.4142135623731@2000-01-02, 2.41421356237309@2000-01-03],
	[2.41421356237309@2000-01-04, 3.41421356237309@2000-01-05]}"
					</programlisting>
				</listitem>

				<listitem>
					<para><varname>speed</varname>: Speed of the temporal point in units per second &Z_support; &geography_support;</para>
					<para>Signature: <varname>speed(tpoint): tfloats</varname></para>
					<programlisting>
SELECT speed(tgeompoints(ARRAY[tgeompoint
	'[Point(0 0)@2000-01-01, Point(1 1)@2000-01-02, Point(1 0)@2000-01-03]',
	'[Point(1 0)@2000-01-04, Point(0 0)@2000-01-05]'])) * 3600 * 24;
-- "{[1.4142135623731@2000-01-01, 1.4142135623731@2000-01-02),
	[1@2000-01-02, 1@2000-01-03], [1@2000-01-04, 1@2000-01-05]}"
					</programlisting>
				</listitem>

				<listitem>
					<para><varname>stbox</varname>: Construct the bounding box from a geometry/geography and a timestap or a period &Z_support; &geography_support;</para>
					<para>Signature: <varname>stbox(geo, {timestamp, period}): stbox</varname></para>
					<programlisting>
SELECT stbox(geometry 'Linestring(1 1 1,2 2 2)', period '[2012-01-03, 2012-01-05]');
-- "STBOX ZT((1,1,1,2012-01-03),(2,2,2,2012-01-05))"
SELECT stbox(geography 'Linestring(1 1 1,2 2 2)', period '[2012-01-03, 2012-01-05]');
-- "GEODSTBOX T((0.99878198,0.017449748,0.017452406,2012-01-03),
  (0.99969542,0.034878239,0.034899499,2012-01-05))"
  					</programlisting>
				</listitem>

				<listitem>
					<para><varname>expandSpatial</varname>: Expand the bounding box of the temporal point by a float value &Z_support; &geography_support;</para>
					<para>Signature: <varname>expandSpatial(tpoint, float): stbox</varname></para>
					<programlisting>
SELECT expandSpatial(tgeompoint '{[Point(1 1 1)@2012-01-01, Point(2 2 2)@2012-01-03),
	[Point(1 1 1)@2012-01-03, Point(3 3 3)@2012-01-05)}', 1);
-- "STBOX ZT((0,0,0,2012-01-01),(4,4,4,2012-01-05))"
					</programlisting>
				</listitem>

				<listitem>
					<para><varname>expandTemporal</varname>: Expand the bounding box of the temporal point by a time interval &Z_support; &geography_support;</para>
					<para>Signature: <varname>expandSpatial(tpoint, interval): stbox</varname></para>
					<programlisting>
SELECT expandTemporal(tgeompoint '{[Point(1 1 1)@2012-01-01, Point(2 2 2)@2012-01-03),
	[Point(1 1 1)@2012-01-03, Point(3 3 3)@2012-01-05)}', interval '1 day');
-- "STBOX ZT((1,1,1,2011-12-31),(3,3,3,2012-01-06))"
					</programlisting>
				</listitem>

				<listitem>
					<para><varname>twCentroid</varname>: Time-weighted centroid &Z_support;</para>
					<para>Signature: <varname>twCentroid(tgeompoint): point</varname></para>
					<programlisting>
SELECT ST_astext(twCentroid(tgeompoint '{[Point(0 0 0)@2012-01-01, 
	Point(0 1 1)@2012-01-02, Point(0 1 1)@2012-01-03, Point(0 0 0)@2012-01-04)}'));
-- "POINT Z (0 0.666666666666667 0.666666666666667)"
					</programlisting>
				</listitem>

				<listitem>
					<para><varname>azimuth</varname>: Temporal azimuth &Z_support; &geography_support;</para>
					<para>Signature: <varname>azimuth(tpoint): tfloat</varname></para>
					<programlisting>
SELECT azimuth(tgeompoint '{[Point(0 0 0)@2012-01-01, Point(0 1 1)@2012-01-02,
	Point(0 1 1)@2012-01-03, Point(0 0 0)@2012-01-04)}');
-- "{[0@2012-01-01 00:00:00+00, 0@2012-01-02 00:00:00+00), 
	[3.14159265358979@2012-01-03 00:00:00+00, 3.14159265358979@2012-01-04 00:00:00+00)}"
					</programlisting>
				</listitem>

				<listitem>
					<para><varname>nearestApproachInstant</varname>: Instant of the first temporal point at which the two arguments are at the nearest distance. The function will only return the first instant that it finds if there are more than one. Notice that the resulting instant may be at an exclusive bound. &Z_support; &geography_support;</para>
					<para>Signature: <varname>nearestApproachInstant({geo, tpoint}, {geo, tpoint}): tpoint</varname></para>
					<programlisting>
SELECT asText(nearestApproachInstant(
	tgeompoint '[Point(0 0)@2012-01-02, Point(1 1)@2012-01-04, Point(0 0)@2012-01-06)',
	geometry 'Linestring(2 2,2 1,3 1)'));
-- "POINT(1 1)@2012-01-04"
SELECT asText(nearestApproachInstant(
	tgeompoint '[Point(0 0 0)@2012-01-01, Point(1 1 1)@2012-01-03, Point(0 0 0)@2012-01-05)',
	tgeompoint '[Point(2 0 0)@2012-01-02, Point(1 1 1)@2012-01-04, Point(2 2 2)@2012-01-06)'));
-- "POINT Z (0.75 0.75 0.75)@2012-01-03 12:00:00+00"
					</programlisting>
					<para>Function <varname>nearestApproachInstant</varname> generalizes the PostGIS function <varname>ST_ClosestPointOfApproach</varname>. First, the latter function requires both arguments to be trajectories. Second, function <varname>nearestApproachInstant</varname> returns both the point and the timestamp of the nearest point of approach while the PostGIS function only provides the timestamp as shown next.</para>
					<programlisting>
SELECT to_timestamp(ST_ClosestPointOfApproach(
	tgeompoint '[Point(0 0 0)@2012-01-01, Point(1 1 1)@2012-01-03, 
		Point(0 0 0)@2012-01-05)'::geometry,
	tgeompoint '[Point(2 0 0)@2012-01-02, Point(1 1 1)@2012-01-04, 
		Point(2 2 2)@2012-01-06)'::geometry));
-- "2012-01-03 12:00:00+00"
					</programlisting>
				</listitem>

				<listitem>
					<para><varname>nearestApproachDistance</varname>: Smallest distance ever between the two arguments &Z_support; &geography_support;</para>
					<para>Signature: <varname>nearestApproachDistance({geo, tpoint}, {geo, tpoint}): float</varname></para>
					<programlisting>
SELECT nearestApproachDistance(
	tgeompoint '[Point(0 0)@2012-01-02, Point(1 1)@2012-01-04, Point(0 0)@2012-01-06)',
	geometry 'Linestring(2 2,2 1,3 1)');
-- "1"
SELECT nearestApproachDistance(
	tgeompoint '[Point(0 0 0)@2012-01-01, Point(1 1 1)@2012-01-03, 
		Point(0 0 0)@2012-01-05)',
	tgeompoint '[Point(2 0 0)@2012-01-02, Point(1 1 1)@2012-01-04, 
		Point(2 2 2)@2012-01-06)');
-- "0.5"
					</programlisting>
					<para>Function <varname>nearestApproachDistance</varname> has an associated operator <varname>|=|</varname> that can be used for doing nearest neightbor searches using a GiST index (see <xref linkend="operators_temporal_types" />). This function corresponds to the function <varname>ST_DistanceCPA</varname> provided by PostGIS, altough the latter requires both arguments to be a trajectory.</para>
					<programlisting>
SELECT ST_DistanceCPA(
	tgeompoint '[Point(0 0 0)@2012-01-01, Point(1 1 1)@2012-01-03, 
		Point(0 0 0)@2012-01-05)'::geometry,
	tgeompoint '[Point(2 0 0)@2012-01-02, Point(1 1 1)@2012-01-04, 
		Point(2 2 2)@2012-01-06)'::geometry);
-- "0.5"
					</programlisting>
				</listitem>

				<listitem>
					<para><varname>shortestLine</varname>: Line connecting the nearest approach point between the two arguments. The function will only return the first line that it finds if there are more than one. &Z_support; &geography_support;</para>
					<para>Signature: <varname>shortestLine({geo, tpoint}, {geo, tpoint}): geo</varname></para>
					<programlisting>
SELECT ST_AsText(shortestLine(
	tgeompoint '[Point(0 0)@2012-01-02, Point(1 1)@2012-01-04, Point(0 0)@2012-01-06)',
	geometry 'Linestring(2 2,2 1,3 1)'));
-- "LINESTRING(1 1,2 1)"
SELECT ST_AsText(shortestLine(
	tgeompoint '[Point(0 0 0)@2012-01-01, Point(1 1 1)@2012-01-03, 
		Point(0 0 0)@2012-01-05)',
	tgeompoint '[Point(2 0 0)@2012-01-02, Point(1 1 1)@2012-01-04, 
		Point(2 2 2)@2012-01-06)'));
-- "LINESTRING Z (0.75 0.75 0.75,1.25 0.75 0.75)"
					</programlisting>
					<para>Function <varname>shortestLine</varname> can be used to obtain the result provided by the PostGIS function <varname>ST_CPAWithin</varname> when both arguments are trajectories as shown next.</para>
					<programlisting>
SELECT ST_Length(shortestLine(
	tgeompoint '[Point(0 0 0)@2012-01-01, Point(1 1 1)@2012-01-03, 
		Point(0 0 0)@2012-01-05)',
	tgeompoint '[Point(2 0 0)@2012-01-02, Point(1 1 1)@2012-01-04, 
		Point(2 2 2)@2012-01-06)')) &lt;= 0.5;
-- true
SELECT ST_CPAWithin(
	tgeompoint '[Point(0 0 0)@2012-01-01, Point(1 1 1)@2012-01-03, 
		Point(0 0 0)@2012-01-05)'::geometry,
	tgeompoint '[Point(2 0 0)@2012-01-02, Point(1 1 1)@2012-01-04, 
		Point(2 2 2)@2012-01-06)'::geometry, 0.5);
-- true
					</programlisting>
				</listitem>
			</itemizedlist>
		</sect1>

		<sect1>
			<title>Restriction Functions</title>
			<para>These functions restrict the temporal value with respect to a value extent or a time extent.</para>

			<itemizedlist>
				<listitem>
					<para><varname>atValue</varname>: Restrict to value</para>
					<para>Signature: <varname>atValue(ttype, base): ttype</varname></para>
					<programlisting>
SELECT atValue(tint '[1@2012-01-01, 1@2012-01-15)', 1);
-- "[1@2012-01-01, 1@2012-01-15)"
SELECT astext(atValue(tgeompoint '[Point(0 0 0)@2012-01-01, Point(2 2 2)@2012-01-03)',
	'Point(1 1 1)'));
-- "{[POINT Z (1 1 1)@2012-01-02]}"
					</programlisting>
				</listitem>

				<listitem>
					<para><varname>atValues</varname>: Restrict to values</para>
					<para>Signature: <varname>atValues(ttype, base[]): ttype</varname></para>
					<programlisting>
SELECT atValues(tfloat '[1@2012-01-01, 4@2012-01-4)', ARRAY[1, 3, 5]);
-- "{[1@2012-01-01], [3@2012-01-03]}"
SELECT astext(atValues(tgeompoint '[Point(0 0)@2012-01-01, Point(2 2)@2012-01-03)',
	ARRAY[geometry 'Point(0 0)', 'Point(1 1)']));
-- "{[POINT(0 0)@2012-01-01 00:00:00+00], [POINT(1 1)@2012-01-02 00:00:00+00]}"
					</programlisting>
				</listitem>

				<listitem>
					<para><varname>atRange</varname>: Restrict to range</para>
					<para>Signature: <varname>atRange(tnumber, numrange): ttype</varname></para>
					<programlisting>
SELECT atRange(tfloat '[1@2012-01-01, 4@2012-01-4)', floatrange '[1,3]');
-- "[1@2012-01-01, 3@2012-01-03]"
					</programlisting>
				</listitem>

				<listitem>
					<para><varname>atRanges</varname>: Restrict to ranges</para>
					<para>Signature: <varname>atRanges(tnumber, numrange[]): ttype</varname></para>
					<programlisting>
SELECT atRanges(tfloat '[1@2012-01-01, 5@2012-01-05)', ARRAY[floatrange '[1,2]', '[3,4]']);
-- "{[1@2012-01-01, 2@2012-01-02],[3@2012-01-03, 4@2012-01-04]}"
					</programlisting>
				</listitem>

				<listitem>
					<para><varname>atMin</varname>: Restrict to minimum value</para>
					<para>The function does not take into account whether the bounds are inclusive or not.</para>
					<para>Signature: <varname>atMin(torder): torder</varname></para>
					<programlisting>
SELECT atMin(tint '{1@2012-01-01, 2@2012-01-03, 1@2012-01-05}');
-- "{1@2012-01-01, 1@2012-01-05}"
SELECT atMin(tfloat '(1@2012-01-01, 3@2012-01-03]');
-- "{[1@2012-01-01]}"
SELECT atMin(tfloat '{(1@2012-01-01, 1@2012-01-03), (1@2012-01-03, 3@2012-01-05)}');
-- "{(1@2012-01-01, 1@2012-01-03)}"
					</programlisting>
				</listitem>

				<listitem>
					<para><varname>atMax</varname>: Restrict to maximum value</para>
					<para>The function does not take into account whether the bounds are inclusive or not.</para>
					<para>Signature: <varname>atMax(torder): torder</varname></para>
					<programlisting>
SELECT atMax(tint '{1@2012-01-01, 2@2012-01-03, 3@2012-01-05}');
-- "{3@2012-01-05}"
SELECT atMax(tfloat '(1@2012-01-01, 3@2012-01-03)');
-- "{[3@2012-01-03]}"
SELECT atMax(tfloat '{[2@2012-01-01, 1@2012-01-03), [2@2012-01-03, 2@2012-01-05)}');
-- "{[2@2012-01-01], [2@2012-01-03, 2@2012-01-05]}"
SELECT atMax(tfloat '{[1@2012-01-01, 3@2012-01-03), (3@2012-01-03, 1@2012-01-05)}');
-- "{[3@2012-01-03]}"
					</programlisting>
				</listitem>

				<listitem>
					<para><varname>atGeometry</varname>: Restrict to geometry</para>
					<para>Signature: <varname>atGeometry(tgeompoint, geometry): tgeompoint</varname></para>
					<programlisting>
SELECT astext(atGeometry(tgeompoint '[Point(0 0)@2012-01-01, Point(3 3)@2012-01-04)',
	geometry 'Polygon((1 1,1 2,2 2,2 1,1 1))'));
-- "{"[POINT(1 1)@2012-01-02, POINT(2 2)@2012-01-03]"}"
					</programlisting>
				</listitem>

				<listitem>
					<para><varname>atTimestamp</varname>: Restrict to timestamp</para>
					<para>Signature: <varname>atTimestamp(ttype, timestamptz): ttypeinst</varname></para>
					<programlisting>
SELECT atTimestamp(tfloat '[1@2012-01-01, 5@2012-01-05)', '2012-01-02');
-- "2@2012-01-02"
					</programlisting>
				</listitem>

				<listitem>
					<para><varname>atTimestampSet</varname>: Restrict to timestamp set</para>
					<para>Signature: <varname>atTimestampSet(ttype, timestampset): {ttypeinst, ttypei}</varname></para>
					<programlisting>
SELECT atTimestampSet(tint '[1@2012-01-01, 1@2012-01-15)',
	timestampset '{2012-01-01, 2012-01-03}');
-- "{1@2012-01-01, 1@2012-01-03}"
					</programlisting>
				</listitem>

				<listitem>
					<para><varname>atPeriod</varname>: Restrict to period</para>
					<para>Signature: <varname>atPeriod(ttype, period): ttype</varname></para>
					<programlisting>
SELECT atPeriod(tfloat '{[1@2012-01-01, 3@2012-01-03), [3@2012-01-04, 1@2012-01-06)}',
	'[2012-01-02,2012-01-05)');
-- "{[2@2012-01-02, 3@2012-01-03), [3@2012-01-04, 2@2012-01-05)}"
					</programlisting>
				</listitem>

				<listitem>
					<para><varname>atPeriodSet</varname>: Restrict to period set</para>
					<para>Signature: <varname>atPeriodSet(ttype, periodset): ttype</varname></para>
					<programlisting>
SELECT atPeriodSet(tint '[1@2012-01-01, 1@2012-01-15)',
	periodset '{[2012-01-01, 2012-01-03), [2012-01-04, 2012-01-05)}');
-- "{[1@2012-01-01, 1@2012-01-03),[1@2012-01-04, 1@2012-01-05)}"
					</programlisting>
				</listitem>
			</itemizedlist>
		</sect1>

		<sect1>
			<title>Difference Functions</title>
			<para>These functions restrict the temporal value with respect to the complement of a value/range or a time extent.</para>
			<itemizedlist>
				<listitem>
				<para><varname>minusValue</varname>: Difference with value</para>
				<para>Signature: <varname>minusValue(ttype, base): ttype</varname></para>
				<programlisting>
SELECT minusValue(tint '[1@2012-01-01, 2@2012-01-02, 2@2012-01-03)', 1);
-- "{[2@2012-01-02, 2@2012-01-03)}"
SELECT astext(minusValue(tgeompoint '[Point(0 0 0)@2012-01-01, Point(2 2 2)@2012-01-03)',
	'Point(1 1 1)'));
-- "{[POINT Z (0 0 0)@2012-01-01, POINT Z (1 1 1)@2012-01-02),
(POINT Z (1 1 1)@2012-01-02, POINT Z (2 2 2)@2012-01-03)}"
					</programlisting>
				</listitem>

				<listitem>
					<para><varname>minusValues</varname>: Difference with values</para>
					<para>Signature: <varname>minusValues(ttype, base[]): ttype</varname></para>
					<programlisting>
SELECT minusValues(tfloat '[1@2012-01-01, 4@2012-01-4)', ARRAY[2, 3]);
-- "{[1@2012-01-01, 2@2012-01-02), (2@2012-01-02, 3@2012-01-03), 
	(3@2012-01-03, 4@2012-01-04)}"
SELECT astext(minusValues(tgeompoint '[Point(0 0 0)@2012-01-01, Point(3 3 3)@2012-01-04)',
	ARRAY[geometry 'Point(1 1 1)', 'Point(2 2 2)']));
-- "{[POINT Z (0 0 0)@2012-01-01, POINT Z (1 1 1)@2012-01-02),
	(POINT Z (1 1 1)@2012-01-02, POINT Z (2 2 2)@2012-01-03),
	(POINT Z (2 2 2)@2012-01-03, POINT Z (3 3 3)@2012-01-04)}"
					</programlisting>
				</listitem>

				<listitem>
					<para><varname>minusRange</varname>: Difference with range</para>
					<para>Signature: <varname>minusRange(tnumber, numrange): ttype</varname></para>
					<programlisting>
SELECT minusRange(tfloat '[1@2012-01-01, 4@2012-01-4)', floatrange '[2,3]');
-- "{[1@2012-01-01, 2@2012-01-02), (3@2012-01-03, 4@2012-01-04)}"
					</programlisting>
				</listitem>

				<listitem>
					<para><varname>minusRanges</varname>: Difference with ranges</para>
					<para>Signature: <varname>minusRanges(tnumber, numrange[]): ttype</varname></para>
					<programlisting>
SELECT minusRanges(tfloat '[1@2012-01-01, 5@2012-01-05)', 
	ARRAY[floatrange '[1,2]', '[3,4]']);
-- "{(2@2012-01-02, 3@2012-01-03), (4@2012-01-04, 5@2012-01-05)}"
					</programlisting>
				</listitem>

				<listitem>
					<para><varname>minusMin</varname>: Difference with minimum value</para>
					<para>Signature: <varname>minusMin(torder): torder</varname></para>
					<programlisting>
SELECT minusMin(tint '{1@2012-01-01, 2@2012-01-03, 1@2012-01-05}');
-- "{2@2012-01-03}"
SELECT minusMin(tfloat '[1@2012-01-01, 3@2012-01-03]');
-- "{(1@2012-01-01, 3@2012-01-03]}"
SELECT minusMin(tfloat '(1@2012-01-01, 3@2012-01-03)');
-- "{(1@2012-01-01, 3@2012-01-03)}"
SELECT minusMin(tint '{[1@2012-01-01, 1@2012-01-03), (1@2012-01-03, 1@2012-01-05)}');
-- NULL
					</programlisting>
				</listitem>

				<listitem>
					<para><varname>minusMax</varname>: Difference with maximum value</para>
					<para>Signature: <varname>minusMax(torder): torder</varname></para>
					<programlisting>
SELECT minusMax(tint '{1@2012-01-01, 2@2012-01-03, 3@2012-01-05}');
-- "{1@2012-01-01, 2@2012-01-03}"
SELECT minusMax(tfloat '[1@2012-01-01, 3@2012-01-03]');
-- "{[1@2012-01-01, 3@2012-01-03)}"
SELECT minusMax(tfloat '(1@2012-01-01, 3@2012-01-03)');
-- "{(1@2012-01-01, 3@2012-01-03)}"
SELECT minusMax(tfloat '{[2@2012-01-01, 1@2012-01-03), [2@2012-01-03, 2@2012-01-05)}');
-- "{(2@2012-01-01, 1@2012-01-03)}"
SELECT minusMax(tfloat '{[1@2012-01-01, 3@2012-01-03), (3@2012-01-03, 1@2012-01-05)}');
-- "{[1@2012-01-01, 3@2012-01-03), (3@2012-01-03, 1@2012-01-05)}"
					</programlisting>
				</listitem>

				<listitem>
					<para><varname>minusGeometry</varname>: Difference with geometry</para>
					<para>Signature: <varname>minusGeometry(tgeompoint, geometry): tgeompoint</varname></para>
					<programlisting>
SELECT astext(minusGeometry(tgeompoint '[Point(0 0)@2012-01-01, Point(3 3)@2012-01-04)',
	geometry 'Polygon((1 1,1 2,2 2,2 1,1 1))'));
 -- "{[POINT(0 0)@2012-01-01, POINT(1 1)@2012-01-02), (POINT(2 2)@2012-01-03,
POINT(3 3)@2012-01-04)}"
					</programlisting>
				</listitem>

				<listitem>
					<para><varname>minusTimestamp</varname>: Difference with timestamp</para>
					<para>Signature: <varname>minusTimestamp(ttype, timestamptz): ttype</varname></para>
					<programlisting>
SELECT minusTimestamp(tfloat '[1@2012-01-01, 5@2012-01-05)', '2012-01-02');
-- "{[1@2012-01-01, 2@2012-01-02), (2@2012-01-02, 5@2012-01-05)}"
					</programlisting>
				</listitem>

				<listitem>
					<para><varname>minusTimestampSet</varname>: Difference with timestamp set</para>
					<para>Signature: <varname>minusTimestampSet(ttype, timestampset): ttype</varname></para>
					<programlisting>
SELECT minusTimestampSet(tint '[1@2012-01-01, 1@2012-01-15)',
	timestampset '{2012-01-02, 2012-01-03}');
-- "{[1@2012-01-01, 1@2012-01-02), (1@2012-01-02, 1@2012-01-03), 
	(1@2012-01-03, 1@2012-01-15)}"
					</programlisting>
				</listitem>

				<listitem>
					<para><varname>minusPeriod</varname>: Difference with period</para>
					<para>Signature: <varname>minusPeriod(ttype, period): ttype</varname></para>
					<programlisting>
SELECT minusPeriod(tfloat '{[1@2012-01-01, 3@2012-01-03), [3@2012-01-04, 1@2012-01-06)}',
	'[2012-01-02,2012-01-05)');
-- "{[1@2012-01-01, 2@2012-01-02), [2@2012-01-05, 1@2012-01-06)}"
					</programlisting>
				</listitem>

				<listitem>
					<para><varname>minusPeriodSet</varname>: Difference with period set</para>
					<para>Signature: <varname>minusPeriodSet(ttype, periodset): ttype</varname></para>
					<programlisting>
SELECT minusPeriodSet(tint '[1@2012-01-01, 1@2012-01-15)',
	periodset '{[2012-01-02, 2012-01-03), [2012-01-04, 2012-01-05)}');
-- "{[1@2012-01-01, 1@2012-01-02), [1@2012-01-03, 1@2012-01-04), 
	[1@2012-01-05, 1@2012-01-15)}"
					</programlisting>
				</listitem>
			</itemizedlist>
		</sect1>

		<sect1 id="operators_temporal_types">
			<title>Comparison Operators</title>

			<para>The traditional comparison operators (<varname>=</varname>, <varname>&lt;</varname>, and so on) require that the left and right operands be of the same base type. Excepted equality  and inequality, the other comparison operators are not useful in the real world but allow B-tree indexes to be constructed on temporal types. These operators compare the bounding boxes and if those are equal, then the comparison depends on the duration. For temporal instant values, they compare first the values and if those are equal, compare the timestamps. For temporal instant set and sequence values, they compare the first N instants, where N is the minimum of the number of composing instants of both values. Finally, for temporal sequence set values, they compare the first N sequence values, where N is the minimum of the number of composing sequences of both temporal sequence set.</para>

			<para>The equality and inequality operators consider the normal forms of the temporal types and the equivalent representation for different durations as shown next.
				<programlisting>
SELECT tint '{[1@2001-01-01, 1@2001-01-03), [1@2001-01-03, 1@2001-01-05)}' =
	tint '{[1@2001-01-01, 1@2001-01-05)}';
-- true
SELECT tfloat '{[1@2001-01-01, 2@2001-01-03), [2@2001-01-03, 3@2001-01-05)}' &lt;&gt;
	tfloat '{[1@2001-01-01, 3@2001-01-05)}';
-- false
SELECT tgeompoint '{[Point(1 1)@2001-01-01, Point(1 1)@2001-01-03),
	[Point(1 1)@2001-01-03, Point(1 1)@2001-01-05)}' =
	tgeompoint '{[Point(1 1)@2001-01-01, Point(1 1)@2001-01-05)}';
-- true
SELECT tgeompoint '{[Point(1 1)@2001-01-01, Point(2 2)@2001-01-03),
	[Point(2 2)@2001-01-03, Point(3 3)@2001-01-05)}' &lt;&gt;
	tgeompoint '{[Point(1 1)@2001-01-01, Point(3 3)@2001-01-05)}';
-- false
SELECT tgeompoint '{[Point(1 1)@2001-01-01]}' = tgeompoint 'Point(1 1)@2001-01-01';
-- false
SELECT tgeompoint '{[Point(1 1)@2001-01-01], [Point(2 2)@2001-01-02]}' = 
	tgeompoint '{Point(1 1)@2001-01-01,Point(2 2)@2001-01-02}';
-- true
				</programlisting>
			</para>

			<itemizedlist>
				<listitem>
				<para><varname>=</varname>: Equal</para>
				<para>Signature: <varname>ttype = ttype: boolean</varname></para>
				<programlisting>
SELECT tint '[1@2012-01-01, 1@2012-01-04)' = tint '[2@2012-01-03, 2@2012-01-05)';
-- false
					</programlisting>
				</listitem>

				<listitem>
					<para><varname>&lt;&gt;</varname>: Not equal</para>
					<para>Signature: <varname>ttype &lt;&gt; ttype: boolean</varname></para>
					<programlisting>
SELECT tint '[1@2012-01-01, 1@2012-01-04)' &lt;&gt; tint '[2@2012-01-03, 2@2012-01-05)'
-- true
					</programlisting>
				</listitem>

				<listitem>
					<para><varname>&lt;</varname>: Less than</para>
					<para>Signature: <varname>ttype &lt; ttype: boolean</varname></para>
					<programlisting>
SELECT tint '[1@2012-01-01, 1@2012-01-04)' &lt; tint '[2@2012-01-03, 2@2012-01-05)'
-- true
					</programlisting>
				</listitem>

				<listitem>
					<para><varname>&gt;</varname>: Greater than</para>
					<para>Signature: <varname>ttype &gt; ttype: boolean</varname></para>
					<programlisting>
SELECT tint '[1@2012-01-01, 1@2012-01-04)' &gt; tint '[2@2012-01-03, 2@2012-01-05)'
-- false
					</programlisting>
				</listitem>

				<listitem>
					<para><varname>&lt;=</varname>: Less than or equal to</para>
					<para>Signature: <varname>ttype &lt;= ttype: boolean</varname></para>
					<programlisting>
SELECT tint '[1@2012-01-01, 1@2012-01-04)' &lt;= tint '[2@2012-01-03, 2@2012-01-05)'
-- true
					</programlisting>
				</listitem>

				<listitem>
					<para><varname>&gt;=</varname>: Greater than or equal to</para>
					<para>Signature: <varname>ttype &gt;= ttype: boolean</varname></para>
					<programlisting>
SELECT tint '[1@2012-01-01, 1@2012-01-04)' &gt;= tint '[2@2012-01-03, 2@2012-01-05)'
-- false
					</programlisting>
				</listitem>
			</itemizedlist>
		</sect1>

		<sect1>
			<title>Ever and Always Equals Operators</title>
			<para>These operators test whether a temporal value is ever or always equal to a value of the base type. As explained in <xref linkend="manipulating_temporal_types" />, these are typically used to test whether a condition is ever or always satisfied.</para>
			<itemizedlist>
				<listitem>
					<para><varname>&amp;=</varname>: Is ever equal to the value?</para>
					<para>The function does not take into account whether the bounds are inclusive or not.</para>
					<para>Signature: <varname>ttype &amp;= base: bool</varname></para>
					<programlisting>
SELECT tfloat '[1@2012-01-01, 3@2012-01-04)' &amp;= 2;
-- true
SELECT tfloat '[1@2012-01-01, 3@2012-01-04)' &amp;= 3;
-- true
SELECT tgeompoint '[Point(0 0)@2012-01-01, Point(2 2)@2012-01-04)' &amp;= geometry 'Point(1 1)';
-- true
					</programlisting>
				</listitem>

				<listitem>
					<para><varname>@=</varname>: Is always equal to the value?</para>
					<para>Signature: <varname>ttype @= base: bool</varname></para>
					<programlisting>
SELECT tfloat '[1@2012-01-01, 3@2012-01-04)' @= 2;
-- false
SELECT tfloat '[2@2012-01-01, 2@2012-01-04)' @= 2;
-- true
SELECT tgeompoint '[Point(1 1)@2012-01-01, Point(1 1)@2012-01-04)' @= 
	geometry 'Point(1 1)';
-- true
					</programlisting>
				</listitem>
			</itemizedlist>
		</sect1>

		<sect1>
			<title>Temporal Comparison Operators</title>

			<itemizedlist>
				<listitem>
					<para><varname>#=</varname>: Temporal equal</para>
					<para>Signature: <varname>{base, ttype} #= {base, ttype}: tbool</varname></para>
					<programlisting>
SELECT tfloat '[1@2012-01-01, 2@2012-01-04)' #= 3;
-- "{[f@2012-01-01, f@2012-01-04)}"
SELECT tfloat '[1@2012-01-01, 4@2012-01-04)' #= tint '[1@2012-01-01, 1@2012-01-04)';
-- "{[t@2012-01-01], (f@2012-01-01, f@2012-01-04)}"
SELECT tfloat '[1@2012-01-01, 4@2012-01-04)' #= tfloat '[4@2012-01-02, 1@2012-01-05)';
-- "{[f@2012-01-02, t@2012-01-03], (f@2012-01-03, f@2012-01-04)}"
SELECT tgeompoint '[Point(0 0)@2012-01-01, Point(2 2)@2012-01-03)' #= 
	geometry 'Point(1 1)';
-- "{[f@2012-01-01, t@2012-01-02], (f@2012-01-02, f@2012-01-03)}"
SELECT tgeompoint '[Point(0 0)@2012-01-01, Point(2 2)@2012-01-03)' #=
	tgeompoint '[Point(0 2)@2012-01-01, Point(2 0)@2012-01-03)';
-- "{[f@2012-01-01], (t@2012-01-01, t@2012-01-03)}"
					</programlisting>
				</listitem>

				<listitem>
					<para><varname>#&lt;&gt;</varname>: Temporal not equal</para>
					<para>Signature: <varname>{base, ttype} #&lt;&gt; {base, ttype}: tbool</varname></para>
					<programlisting>
SELECT tfloat '[1@2012-01-01, 4@2012-01-04)' #&lt;&gt; 2;
-- "{[t@2012-01-01, f@2012-01-02], (t@2012-01-02, 2012-01-04)}"
SELECT tfloat '[1@2012-01-01, 4@2012-01-04)' #&lt;&gt; tint '[2@2012-01-02, 2@2012-01-05)';
-- "{[f@2012-01-02], (t@2012-01-02, t@2012-01-04)}"
					</programlisting>
				</listitem>

				<listitem>
					<para><varname>#&lt;</varname>: Temporal less than</para>
					<para>Signature: <varname>{base, ttype} #&lt; {base, ttype}: tbool</varname></para>
					<programlisting>
SELECT tfloat '[1@2012-01-01, 4@2012-01-04)' #&lt; 2;
-- "{[t@2012-01-01, f@2012-01-02, f@2012-01-04)}"
SELECT tint '[2@2012-01-01, 2@2012-01-05)' #&lt; tfloat '[1@2012-01-03, 3@2012-01-05)';
-- "{[f@2012-01-03, f@2012-01-04], (t@2012-01-04, t@2012-01-05)}"
					</programlisting>
				</listitem>

				<listitem>
					<para><varname>#&gt;</varname>: Temporal greater than</para>
					<para>Signature: <varname>{base, ttype} #&gt; {base, ttype}: tbool</varname></para>
					<programlisting>
SELECT 1 #&gt; tint '[1@2012-01-03, 1@2012-01-05)';
-- "[f@2012-01-03, f@2012-01-05)"
					</programlisting>
				</listitem>

				<listitem>
					<para><varname>#&lt;=</varname>: Temporal less than or equal to</para>
					<para>Signature: <varname>{base, ttype} #&lt;= {base, ttype}: tbool</varname></para>
					<programlisting>
SELECT tint '[1@2012-01-01, 1@2012-01-05)' #&lt;= tfloat '{2@2012-01-03, 3@2012-01-04}';
-- "{t@2012-01-03, t@2012-01-04}"
					</programlisting>
				</listitem>

				<listitem>
					<para><varname>#&gt;=</varname>: Temporal greater than or equal to</para>
					<para>Signature: <varname>{base, ttype} #&gt;= {base, ttype}: tbool</varname></para>
					<programlisting>
SELECT 'AAA'::text #&gt; ttext '{[AAA@2012-01-01, AAA@2012-01-03), 
	[BBB@2012-01-04, BBB@2012-01-05)}';
-- "{[f@2012-01-01, f@2012-01-03), [t@2012-01-04, t@2012-01-05)}"
					</programlisting>
				</listitem>
			</itemizedlist>
		</sect1>
				
		<sect1>
			<title>Mathematical Functions and Operators</title>

			<itemizedlist>
				<listitem>
					<para><varname>+</varname>: Addition</para>
					<para>Signature: <varname>{num, tnumber} + {num, tnumber}: tnumber</varname></para>
					<programlisting>
SELECT tint '[2@2012-01-01, 2@2012-01-04)' + 1.5;
-- "[3.5@2012-01-01, 3.5@2012-01-04)"
SELECT tint '[2@2012-01-01, 2@2012-01-04)' + tfloat '[1@2012-01-01, 4@2012-01-04)';
-- "[3@2012-01-01, 6@2012-01-04)"
SELECT tfloat '[1@2012-01-01, 4@2012-01-04)' +
	tfloat '{[1@2012-01-01, 2@2012-01-02), [1@2012-01-02, 2@2012-01-04)}';
-- "{[2@2012-01-01, 4@2012-01-04), [3@2012-01-02, 6@2012-01-04)}"
					</programlisting>
				</listitem>

				<listitem>
					<para><varname>-</varname>: Substraction</para>
					<para>Signature: <varname>{num, tnumber} - {num, tnumber}: tnumber</varname></para>
					<programlisting>
SELECT tint '[1@2012-01-01, 1@2012-01-04)' - tint '[2@2012-01-03, 2@2012-01-05)';
-- "[-1@2012-01-03, -1@2012-01-04)"
SELECT tfloat '[3@2012-01-01, 6@2012-01-04)' - tint '[2@2012-01-01, 2@2012-01-04)';
-- "[1@2012-01-01, 4@2012-01-04)"
					</programlisting>
				</listitem>

				<listitem>
					<para><varname>*</varname>: Multiplication</para>
					<para>Signature: <varname>{num, tnumber} * {num, tnumber}: tnumber</varname></para>
					<programlisting>
SELECT tfloat '[1@2012-01-01, 4@2012-01-04)' * 2;
-- "[2@2012-01-01, 8@2012-01-04)"
SELECT tfloat '[1@2012-01-01, 4@2012-01-04)' * tint '[2@2012-01-01, 2@2012-01-04)';
-- "[2@2012-01-01, 8@2012-01-04)"
SELECT tfloat '[1@2012-01-01, 3@2012-01-03)' * '[3@2012-01-01, 1@2012-01-03)'
-- "{[3@2012-01-01, 4@2012-01-02, 3@2012-01-03)}"
					</programlisting>
				</listitem>

				<listitem>
					<para><varname>/</varname>: Division</para>
					<para>Signature: <varname>{num, tnumber} / {num, tnumber}: tnumber</varname></para>
					<programlisting>
SELECT 2 / tfloat '[1@2012-01-01, 3@2012-01-04)';
-- "[2@2012-01-01, 1@2012-01-02 12:00:00+00, 0.666666666666667@2012-01-04)"
SELECT tfloat '[1@2012-01-01, 5@2012-01-05)' / '[5@2012-01-01, 1@2012-01-05)'
-- "{[0.2@2012-01-01, 1@2012-01-03,2012-01-03, 5@2012-01-03,2012-01-05)}"
					</programlisting>
				</listitem>

				<listitem>
					<para><varname>round</varname>: Round to n decimal places</para>
					<para>Signature: <varname>round(tfloat, integer): tfloat</varname></para>
					<programlisting>
SELECT round(tfloat '[0.785398163397448@2000-01-01, 2.35619449019234@2000-01-02]', 2);
-- "[0.79@2000-01-01, 2.36@2000-01-02]"
					</programlisting>
				</listitem>

				<listitem>
					<para><varname>degrees</varname>: Radians to degrees</para>
					<para>Signature: <varname>degrees(tfloat): tfloat</varname></para>
					<programlisting>
SELECT degrees(tfloat '[0.785398163397448@2000-01-01, 2.35619449019234@2000-01-02]');
-- "[45@2000-01-01, 135@2000-01-02]"
					</programlisting>
				</listitem>
			</itemizedlist>
		</sect1>

		<sect1>
			<title>Boolean Operators</title>
			<itemizedlist>
				<listitem>
					<para><varname>&amp;</varname>: Boolean and</para>
					<para>Signature: <varname>{bool, tbool} &amp; {bool, tbool}: tbool</varname></para>
					<programlisting>
SELECT tbool '[true@2012-01-03, true@2012-01-05)' &amp; 
	tbool '[false@2012-01-03, false@2012-01-05)';
-- "[f@2012-01-03, f@2012-01-05)"
SELECT tbool '[true@2012-01-03, true@2012-01-05)' &amp; 
	tbool '{[false@2012-01-03, false@2012-01-04), 
	[true@2012-01-04, true@2012-01-05)}';
-- "{[f@2012-01-03, t@2012-01-04, t@2012-01-05)}"
					</programlisting>
				</listitem>

				<listitem>
					<para><varname>|</varname>: Boolean or</para>
					<para>Signature: <varname>{bool, tbool} | {bool, tbool}: tbool</varname> Result: <varname>ttype</varname></para>
					<programlisting>
SELECT tbool '[true@2012-01-03, true@2012-01-05)' | 
	tbool '[false@2012-01-03, false@2012-01-05)';
-- "[t@2012-01-03, t@2012-01-05)"
					</programlisting>
				</listitem>

				<listitem>
					<para><varname>~</varname>: Boolean not</para>
					<para>Signature: <varname>~ {bool, tbool}: tbool</varname></para>
					<programlisting>
SELECT ~ tbool '[true@2012-01-03, true@2012-01-05)';
-- "[f@2012-01-03, f@2012-01-05)"
					</programlisting>
				</listitem>
			</itemizedlist>
		</sect1>

		<sect1>
			<title>Text Functions and Operators</title>

			<itemizedlist>
				<listitem>
					<para><varname>||</varname>: Concatenation</para>
					<para>Signature: <varname>{text, ttext} || {text, ttext}: ttext</varname></para>
					<programlisting>
SELECT ttext '[AA@2012-01-01, AA@2012-01-04)' || text 'B';
-- "["AAB"@2012-01-01, "AAB"@2012-01-04)"
SELECT ttext '[AA@2012-01-01, AA@2012-01-04)' || ttext '[BB@2012-01-02, BB@2012-01-05)';
-- "["AABB"@2012-01-02, "AABB"@2012-01-04)"
SELECT ttext '[A@2012-01-01, B@2012-01-03, C@2012-01-04]' ||
	ttext '{[D@2012-01-01, D@2012-01-02), [E@2012-01-02, E@2012-01-04)}';
-- "{["DA"@2012-01-01, "EA"@2012-01-02, "EB"@2012-01-03, "EB"@2012-01-04)}"
					</programlisting>
				</listitem>

				<listitem>
					<para><varname>upper</varname>: Transform to uppercase</para>
					<para>Signature: <varname>upper(ttext, integer): ttext</varname></para>
					<programlisting>
SELECT upper(ttext '[AA@2000-01-01, bb@2000-01-02]');
-- "["AA"@2000-01-01, "BB"@2000-01-02]"
					</programlisting>
				</listitem>

				<listitem>
					<para><varname>lower</varname>: Transform to lowercase</para>
					<para>Signature: <varname>lower(ttext): ttext</varname></para>
					<programlisting>
SELECT lower(ttext '[AA@2000-01-01, bb@2000-01-02]');
-- "["aa"@2000-01-01, "bb"@2000-01-02]"
					</programlisting>
				</listitem>
			</itemizedlist>
		</sect1>

		<sect1>
			<title>Bounding Box Operators</title>
			<para>These operators test whether the bounding boxes of their arguments satisfy the predicate and result in a Boolean value. As stated in <xref linkend="temporal_types" />, the bounding box associated to a temporal type depends on the base type: It is the <varname>period</varname> type for the <varname>tbool</varname> and <varname>ttext</varname> types, the <varname>tbox</varname> type for the <varname>tint</varname> and <varname>tfloat</varname> types, and the <varname>stbox</varname> type for the <varname>tgeompoint</varname> and <varname>tgeogpoint</varname> types.</para>

			<para>A first set of operators consider the relative position of the bounding boxes. The operators <varname>&lt;&lt;</varname>, <varname>&gt;&gt;</varname>, <varname>&amp;&lt;</varname>, and <varname>&amp;&gt;</varname> consider the value dimension for <varname>tint</varname> and <varname>tfloat</varname> types and the X coordinates for the <varname>tgeompoint</varname> and <varname>tgeogpoint</varname> types, the operators <varname>&lt;&lt;|</varname>, <varname>|&gt;&gt;</varname>, <varname>&amp;&lt;|</varname>, and <varname>|&amp;&gt;</varname> consider the Y coordinates for the <varname>tgeompoint</varname> and <varname>tgeogpoint</varname> types, the operators <varname>&lt;&lt;/</varname>, <varname>/&gt;&gt;</varname>, <varname>&amp;&lt;/</varname>, and <varname>/&amp;&gt;</varname> consider the Z coordinates for the <varname>tgeompoint</varname> and <varname>tgeogpoint</varname> types, and the operators <varname>&lt;&lt;#</varname>, <varname>#&gt;&gt;</varname>, <varname>#&amp;&lt;</varname>, and <varname>#&amp;&gt;</varname> consider the time dimension for all temporal types. The operators for the value dimension of the <varname>tint</varname> and <varname>tfloat</varname> types are given next.</para>

			<itemizedlist>
				<listitem>
					<para><varname>&lt;&lt;</varname>: Is the bounding box always strictly less than?</para>
					<para>Signature: <varname>{base, numrange, ttype} &lt;&lt; {base, numrange, ttype}: boolean</varname></para>
					<programlisting>
SELECT tint '[1@2012-01-01, 1@2012-01-04)' &lt;&lt; 2;
-- true
SELECT tint '[1@2012-01-01, 1@2012-01-04)' &lt;&lt; tint '[2@2012-01-03, 2@2012-01-05)';
-- true
					</programlisting>
				</listitem>

				<listitem>
					<para><varname>&gt;&gt;</varname>: Is the bounding box always strictly greater than?</para>
					<para>Signature: <varname>{base, numrange, ttype} &gt;&gt; {base, numrange, ttype}: boolean</varname></para>
					<programlisting>
SELECT tint '[4@2012-01-01, 4@2012-01-04)' &gt;&gt; intrange '[1,4)';
-- true
SELECT tint '[4@2012-01-01, 4@2012-01-04)' &gt;&gt; tfloat '[4@2012-01-01, 5@2012-01-04)';
-- false
					</programlisting>
				</listitem>

				<listitem>
					<para><varname>&amp;&lt;</varname>: Is the bounding box never greater than?</para>
					<para>Signature: <varname>{base, numrange, ttype} &amp;&lt; {base, numrange, ttype}: boolean</varname></para>
					<programlisting>
SELECT tint '[1@2012-01-01, 1@2012-01-04)' &amp;&lt; tfloat '{2@2012-01-03, 3@2012-01-05}';
-- true
					</programlisting>
				</listitem>

				<listitem>
					<para><varname>&amp;&gt;</varname>: Is the bounding box never less than?</para>
					<para>Signature: <varname>{base, numrange, ttype} &amp;&gt; {base, numrange, ttype}: boolean</varname></para>
					<programlisting>
SELECT tint '[1@2012-01-01, 1@2012-01-04)' &amp;&gt;
	tfloat '{[2@2012-01-02, 3@2012-01-04), [3@2012-01-04, 2@2012-01-06)}';
-- false
					</programlisting>
				</listitem>
			</itemizedlist>
			<para>The operators for the value dimension of the temporal point types are given next.</para>

			<itemizedlist>
				<listitem>
					<para><varname>&lt;&lt;</varname>: Is the bouding box strictly to the left of?</para>
					<para>Signature: <varname>{geo, tgeompoint} &lt;&lt; {geo, tgeompoint}: boolean</varname></para>
					<programlisting>
SELECT tgeompoint 'Point(0 0)@2001-01-01' &lt;&lt;
	tgeompoint '[Point(1 1)@2001-01-01, Point(1 2)@2001-01-02)';
-- true
					</programlisting>
				</listitem>

				<listitem>
					<para><varname>&gt;&gt;</varname>: Is the bouding box strictly to the right of?</para>
					<para>Signature: <varname>{geo, tgeompoint} &gt;&gt; {geo, tgeompoint}: boolean</varname></para>
					<programlisting>
SELECT tgeompoint 'Point(0 0)@2001-01-01' &gt;&gt;
	tgeompoint '[Point(1 1)@2001-01-01, Point(1 2)@2001-01-02)';
-- false
					</programlisting>
				</listitem>

				<listitem>
					<para><varname>&amp;&lt;</varname>: The bouding box does not extend to the right of?</para>
					<para>Signature: <varname>{geo, tgeompoint} &amp;&lt; {geo, tgeompoint}: boolean</varname></para>
					<programlisting>
SELECT tgeompoint 'Point(0 0)@2001-01-01' &amp;&lt;
	tgeompoint '[Point(1 1)@2001-01-01, Point(1 2)@2001-01-02)';
-- true
					</programlisting>
				</listitem>

				<listitem>
					<para><varname>&amp;&gt;</varname>: The bouding box does not extend to the left of?</para>
					<para>Signature: <varname>{geo, tgeompoint} &amp;&gt; {geo, tgeompoint}: boolean</varname></para>
					<programlisting>
SELECT tgeompoint 'Point(0 0)@2001-01-01' &amp;&gt;
	tgeompoint '[Point(1 1)@2001-01-01, Point(1 2)@2001-01-02)';
-- false
					</programlisting>
				</listitem>

				<listitem>
					<para><varname>&lt;&lt;|</varname>: Is the bouding box strictly below?</para>
					<para>Signature: <varname>{geo, tgeompoint} &lt;&lt;| {geo, tgeompoint}: boolean</varname></para>
					<programlisting>
SELECT tgeompoint 'Point(0 0)@2001-01-01' &lt;&lt;|
	tgeompoint '[Point(1 1)@2001-01-01, Point(1 2)@2001-01-02)';
-- true
					</programlisting>
				</listitem>

				<listitem>
					<para><varname>|&gt;&gt;</varname>: Is the bouding box strictly above?</para>
					<para>Signature: <varname>{geo, tgeompoint} |&gt;&gt; {geo, tgeompoint}: boolean</varname></para>
					<programlisting>
SELECT tgeompoint 'Point(0 0)@2001-01-01' |&gt;&gt;
	tgeompoint '[Point(1 1)@2001-01-01, Point(1 2)@2001-01-02)';
-- false
					</programlisting>
				</listitem>

				<listitem>
					<para><varname>&amp;&lt;|</varname>: The bouding box does not extend above?</para>
					<para>Signature: <varname>{geo, tgeompoint} &amp;&lt;| {geo, tgeompoint}: boolean</varname></para>
					<programlisting>
SELECT tgeompoint 'Point(0 0)@2001-01-01' &amp;&lt;|
	tgeompoint '[Point(1 1)@2001-01-01, Point(1 2)@2001-01-02)';
-- true
					</programlisting>
				</listitem>

				<listitem>
					<para><varname>|&amp;&gt;</varname>: The bouding box does not extend below?</para>
					<para>Signature: <varname>{geo, tgeompoint} |&amp;&gt; {geo, tgeompoint}: boolean</varname></para>
					<programlisting>
SELECT tgeompoint 'Point(0 0)@2001-01-01' |&amp;&gt;
	tgeompoint '[Point(1 1)@2001-01-01, Point(1 2)@2001-01-02)';
-- false
					</programlisting>
				</listitem>

				<listitem>
					<para><varname>&lt;&lt;/</varname>: Is the bouding box strictly in front?</para>
					<para>Signature: <varname>{geo, tgeompoint} &lt;&lt;/ {geo, tgeompoint}: boolean</varname></para>
					<programlisting>
SELECT tgeompoint 'Point(0 0 0)@2001-01-01' &lt;&lt;/
	tgeompoint '[Point(1 1 1)@2001-01-01, Point(1 2 2)@2001-01-02)';
-- true
SELECT tgeompoint 'Point(0 0)@2001-01-01' &lt;&lt;/
	tgeompoint '[Point(1 1)@2001-01-01, Point(1 2)@2001-01-02)';
-- NULL
					</programlisting>
				</listitem>

				<listitem>
					<para><varname>/&gt;&gt;</varname>: Is the bouding box strictly back?</para>
					<para>Signature: <varname>{geo, tgeompoint} /&gt;&gt; {geo, tgeompoint}: boolean</varname></para>
					<programlisting>
SELECT tgeompoint 'Point(0 0 0)@2001-01-01' /&gt;&gt;
	tgeompoint '[Point(1 1 1)@2001-01-01, Point(1 2 2)@2001-01-02)';
-- false
SELECT tgeompoint 'Point(0 0)@2001-01-01' /&gt;&gt;
	tgeompoint '[Point(1 1)@2001-01-01, Point(1 2)@2001-01-02)';
-- NULL
					</programlisting>
				</listitem>

				<listitem>
					<para><varname>&amp;&lt;/</varname>: The bouding box does not extend in front?</para>
					<para>Signature: <varname>{geo, tgeompoint} &amp;&lt;/ {geo, tgeompoint}: boolean</varname></para>
					<programlisting>
SELECT tgeompoint 'Point(0 0 0)@2001-01-01' &amp;&lt;/
	tgeompoint '[Point(1 1 1)@2001-01-01, Point(1 2 2)@2001-01-02)';
-- true
					</programlisting>
				</listitem>

				<listitem>
					<para><varname>/&amp;&gt;</varname>: The bouding box does not extend back?</para>
					<para>Signature: <varname>{geo, tgeompoint} /&amp;&gt; {geo, tgeompoint}: boolean</varname></para>
					<programlisting>
SELECT tgeompoint 'Point(0 0 0)@2001-01-01' /&amp;&gt;
	tgeompoint '[Point(1 1 1)@2001-01-01, Point(1 2 2)@2001-01-02)';
-- false
					</programlisting>
				</listitem>
			</itemizedlist>

			<para>The operators for the time dimension of all the temporal types are as follows.</para>
			<itemizedlist>
				<listitem>
					<para><varname>&lt;&lt;#</varname>: Is the bounding box always before?</para>
					<para>Signature: <varname>{time, ttype} &lt;&lt;# {time, ttype}: boolean</varname></para>
					<programlisting>
SELECT tbool '[t@2012-01-01, t@2012-01-04)' &lt;&lt;# timestamptz '2012-01-03';
-- false
SELECT tint '[1@2012-01-01, 1@2012-01-04)' &lt;&lt;# tint '[2@2012-01-03, 2@2012-01-05)';
-- false
SELECT tgeompoint 'Point(0 0)@2001-01-01' &lt;&lt;#
	tgeompoint '[Point(1 1)@2001-01-01, Point(1 2)@2001-01-02)';
-- false
					</programlisting>
				</listitem>

				<listitem>
					<para><varname>#&gt;&gt;</varname>: Is the bounding box always after?</para>
					<para>Signature: <varname>{time, ttype} #&gt;&gt; {time, ttype}: boolean</varname></para>
					<programlisting>
SELECT tbool '[t@2012-01-03, t@2012-01-04)' #&gt;&gt; period '[2012-01-01, 2012-01-02)';
-- true
SELECT tint '[1@2012-01-01, 1@2012-01-04)' #&gt;&gt; tfloat '[2@2012-01-03, 2@2012-01-05)';
-- false
SELECT tgeompoint 'Point(0 0)@2001-01-01' #&gt;&gt;
	tgeompoint '[Point(1 1)@2001-01-01, Point(1 2)@2001-01-02)';
-- false
					</programlisting>
				</listitem>

				<listitem>
					<para><varname>&amp;&lt;#</varname>: Is the bounding box never after?</para>
					<para>Signature: <varname>{time, ttype} &amp;&lt;# {time, ttype}: boolean</varname></para>
					<programlisting>
SELECT tbool '[t@2012-01-01, t@2012-01-04)' &amp;&lt;# tbool '[f@2012-01-03, f@2012-01-05)';
-- true
SELECT tfloat '[1@2012-01-01, 1@2012-01-04)' &amp;&lt;# tfloat '[2@2012-01-03, 2@2012-01-05)';
-- true
SELECT tgeompoint 'Point(0 0)@2001-01-01' &amp;&lt;#
	tgeompoint '[Point(1 1)@2001-01-01, Point(1 2)@2001-01-02)';
-- true
					</programlisting>
				</listitem>

				<listitem>
					<para><varname>#&amp;&gt;</varname>: Is the bounding box never before?</para>
					<para>Signature: <varname>{time, ttype} #&amp;&gt; {time, ttype}: boolean</varname></para>
					<programlisting>
SELECT tint '[1@2012-01-01, 1@2012-01-04)' #&amp;&gt; tfloat '{2@2012-01-03, 3@2012-01-05}';
-- false
SELECT tgeompoint 'Point(0 0)@2001-01-01' #&amp;&gt;
	tgeompoint '[Point(1 1)@2001-01-01, Point(1 2)@2001-01-02)';
-- true
					</programlisting>
				</listitem>
			</itemizedlist>

			<para>Another set of operators consider the topological relationships between the bounding boxes. There are four topological operators: overlaps (<varname>&amp;&amp;</varname>), contains (<varname>@&gt;</varname>), contained (<varname>&lt;@</varname>), and same (<varname>~=</varname>). The arguments of these operators can be a base type, a box, or a temporal type and the operators verify the topological relationship taking into account the value and/or the time dimension depending on the type of the arguments.</para>

			<para>The topological operators for temporal alphanumeric types are given next.</para>

			<itemizedlist>
				<listitem>
					<para><varname>&amp;&amp;</varname>: Does the bounding boxes overlap?</para>
					<para>Signature: <varname>{base, numrange, time, tbox, ttype} &amp;&amp;</varname></para>
					<para><varname>    {base, numrange, time, tbox, ttype}: boolean</varname></para>
					<programlisting>
SELECT tfloat '[1@2012-01-01, 3@2012-01-04)' &amp;&amp; 3;
-- true
SELECT tint '[1@2012-01-01, 1@2012-01-04)' &amp;&amp; floatrange '[1,4)';
-- true
SELECT tint '[1@2012-01-01, 1@2012-01-04)' &amp;&amp; tint '[2@2012-01-03, 2@2012-01-05)';
-- false
					</programlisting>
				</listitem>

				<listitem>
					<para><varname>@&gt;</varname>: Does the first bounding box contains the second one?</para>
					<para>Signature: <varname>{base, numrange, time, tbox, ttype} @&gt;</varname></para>
					<para><varname>    {base, numrange, time, tbox, ttype}: boolean</varname></para>
					<programlisting>
SELECT tint '[1@2012-01-01, 1@2012-01-04)' @&gt; timestamptz '2012-01-03';
-- true
SELECT tint '[1@2012-01-01, 1@2012-01-04)' @&gt; period '[2012-01-03, 2012-01-05)';
-- false
SELECT ttext '[A@2012-01-01, B@2012-01-06]' @&gt; ttext '[C@2012-01-03, D@2012-01-05]';
-- true
					</programlisting>
				</listitem>

				<listitem>
					<para><varname>&lt;@</varname>: Is the first bounding box contained in the second one?</para>
					<para>Signature: <varname>{base, numrange, time, tbox, ttype} &lt;@</varname></para>
					<para><varname>    {base, numrange, time, tbox, ttype}: boolean</varname></para>
					<programlisting>
SELECT tint '[1@2012-01-01, 1@2012-01-04)' &lt;@
	box(floatrange '[1,4)', period '[2012-01-01, 2012-01-05)');
-- true
SELECT tint '[1@2012-01-01, 1@2012-01-04)' &lt;@ tint '[2@2012-01-03, 2@2012-01-05)';
-- false
SELECT tint '[1@2012-01-01, 1@2012-01-04)' &lt;@ tfloat '{2@2012-01-03, 3@2012-01-05}';
-- false
					</programlisting>
				</listitem>

				<listitem>
					<para><varname>~=</varname>: Are the bounding boxes equal?</para>
					<para>Signature: <varname>{base, numrange, time, tbox, ttype} ~=</varname></para>
					<para><varname>    {base, numrange, time, tbox, ttype}: boolean</varname></para>
					<programlisting>
SELECT tfloat '[1@2012-01-01, 4@2012-01-04)' ~=  
	tint '{4@2012-01-01, 3@2012-01-03, 1@2012-01-04}';
-- true
					</programlisting>
				</listitem>
			</itemizedlist>

			<para>The topological operators for temporal point types are given next.</para>

			<itemizedlist>
				<listitem>
					<para><varname>&amp;&amp;</varname>: Does the bounding boxes overlap?</para>
					<para>Signature: <varname>{geo, time, stbox, tpoint} &amp;&amp; {geo, time, stbox, tpoint}: boolean</varname></para>
					<programlisting>
SELECT tgeompoint '[Point(1 1)@2012-01-01, Point(2 2)@2012-01-04)' &amp;&amp;
	tgeompoint '[Point(0 1)@2012-01-03, Point(2 0)@2012-01-05)';
-- true
					</programlisting>
				</listitem>

				<listitem>
					<para><varname>@&gt;</varname>: Does the first bounding box contains the second one?</para>
					<para>Signature: <varname>{geo, time, stbox, tpoint} @&gt; {geo, time, stbox, tpoint}: boolean</varname></para>
					<programlisting>
SELECT tgeompoint '[Point(0 0)@2012-01-01, Point(2 2)@2012-01-04)' &amp;&amp;
	tgeompoint '[Point(1 1)@2012-01-03, Point(2 0)@2012-01-05)';
-- true
					</programlisting>
				</listitem>

				<listitem>
					<para><varname>&lt;@</varname>: Is the first bounding box contained in the second one?</para>
					<para>Signature: <varname>{geo, time, stbox, tpoint} &lt;@ {geo, time, stbox, tpoint}: boolean</varname></para>
					<programlisting>
SELECT tgeompoint 'Point(1 1)@2012-01-01' &lt;@
	tgeompoint '[Point(0 0)@2012-01-01, Point(2 2)@2012-01-04)';
-- true
					</programlisting>
				</listitem>

				<listitem>
					<para><varname>~=</varname>: Are the bounding boxes equal?</para>
					<para>Signature: <varname>{geo, time, stbox, tpoint} ~= {geo, time, stbox, tpoint}: boolean</varname></para>
					<programlisting>
SELECT tgeompoint '[Point(0 0)@2012-01-01, Point(2 2)@2012-01-04)' ~=
	tgeompoint '[Point(0 2)@2012-01-01, Point(2 0)@2012-01-04)';
-- true
					</programlisting>
				</listitem>
			</itemizedlist>
		</sect1>

		<sect1>
			<title>Distance Operators</title>
			<para>There are two distance operators. The first one computes the distance between either a temporal point and a geometry or between two temporal points at their nearest point of approach, which is a float. This is the same as the function <varname>nearestApproachDistance</varname> discussed before but as an operator it can be used for doing nearest neightbor searches using a GiST index (see <xref linkend="indexing_temporal_types" />).</para>

			<para>On the other hand, the temporal distance operator computes the distance at each instant of the intersection of the temporal extents of their arguments and results in a temporal float. Computing temporal distance is useful in many mobility applications. For example, a moving cluster (also known as convoy or flock) is defined as a set of objects that move close to each other for a long time interval. This requires to compute temporal distance between two moving objects.</para>
		
			<para>The temporal distance operator accepts a geometry/geography restricted to a point or a temporal point as arguments. Notice that the temporal types only consider linear interpolation between values, while the distance is a root of a quadratic function. Therefore, the temporal distance operator gives a linear approximation of the actual distance value for temporal sequence points. In this case, the arguments are synchronized in the time dimension, and for each of the composing line segments of the arguments, the spatial distance between the start point, the end point, and the nearest point of approach is computed, as shown in the examples below.</para>

			<itemizedlist>
				<listitem>
					<para><varname>|=|</varname>: Smallest distance ever between the two arguments</para>
					<para>Signature: <varname>{geometry, tgeompoint} |=| {geometry, tgeompoint}: float</varname></para>
					<programlisting>
SELECT tgeompoint '[Point(0 0)@2012-01-02, Point(1 1)@2012-01-04, Point(0 0)@2012-01-06)' 
	|=| geometry 'Linestring(2 2,2 1,3 1)';
-- "1"
SELECT tgeompoint '[Point(0 0)@2012-01-01, Point(1 1)@2012-01-03, Point(0 0)@2012-01-05)' 
	|=| tgeompoint '[Point(2 0)@2012-01-02, Point(1 1)@2012-01-04, Point(2 2)@2012-01-06)';
-- "0.5"
					</programlisting>
				</listitem>

				<listitem>
					<para><varname>&lt;-&gt;</varname>: Distance &Z_support; &geography_support;</para>
					<para>Signature: <varname>{point, tpoint} &lt;-&gt; {point, tpoint}: tfloat</varname></para>
					<programlisting>
SELECT tgeompoint '[Point(0 0)@2012-01-01, Point(1 1)@2012-01-03)' &lt;-&gt; 
	geometry 'Point(0 1)';
-- "[1@2012-01-01, 0.707106781186548@2012-01-02, 1@2012-01-03)"
SELECT tgeompoint '[Point(0 0)@2012-01-01, Point(1 1)@2012-01-03)' &lt;-&gt;
	tgeompoint '[Point(0 1)@2012-01-01, Point(1 0)@2012-01-03)';
-- "[1@2012-01-01, 0@2012-01-02, 1@2012-01-03)"
SELECT tgeompoint '[Point(0 1)@2012-01-01, Point(0 0)@2012-01-03)' &lt;-&gt;
	tgeompoint '[Point(0 0)@2012-01-01, Point(1 0)@2012-01-03)';
-- "[1@2012-01-01, 0.707106781186548@2012-01-02, 1@2012-01-03)"
SELECT tgeompoint '[Point(0 0)@2012-01-01, Point(1 1)@2012-01-02)' &lt;-&gt;
	tgeompoint '[Point(0 1)@2012-01-01, Point(1 2)@2012-01-02)';
-- "[1@2012-01-01,1@2012-01-02)"
					</programlisting>
				</listitem>
			</itemizedlist>
		</sect1>

		<sect1 id="spatial_relationships_temporal_points">
			<title>Spatial Relationships for Temporal Points</title>

			<para>There are two versions of the spatial relationship functions such as <varname>ST_Intersects</varname> and <varname>ST_Relate</varname> generalized to the temporal point types.</para>

			<itemizedlist>
				<listitem>
					<para>The first version applies the traditional spatial function to the union of all values taken by the temporal point (which is a <varname>geometry</varname> or <varname>geography</varname>) and returns a <varname>boolean</varname> or a <varname>text</varname>. Examples are the <varname>intersects</varname> and <varname>relate</varname> functions.</para>
				</listitem>

				<listitem>
					<para>The second version is defined with the temporal semantics, that is, the traditional spatial function is computed at each instant and results in a <varname>tbool</varname> or a <varname>ttext</varname>. Examples are the <varname>tintersects</varname> and <varname>trelate</varname> functions.</para>
				</listitem>
			</itemizedlist>
			<para>Notice that semantics conveyed by the first version of the relationships varies depending on the relationship and the type of the arguments. For example, the following query
				<programlisting>
SELECT intersects(geometry 'Polygon((0 0,0 1,1 1,1 0,0 0))',
	tgeompoint '[Point(0 1)@2012-01-01, Point(1 1)@2012-01-03)');
				</programlisting>
			tests whether the temporal point ever intersected the geometry, since the query is conceptually equivalent to the following one.
				<programlisting>
SELECT ST_Intersects(geometry 'Polygon((0 0,0 1,1 1,1 0,0 0))', 
	geometry 'Linestring(0 1,1 1)');
				</programlisting>
			where the second geometry is obtained by applying the <varname>trajectory</varname> function to the temporal point. On the other hand, the query
				<programlisting>
SELECT contains(geometry 'Polygon((0 0,0 1,1 1,1 0,0 0))',
	tgeompoint '[Point(0 1)@2012-01-01, Point(1 1)@2012-01-03)');
				</programlisting>
				tests whether the geometry always contains the temporal point. Finally, the following query
				<programlisting>
SELECT intersects(tgeompoint '[Point(0 1)@2012-01-01, Point(1 0)@2012-01-03)',
	tgeompoint '[Point(0 0)@2012-01-01, Point(1 1)@2012-01-03)');
				</programlisting>
				tests whether the temporal points may intersect, since the query above is conceptually equivalent to the following one 
				<programlisting>
SELECT ST_Intersects('Linestring(0 1,1 0)', 'Linestring(0 0,1 1)');
				</programlisting>
			</para>
						
			<para>The first versions of the relationships are typically used in combination with a spatio-temporal index when computing the temporal relationships. For example, the following query
				<programlisting>
SELECT T.TripId, R.RegionId, tintersects(T.Trip, R.Geom)
FROM Trips T, Regions R
WHERE intersects(T.Trip, R.Geom)
				</programlisting>
			which verifies whether a trip <varname>T</varname> (which is a temporal point) intersects a region <varname>R</varname> (which is a geometry), will benefit rom a spatio-temporal index on the column <varname>T.Trip</varname> since the <varname>intersects</varname> function will automatically perform the bounding box comparison <varname>T.Trip &amp;&amp; R.Geom</varname>. This is further explained later in this document.
			</para>
			
			<para>Three spatial relationships available in PostGIS are not provided in the temporal version.
				<itemizedlist>
					<listitem>
						<para><varname>tcontainsproperly</varname> since it would always be equal to <varname>tcontains</varname>: <varname>ST_Contains</varname> returns true if and only if no points of B lie in the exterior of A, and at least one point of the interior of B lies in the interior of A. <varname>ST_ContainsProperly</varname> returns true if B intersects the interior of A but not the boundary (or exterior).</para>
					</listitem>

					<listitem>
						<para><varname>tcrosses</varname> since it would always returns false: <varname>ST_Crosses</varname> returns true if the supplied geometries have some, but not all, interior points in common.</para>
					</listitem>

					<listitem>
						<para><varname>toverlaps</varname> since it would always returns false: <varname>ST_Overlaps</varname> returns true if the geometries share space, are of the same dimension, but are not completely contained by each other.</para>
					</listitem>
				</itemizedlist>
				</para>
			
			<para>All spatial relationships in the two versions are defined for temporal geometry points, while only four of them are defined for temporal geography points, namely, <varname>covers</varname>, <varname>coveredby</varname>, <varname>intersects</varname>, and <varname>dwithin</varname>, and the corresponding temporal versions. The arguments of these functions are either a temporal point or a base type (that is, a geometry or a geography), but these functions do not allow a base type in both arguments. Furthermore, both arguments must be of the same base type, that is, these functions do not allow to have a temporal geometry point (or a geometry) and a temporal geography point (or a geography) as arguments.</para>
		
			<para>The <varname>relate</varname> and the <varname>trelate</varname> functions have two forms with either two or three arguments. The two-argument forms consider the spatial relationship between the interior, the boundary, and the exterior of the arguments and return a <varname>text</varname> or a <varname>ttext</varname> value representing the maximum intersection matrix pattern. This pattern is defined using the Dimensionally Extended 9 Intersection Model or DE-9IM (see the PostGIS documentation for more details). The three-argument forms determine whether the first two arguments satisfy the intersection matrix pattern given as third argument (a <varname>text</varname> value) and return a Boolean or a temporal Boolean.</para>

			<sect2>
				<title>Possible Spatial Relationships</title>
				<itemizedlist>
					<listitem>
						<para><varname>contains</varname>: May contain</para>
						<para>Signature: <varname>contains({geo, tgeompoint}, {geo, tgeompoint}): boolean</varname></para>
						<programlisting>
SELECT contains(geometry 'Polygon((0 0,0 1,1 1,1 0,0 0))',
	tgeompoint '[Point(0 0)@2012-01-01, Point(1 1)@2012-01-03)');
-- true
						</programlisting>
					</listitem>

					<listitem>
						<para><varname>containsproperly</varname>: May contain properly</para>
						<para>Signature: <varname>containsproperly({geo, tgeompoint}, {geo, tgeompoint}): boolean</varname></para>
						<programlisting>
SELECT containsproperly(geometry 'Polygon((0 0,0 1,1 1,1 0,0 0))',
	tgeompoint '[Point(0 0)@2012-01-01, Point(1 1)@2012-01-03)');
-- false
						</programlisting>
					</listitem>

					<listitem>
						<para><varname>covers</varname>: May cover</para>
						<para>Signature: <varname>covers({geo, tpoint}, {geo, tpoint}): boolean</varname></para>
						<programlisting>
SELECT covers(geometry 'Polygon((0 0,0 1,1 1,1 0,0 0))',
	tgeompoint '[Point(0 0)@2012-01-01, Point(1 1)@2012-01-03)');
-- true
						</programlisting>
					</listitem>

					<listitem>
						<para><varname>coveredby</varname>: May be covered by</para>
						<para>Signature: <varname>coveredby({geo, tpoint}, {geo, tpoint}): boolean</varname></para>
						<programlisting>
SELECT coveredby(geometry 'Polygon((0 0,0 1,1 1,1 0,0 0))',
	tgeompoint '[Point(0 0)@2012-01-01, Point(1 1)@2012-01-03)');
-- false
						</programlisting>
					</listitem>

					<listitem>
						<para><varname>crosses</varname>: May cross</para>
						<para>Signature: <varname>crosses({geo, tgeompoint}, {geo, tgeompoint}): boolean</varname></para>
						<programlisting>
SELECT crosses(geometry 'Polygon((0 0,0 1,1 1,1 0,0 0))',
	tgeompoint '[Point(0 0)@2012-01-01, Point(2 2)@2012-01-03)');
-- true
						</programlisting>
					</listitem>

					<listitem>
						<para><varname>disjoint</varname>: May be disjoint</para>
						<para>Signature: <varname>disjoint({geo, tgeompoint}, {geo, tgeompoint}): boolean</varname></para>
						<programlisting>
SELECT disjoint(geometry 'Polygon((0 0,0 1,1 1,1 0,0 0))',
	tgeompoint '[Point(0 0)@2012-01-01, Point(1 1)@2012-01-03)');
-- false
						</programlisting>
					</listitem>

					<listitem>
						<para><varname>equals</varname>: May be equal</para>
						<para>Signature: <varname>equals({geo, tgeompoint}, {geo, tgeompoint}): boolean</varname></para>
						<programlisting>
SELECT equals(geometry 'Polygon((0 0,0 1,1 1,1 0,0 0))',
	tgeompoint '[Point(0 0)@2012-01-01, Point(1 1)@2012-01-03)');
-- false
						</programlisting>
					</listitem>

					<listitem>
						<para><varname>intersects</varname>: May intersect &Z_support;</para>
					<para>Signature: <varname>intersects({geo, tpoint}, {geo, tpoint}): boolean</varname></para>
						<programlisting>
SELECT intersects(geometry 'Polygon((0 0 0,0 1 0,1 1 0,1 0 0,0 0 0))',
	tgeompoint '[Point(0 0 1)@2012-01-01, Point(1 1 1)@2012-01-03)');
-- false
SELECT intersects(geometry 'Polygon((0 0 0,0 1 1,1 1 1,1 0 0,0 0 0))',
	tgeompoint '[Point(0 0 1)@2012-01-01, Point(1 1 1)@2012-01-03)');
-- true
						</programlisting>
					</listitem>

					<listitem>
						<para><varname>overlaps</varname>: May overlap</para>
						<para>Signature: <varname>overlaps({geo, tgeompoint}, {geo, tgeompoint}): boolean</varname></para>
						<programlisting>
SELECT overlaps(geometry 'Linestring(1 1,3 3)',
	tgeompoint '[Point(0 0)@2012-01-01, Point(2 2)@2012-01-03)');
-- true
						</programlisting>
					</listitem>

					<listitem>
						<para><varname>touches</varname>: May touch</para>
						<para>Signature: <varname>touches({geo, tgeompoint}, {geo, tgeompoint}): boolean</varname></para>
						<programlisting>
SELECT touches(geometry 'Polygon((0 0,0 1,1 1,1 0,0 0))',
	tgeompoint '[Point(0 0)@2012-01-01, Point(0 1)@2012-01-03)');
-- true
						</programlisting>
					</listitem>

					<listitem>
						<para><varname>within</varname>: May be within</para>
						<para>Signature: <varname>within({geo, tgeompoint}, {geo, tgeompoint}): boolean</varname></para>
						<programlisting>
SELECT within(geometry 'LineString(1 1,2 2)',
	tgeompoint '[Point(0 0)@2012-01-01, Point(3 3)@2012-01-03)');
-- true
						</programlisting>
					</listitem>

					<listitem>
						<para><varname>dwithin</varname>: May be at distance within &Z_support;</para>
					<para>Signature: <varname>dwithin({geo, tpoint}, {geo, tpoint}, double): boolean</varname></para>
						<programlisting>
SELECT dwithin(geometry 'Polygon((0 0 0,0 1 1,1 1 1,1 0 0,0 0 0))',
	tgeompoint 'Point(0 2 1)@2000-01-01,Point(2 2 1)@2000-01-02', 1)
-- true
SELECT dwithin(geometry 'Polygon((0 0 0,0 1 1,1 1 1,1 0 0,0 0 0))',
	tgeompoint 'Point(0 2 2)@2000-01-01,Point(2 2 2)@2000-01-02', 1)
--	false
						</programlisting>
					</listitem>

					<listitem>
						<para><varname>relate</varname>: May relate</para>
						<para>Signature: <varname>relate({geo, tgeompoint}, {geo, tgeompoint}): text</varname></para>
						<programlisting>
SELECT relate(geometry 'Polygon((0 0,0 1,1 1,1 0,0 0))',
	tgeompoint '[Point(0 0)@2012-01-01, Point(1 1)@2012-01-03)');
-- "1F2F01FF2"
						</programlisting>
					</listitem>

					<listitem>
						<para><varname>relate</varname>: May relate</para>
						<para>Signature: <varname>relate({geo, tgeompoint}, {geo, tgeompoint}, text): boolean</varname></para>
						<programlisting>
SELECT relate(geometry 'Polygon((0 0,0 1,1 1,1 0,0 0))',
	tgeompoint '[Point(0 0)@2012-01-01, Point(1 1)@2012-01-03)','1F2F01FF2');
-- true
						</programlisting>
					</listitem>
				</itemizedlist>
			</sect2>       

			<sect2>
				<title>Temporal Spatial Relationships</title>
				<itemizedlist>
					<listitem>
						<para><varname>tcontains</varname>: Temporal contains</para>
						<para>Signature: <varname>tcontains({geo, tgeompoint}, {geo, tgeompoint}): tbool</varname></para>
						<programlisting>
SELECT tcontains(geometry 'Polygon((1 1,1 2,2 2,2 1,1 1))',
	tgeompoint '[Point(0 0)@2012-01-01, Point(3 3)@2012-01-04)');
-- "{[f@2012-01-01,f@2012-01-02], (t@2012-01-02,t@2012-01-03), [f@2012-01-03,f@2012-01-04)}"
						</programlisting>
					</listitem>

					<listitem>
						<para><varname>tcovers</varname>: Temporal covers</para>
						<para>Signature: <varname>tcovers({geo, tpoint}, {geo, tpoint}): tbool</varname></para>
						<programlisting>
SELECT tcovers(geometry 'Polygon((1 1,1 2,2 2,2 1,1 1))',
	tgeompoint '[Point(0 0)@2012-01-01, Point(3 3)@2012-01-04)');
-- "{[f@2012-01-01, t@2012-01-02, t@2012-01-03], (f@2012-01-03, f@2012-01-04]}"
						</programlisting>
					</listitem>

					<listitem>
						<para><varname>tcoveredby</varname>: Temporal covered by</para>
						<para>Signature: <varname>tcoveredby({geo, tpoint}, {geo, tpoint}): tbool</varname></para>
						<programlisting>
SELECT tcoveredby(tgeompoint '[Point(1 1)@2012-01-02, Point(3 3)@2012-01-04)',
	tgeompoint '[Point(0 0)@2012-01-01, Point(2 2)@2012-01-03)');
-- "{[t@2012-01-02, t@2012-01-03)}"
						</programlisting>
					</listitem>

					<listitem>
						<para><varname>tdisjoint</varname>: Temporal disjoint</para>
						<para>Signature: <varname>tdisjoint({geo, tgeompoint}, {geo, tgeompoint}): tbool</varname></para>
						<programlisting>
SELECT tdisjoint(geometry 'Polygon((1 1,1 2,2 2,2 1,1 1))',
	tgeompoint '[Point(0 0)@2012-01-01, Point(3 3)@2012-01-04)');
-- "{[t@2012-01-01, f@2012-01-02, f@2012-01-03], (t@2012-01-03, t@2012-01-04]}"
						</programlisting>
					</listitem>

					<listitem>
						<para><varname>tequals</varname>: Temporal equals</para>
						<para>Signature: <varname>tequals({geo, tgeompoint}, {geo, tgeompoint}): tbool</varname></para>
						<programlisting>
SELECT tequals(geometry 'Point(1 1)',
	tgeompoint '[Point(0 0)@2012-01-01, Point(3 3)@2012-01-04)');
-- "{[f@2012-01-01, t@2012-01-02], (f@2012-01-02, f@2012-01-04]}"
						</programlisting>
					</listitem>

					<listitem>
						<para><varname>tintersects</varname>: Temporal intersects &Z_support;</para>
					<para>Signature: <varname>tintersects({geo, tpoint}, {geo, tpoint}): tbool</varname></para>
						<programlisting>
SELECT tintersects(geometry 'MultiPoint(1 1,2 2)',
	tgeompoint '[Point(0 0)@2012-01-01, Point(3 3)@2012-01-04)');
-- "{[f@2012-01-01, t@2012-01-02], (f@2012-01-02, t@2012-01-03],
	(f@2012-01-03, f@2012-01-04]}"
						</programlisting>
					</listitem>

					<listitem>
						<para><varname>ttouches</varname>: Temporal touches</para>
						<para>Signature: <varname>ttouches({geo, tgeompoint}, {geo, tgeompoint}): tbool</varname></para>
						<programlisting>
SELECT ttouches(geometry 'Polygon((1 0,1 2,2 2,2 0,1 0))',
	tgeompoint '[Point(0 0)@2012-01-01, Point(3 0)@2012-01-04)');
-- "{[f@2012-01-01, t@2012-01-02, t@2012-01-03], (f@2012-01-03, f@2012-01-04]}"
						</programlisting>
					</listitem>

					<listitem>
						<para><varname>twithin</varname>: Temporal within</para>
						<para>Signature: <varname>twithin({geo, tgeompoint}, {geo, tgeompoint}): tbool</varname></para>
						<programlisting>
SELECT twithin(geometry 'Point(1 1)',
	tgeompoint '[Point(0 0)@2012-01-01, Point(2 2)@2012-01-03)');
-- "{[f@2012-01-01, t@2012-01-02], (f@2012-01-02, f@2012-01-03]}"
						</programlisting>
					</listitem>

					<listitem>
						<para><varname>tdwithin</varname>: Temporal distance within</para>
						<para>Signature: <varname>tdwithin({geo, tpoint}, {geo, tpoint}, double): tbool</varname></para>
						<programlisting>
SELECT tdwithin(geometry 'Polygon((1 1,1 2,2 2,2 1,1 1))',
	tgeompoint '[Point(0 0)@2012-01-01, Point(3 0)@2012-01-04)', 1);
-- "{[f@2012-01-01, t@2012-01-02, t@2012-01-03], (f@2012-01-03, f@2012-01-04)}"
						</programlisting>
					</listitem>

					<listitem>
						<para><varname>trelate</varname>: Temporal relate</para>
						<para>Signature: <varname>trelate({geo, tgeompoint}, {geo, tgeompoint}): ttext</varname></para>
						<programlisting>
SELECT trelate(geometry 'Polygon((1 0,1 2,2 2,2 0,1 0))',
	tgeompoint '[Point(0 0)@2012-01-01, Point(3 0)@2012-01-04)');
-- "{[FF2FF10F2@2012-01-01, FF20F1FF2@2012-01-02, FF20F1FF2@2012-01-03],
	(FF2FF10F2@2012-01-03, FF2FF10F2@2012-01-04]}"
						</programlisting>
					</listitem>

					<listitem>
						<para><varname>trelate</varname>: Temporal relate</para>
						<para>Signature: <varname>trelate({geo, tgeompoint}, {geo, tgeompoint}, text): tbool</varname></para>
						<programlisting>
SELECT trelate(geometry 'Polygon((1 0,1 2,2 2,2 0,1 0))',
	tgeompoint '[Point(0 0)@2012-01-01, Point(3 0)@2012-01-04)', 'FF20F1FF2');
-- "{[f@2012-01-01, t@2012-01-02, t@2012-01-03], (f@2012-01-03, f@2012-01-04]}"
	2012-01-04)}"
						</programlisting>
					</listitem>
				</itemizedlist>
				</sect2>
		</sect1>

		<sect1>
			<title>Aggregate Functions for Temporal Types</title>

			<para>The temporal aggregate functions generalize the traditional aggregate functions. Their semantics is that they compute the value of the function at every instant t in the union of the temporal extents of the values to aggregate.</para>

			<para>For all temporal types, the function <varname>tcount</varname> generalize the traditional function <varname>count</varname>. The temporal count can be used to compute at each point in time the number of available or reporting objects (for example, number of cars in an area). For Boolean types, the functions <varname>tand</varname> and <varname>tor</varname> generalize the traditional functions <varname>and</varname> and <varname>or</varname>. For numeric types, two types of temporal aggregate functions are available. The functions <varname>tmin</varname>, <varname>tmax</varname>, <varname>tsum</varname>, and <varname>tavg</varname> generalize the traditional functions <varname>min</varname>, <varname>max</varname>, <varname>sum</varname>, and <varname>avg</varname>. Furthermore, the functions <varname>wmin</varname>, <varname>wmax</varname>, <varname>wcount</varname>, <varname>wsum</varname>, and <varname>wavg</varname> are window (or cumulative) versions of the traditional functions that, given a time interval w, compute the value of the function at an instant t by considering the values during the interval [t-w, t]. All window aggregate functions are available for temporal integers, while for temporal floats only window minimum and maximum are meaningful. For temporal text, the functions Finally, for temporal points the function <varname>tcentroid</varname>, generalizes the corresponding function <varname>ST_Centroid</varname> provided by PostGIS. For example, given set of objects that move together (that is, a convoy or a flock) the temporal centroid will produce a temporal point that represents at each instant the geometric center (or the center of mass) of all the moving objects.</para>
		
			<para>In addition to the above, function <varname>extent</varname> returns a bounding box that encloses a set of temporal values. Depending on the base type, the result of this function can be a <varname>period</varname>, a <varname>tbox</varname> or an <varname>stbox</varname>. This function is an &ldquo;aggregate&rdquo; function in SQL terminology since it operates on lists of data, in the same way the SUM() and AVG() functions do.</para>

			<para>In the examples that follow, we suppose the tables <varname>Department</varname> and <varname>Trip</varname> contain the two tuples introduced in <xref linkend="examples_temporal_types" />.</para>
			<itemizedlist>
				<listitem>
					<para><varname>tcount</varname>: Temporal count</para>
					<para>Signature: <varname>tcount(ttype): {tinti, tints}</varname></para>
					<programlisting>
SELECT tcount(NoEmps) FROM Department;
-- "{[1@2012-01-01, 2@2012-02-01, 1@2012-08-01, 1@2012-10-01)}"
					</programlisting>
				</listitem>

				<listitem>
					<para><varname>tand</varname>: Temporal and</para>
					<para>Signature: <varname>tand(tbool): tbool</varname></para>
					<programlisting>
SELECT tand(NoEmps #&gt; 6) FROM Department;
-- "{[t@2012-01-01, f@2012-04-01, f@2012-10-01)}"
					</programlisting>
				</listitem>

				<listitem>
					<para><varname>tor</varname>: Temporal or</para>
					<para>Signature: <varname>tor(tbool): tbool</varname></para>
					<programlisting>
SELECT tor(NoEmps #&gt; 6) FROM Department;
-- "{[t@2012-01-01, f@2012-08-01, f@2012-10-01)}"
					</programlisting>
				</listitem>

				<listitem>
					<para><varname>tmin</varname>: Temporal minimum</para>
					<para>Signature: <varname>tmin(ttype): {ttypei, ttypes}</varname></para>
					<programlisting>
SELECT tmin(NoEmps) FROM Department;
-- "{[10@2012-01-01, 4@2012-02-01, 6@2012-06-01, 6@2012-10-01)}"
					</programlisting>
				</listitem>

				<listitem>
					<para><varname>tmax</varname>: Temporal maximum</para>
					<para>Signature: <varname>tmax(ttype): {ttypei, ttypes}</varname></para>
					<programlisting>
SELECT tmax(NoEmps) FROM Department;
-- "{[10@2012-01-01, 12@2012-04-01, 6@2012-08-01, 6@2012-10-01)}"
					</programlisting>
				</listitem>

				<listitem>
					<para><varname>tsum</varname>: Temporal sum</para>
					<para>Signature: <varname>tsum(tnumber): {tnumi, tnums}</varname></para>
					<programlisting>
SELECT tsum(NoEmps) FROM Department;
-- "{[10@2012-01-01, 14@2012-02-01, 16@2012-04-01, 18@2012-06-01, 6@2012-08-01, 
	6@2012-10-01)}"
					</programlisting>
				</listitem>

				<listitem>
					<para><varname>tavg</varname>: Temporal average</para>
					<para>Signature: <varname>tavg(tnumber): {tfloati, tfloats}</varname></para>
					<programlisting>
SELECT tavg(NoEmps) FROM Department;
-- "{[10@2012-01-01, 10@2012-02-01), [7@2012-02-01, 7@2012-04-01), 
	[8@2012-04-01, 8@2012-06-01), [9@2012-06-01, 9@2012-08-01), 
	[6@2012-08-01, 6@2012-10-01)"
					</programlisting>
				</listitem>

				<listitem>
					<para><varname>wmin</varname>: Window minimum</para>
					<para>Signature: <varname>wmin(tnumber, interval): {tnumi, tnums}</varname></para>
					<programlisting>
SELECT wmin(NoEmps, interval '2 days') FROM Department;
-- "{[10@2012-01-01, 4@2012-04-01, 6@2012-06-03, 6@2012-10-03)}"
					</programlisting>
				</listitem>

				<listitem>
					<para><varname>wmax</varname>: Window maximum</para>
					<para>Signature: <varname>wmax(tnumber, interval): {tnumi, tnums}</varname></para>
					<programlisting>
SELECT wmax(NoEmps, interval '2 days') FROM Department;
-- "{[10@2012-01-01, 12@2012-04-01, 6@2012-08-03, 6@2012-10-03)}"
					</programlisting>
				</listitem>

				<listitem>
					<para><varname>wcount</varname>: Window count</para>
					<para>Signature: <varname>wcount(tnumber, interval): {tinti, tints}</varname></para>
					<programlisting>
SELECT wcount(NoEmps, interval '2 days') FROM Department;
-- "{[1@2012-01-01, 2@2012-02-01, 3@2012-04-01, 2@2012-04-03, 3@2012-06-01, 2@2012-06-03,
	1@2012-08-03, 1@2012-10-03)}"
					</programlisting>
				</listitem>

				<listitem>
					<para><varname>wsum</varname>: Window sum</para>
					<para>Signature: <varname>wsum(tint, interval): {tinti, tints}</varname></para>
					<programlisting>
SELECT wsum(NoEmps, interval '2 days') FROM Department;
-- "{[10@2012-01-01, 14@2012-02-01, 26@2012-04-01, 16@2012-04-03, 22@2012-06-01, 
	18@2012-06-03, 6@2012-08-03, 6@2012-10-03)}"
					</programlisting>
				</listitem>

				<listitem>
					<para><varname>wavg</varname>: Window average</para>
					<para>Signature: <varname>wavg(tint, interval): {tfloati, tfloats}</varname></para>
					<programlisting>
SELECT wavg(NoEmps, interval '2 days') FROM Department;
-- "{[10@2012-01-01, 10@2012-02-01), [7@2012-02-01, 7@2012-04-01),
	[8.66666666666667@2012-04-01, 8.66666666666667@2012-04-03), 
	[8@2012-04-03, 8@2012-06-01),
	[7.33333333333333@2012-06-01, 7.33333333333333@2012-06-03), 
	[9@2012-06-03, 9@2012-08-03), [6@2012-08-03, 6@2012-10-03)}"
					</programlisting>
				</listitem>

				<listitem>
					<para><varname>tcentroid</varname>: Temporal centroid</para>
					<para>Signature: <varname>tcentroid(tgeompoint): tgeompoint</varname></para>
					<programlisting>
SELECT tcentroid(Trip) FROM Trips;
-- "{[POINT(0 0)@2012-01-01 08:00:00+00, POINT(1 0)@2012-01-01 08:05:00+00),
	[POINT(0.5 0)@2012-01-01 08:05:00+00, POINT(1.5 0.5)@2012-01-01 08:10:00+00,
	POINT(2 1.5)@2012-01-01 08:15:00+00),
	[POINT(2 2)@2012-01-01 08:15:00+00, POINT(3 3)@2012-01-01 08:20:00+00)}"
					</programlisting>
				</listitem>

				<listitem>
					<para><varname>extent</varname>: Bounding box extent</para>
					<para>Signature: <varname>extent(temp): {period, tbox, stbox}</varname></para>
					<programlisting>
SELECT extent(noEmps) FROM Department;
-- "TBOX((4,2012-01-01 00:00:00+01),(12,2012-10-01 00:00:00+02))"
SELECT extent(Trip) FROM Trips;
-- "STBOX T((0,0,2012-01-01 08:00:00+01),(3,3,2012-01-01 08:20:00+01))"
					</programlisting>
				</listitem>

			</itemizedlist>
		</sect1>

		<sect1>
			<title>Utility Functions</title>
			<itemizedlist>
				<listitem>
					<para><varname>mobdb_lib_version</varname>: Version of the MobilityDB extension</para>
					<para>Signature: <varname>mobdb_lib_version(): text</varname></para>
					<programlisting>
SELECT mobdb_lib_version();
-- "MobilityDB 1.0"
					</programlisting>
				</listitem>

				<listitem>
					<para><varname>mobdb_full_version</varname>: Versions of the MobilityDB extension and its dependencies</para>
					<para>Signature: <varname>mobdb_full_version(): text</varname></para>
					<programlisting>
SELECT mobdb_full_version();
-- "MobilityDB 1.0 PostgreSQL 11.5 PostGIS 2.5"
					</programlisting>
				</listitem>
			</itemizedlist>
		</sect1>
	</chapter>

	<chapter id="indexing_temporal_types">
		<title>Indexing of Temporal Types</title>
		<para>GiST and SP-GiST indexes can be created for table columns of temporal types. The GiST index implements an R-tree for temporal alphanumeric types and a TB-tree for temporal point types. The SP-GiST index implements a Quad-tree for temporal alphanumeric types and an Oct-tree for temporal point types. Examples of index creation are as follows:
			<programlisting>
CREATE INDEX Department_NoEmps_Gist_Idx ON Department USING Gist(NoEmps);
CREATE INDEX Trips_Trip_SPGist_Idx ON Trips USING SPGist(Trip);
			</programlisting>
		</para>

		<para>The GiST and SP-GiST indexes store the bounding box for the temporal types. As explained in <xref linkend="temporal_types" />, these are
			<itemizedlist>
				<listitem>
					<para>the period <varname>period</varname> type for the <varname>tbool</varname> and <varname>ttext</varname> types,</para>
				</listitem>

				<listitem>
					<para>the <varname>tbox</varname> type for the <varname>tint</varname> and <varname>tfloat</varname> types,</para>
				</listitem>

				<listitem>
					<para>the <varname>stbox</varname> type for the <varname>tgeompoint</varname> and <varname>tgeogpoint</varname> types.</para>
				</listitem>
			</itemizedlist>
		</para>
			
		<para>A GiST or SP-GiST index can accelerate queries involving the following operators (see <xref linkend="operators_temporal_types" /> for more information):
			<itemizedlist>
				<listitem>
					<para><varname>&lt;&lt;</varname>, <varname>&amp;&lt;</varname>, <varname>&amp;&gt;</varname>, <varname>&gt;&gt;</varname>, which only consider the value dimension in temporal alphanumeric types,</para>
				</listitem>

				<listitem>
					<para><varname>&lt;&lt;</varname>, <varname>&amp;&lt;</varname>, <varname>&amp;&gt;</varname>, <varname>&gt;&gt;</varname>, <varname>&lt;&lt;|</varname>, <varname>&amp;&lt;|</varname>, <varname>|&amp;&gt;</varname>, <varname>|&gt;&gt;</varname>, <varname>&amp;&lt;/</varname>, <varname>&lt;&lt;/</varname>, <varname>/&gt;&gt;</varname>, and <varname>/&amp;&gt;</varname>, which only consider the spatial dimension in temporal point types,</para>
				</listitem>

				<listitem>
					<para><varname>&amp;&lt;#</varname>, <varname>&lt;&lt;#</varname>, <varname>#&gt;&gt;</varname>, <varname>#&amp;&gt;</varname>, which only consider the time dimension for all temporal types,</para>
				</listitem>

				<listitem>
					<para><varname>&amp;&amp;</varname>, <varname>@&gt;</varname>, <varname>&lt;@</varname>, and <varname>~=</varname>, which consider as many dimensions as they are shared by the indexed column and the query argument. These operators work on bounding boxes (that is, <varname>period</varname>, <varname>tbox</varname>, or <varname>stbox</varname>), not the entire values.</para>
				</listitem>
			</itemizedlist>
		</para>

		<para>In addition, a GiST index can accelerate nearest neighbor queries involving the <varname>|=|</varname> operator.</para>
			
		<para>For example, given the index defined above on the <varname>Department</varname> table and a query that involves a condition with the <varname>&amp;&amp;</varname> (overlaps) operator, if the right argument is a temporal float then both the value and the time dimensions are considered for filtering the tuples of the relation, while if the right argument is a float value, a float range, or a time type, then either the value or the time dimension will be used for filtering the tuples of the relation. Furthermore, a bounding box can be constructed from a value/range and/or a timestamp/period, which can be used for filtering the tuples of the relation. Examples of queries using the index on the <varname>Department</varname> table defined above are given next.
			<programlisting>
SELECT * FROM Department WHERE NoEmps &amp;&amp; 5;
SELECT * FROM Department WHERE NoEmps &amp;&amp; intrange '[1, 5)';
SELECT * FROM Department WHERE NoEmps &amp;&amp; timestamptz '2012-04-01';
SELECT * FROM Department WHERE NoEmps &amp;&amp; period '[2012-04-01, 2012-05-01)';
SELECT * FROM Department WHERE NoEmps &amp;&amp;
	tbox(intrange '[1, 5)', period '[2012-04-01, 2012-05-01)');
SELECT * FROM Department WHERE NoEmps &amp;&amp;
	tfloat '{[1@2012-01-01, 1@2012-02-01), [5@2012-04-01, 5@2012-05-01)}';
			</programlisting>
		</para>

		<para>Similarly, examples of queries using the index on the <varname>Trips</varname> table defined above are given next.
			<programlisting>
SELECT * FROM Trips WHERE Trip &amp;&amp; geometry 'Polygon((0 0,0 1,1 1,1 0,0 0))';
SELECT * FROM Trips WHERE Trip &amp;&amp; timestamptz '2001-01-01';
SELECT * FROM Trips WHERE Trip &amp;&amp; period '[2001-01-01, 2001-01-05)';
SELECT * FROM Trips WHERE Trip &amp;&amp;
	stbox(geometry 'Polygon((0 0,0 1,1 1,1 0,0 0))', period '[2001-01-01, 2001-01-05]');
SELECT * FROM Trips WHERE Trip &amp;&amp;
	tgeompoint '{[Point(0 0)@2001-01-01, Point(1 1)@2001-01-02, Point(1 1)@2001-01-05)}';
			</programlisting>
		</para>
				
		<para>Finally, B-tree indexes can be created for table columns of all temporal types. For this index type, the only useful operation is equality. There is a B-tree sort ordering defined for values of temporal types, with corresponding <varname>&lt;</varname>, <varname>&lt;=</varname>, <varname>&gt;</varname>, <varname>&gt;=</varname> and operators, but the ordering is rather arbitrary and not usually useful in the real world. B-tree support for temporal types is primarily meant to allow sorting internally in queries, rather than creation of actual indexes.</para>

		<para>In order to speed up several of the functions in <xref linkend="manipulating_temporal_types" />, a bounding box comparison that make uses of the available indexes can be added in the <varname>WHERE</varname> clause of queries. For example, this would be typically the case for the functions that project the temporal types to the value/spatial and/or time dimensions. This will filter out the tuples with an index as shown in the following query.
			<programlisting>
SELECT atPeriod(T.Trip, period(2001-01-01, 2001-01-02))
FROM Trips T
-- Bouding box index filtering
WHERE T.Trip &amp;&amp; period(2001-01-01, 2001-01-02)
			</programlisting>
		</para>
				
		<para>In the case of temporal points, all spatial relationships with the &ldquo;ever&rdquo; semantics (see <xref linkend="spatial_relationships_temporal_points" />), excepted <varname>disjoint</varname>and <varname>relate</varname>, will automatically include a bounding box comparison that will make use of any indexes that are available on the temporal points. For this reason, the first version of the relationships is typically used for filtering the tuples with the help of an index when computing the temporal relationships as shown in the following query.
			<programlisting>
SELECT tintersects(T.Trip, R.Geom)
FROM Trips T, Regions R
-- Bouding box index filtering
WHERE intersects(T.Trip, R.Geom);
			</programlisting>
		</para>
	</chapter>
		
	<chapter id="statistics_temporal_types">
		<title>Statistics and Selectivity for Temporal Types</title>
		<sect1>
			<title>Statistics Collection for Temporal Types</title>
			<para>The PostgreSQL planner relies on statistical information about the contents of tables in order to generate the most efficient execution plan for queries. These statistics include a list of some of the most common values in each column and a histogram showing the approximate data distribution in each column. For large tables, a random sample of the table contents is taken, rather than examining every row. This enables large tables to be analyzed in a small amount of time. The statistical information is gathered by the <varname>ANALYZE</varname> command and stored in the <varname>pg_statistic</varname> catalog table. Since different kinds of statistics may be appropriate for different kinds of data, the table only stores very general statistics (such as number of null values) in dedicated columns. Everything else is stored in five &ldquo;slots&rdquo;, which are couples of array columns that store the statistics for a column of an arbitrary type.</para>

			<para>The statistics collected for time types and temporal types are based on those collected by PostgreSQL for scalar types and range types. For scalar types, like <varname>float</varname>, the following statistics are collected:
				<orderedlist numeration="arabic">
					<listitem>
						<para>fraction of null values,</para>
					</listitem>
					<listitem>
						<para>average width, in bytes, of non-null values,</para>
					</listitem>
					<listitem>
						<para>number of distinct non-null values,</para>
					</listitem>
					<listitem>
						<para>array of most common values and array of their frequencies,</para>
					</listitem>
					<listitem>
						<para>histogram of values, where the most common values are excluded,</para>
					</listitem>
					<listitem>
						<para>correlation between physical and logical row ordering.</para>
					</listitem>
				</orderedlist>
			</para>

			<para>For range types, like <varname>tstzrange</varname>, three additional histograms are collected:
				<orderedlist continuation="continues" numeration="arabic">
					<listitem id="range_stat1">
						<para>length histogram of non-empty ranges,</para>
					</listitem>
					<listitem id="range_stat2">
						<para>histograms of lower and upper bounds.</para>
					</listitem>
				</orderedlist>
			</para>

			<para>For geometries, in addition to (1)&#x2013;(3), the following statistics are collected:
					<orderedlist continuation="continues" numeration="arabic">
						<listitem id="geom_stat1">
							<para>number of dimensions of the values, N-dimensional bounding box, number of rows in the table, number of rows in the sample, number of non-null values,</para>
						</listitem>
						<listitem id="geom_stat2">
							<para>N-dimensional histogram that divides the bounding box into a number of cells and keeps the proportion of values that intersects with each cell.</para>
						</listitem>
					</orderedlist>
			</para>

			<para>The statistics collected for the new time types <varname>timestampset</varname>, <varname>period</varname>, and <varname>periodset</varname> replicate those collected by PostgreSQL for the <varname>tstzrange</varname>. This is clear for the <varname>period</varname> type, which is equivalent to <varname>tszrange</varname>, excepted that periods cannot be empty. For the <varname>timestampset</varname> and the <varname>periodset</varname> types, a value is converted into its bounding box which is a <varname>period</varname>, then the <varname>period</varname> statistics are collected.</para>

			<para>The statistics collected for temporal types depend on their duration and their base type. In addition to statistics (1)&#x2013;(3) that are collected for all temporal types, statistics are collected for the value dimension and the time dimension independently. More precisely, the following statistics are collected for the time dimension:
				<itemizedlist>
					<listitem>
						<para>For temporal instant values, the statistics (4)&#x2013;(6) are collected for the timestamps.</para>
					</listitem>

					<listitem>
						<para>For all other durations, the statistics (7)&#x2013;(8) are collected for the (bounding box) periods.</para>
					</listitem>
				</itemizedlist>
			</para>

			<para>The following statistics are collected for the value dimension:
				<itemizedlist>
					<listitem>
						<para>For temporal discrete types (that is, <varname>tbool</varname>, <varname>ttext</varname>, and <varname>tint</varname>):
							<itemizedlist>
								<listitem>
									<para>For the instant duration, the statistics (4)&#x2013;(6) are collected for the values.</para>
								</listitem>
			
								<listitem>
									<para>For all other durations, the statistics (7)&#x2013;(8) are collected for the values.</para>
								</listitem>
							</itemizedlist>
						</para>
					</listitem>

					<listitem>
						<para>For temporal float types (that is, <varname>tfloat</varname>):
							<itemizedlist>
								<listitem>
									<para>For instant values, the statistics (4)&#x2013;(6) are collected for the values.</para>
								</listitem>
								<listitem>
									<para>For all other durations, the statistics (7)&#x2013;(8) are collected for the (bounding) value ranges.</para>
								</listitem>
							</itemizedlist>
						</para>
					</listitem>

					<listitem>
						<para>For temporal point types (that is, <varname>tgeompoint</varname> and <varname>tgeogpoint</varname>) the statistics (9)&#x2013;(10) are collected for the points.</para>
					</listitem>
				</itemizedlist>
			</para>
		</sect1>

		<sect1>
			<title>Selectivity Estimation of Operators</title>
			<para>Boolean operators in PostgreSQL can be associated with two selectivity functions, which compute how likely a value of a given type will match a given criterion. These selectivity functions rely on the statistics collected. There are two types of selectivity functions. The restriction selectivity functions try to estimate the percentage of the rows in a table that satisfy a <varname>WHERE</varname>-clause condition of the form <varname>column OP constant</varname>. The join selectivity functions try to estimate the percentage of the rows in a table that satisfy a <varname>WHERE</varname>-clause condition of the form <varname>table1.column1 OP table2.column2</varname>.</para>

			<para>MobilityDB defines 23 classes of Boolean operators (such as <varname>=</varname>, <varname>&lt;</varname>, <varname>&amp;&amp;</varname>, <varname>&lt;&lt;</varname>, etc.), each of which can have as left or right arguments a built-in type (such as <varname>int</varname>, <varname>timestamptz</varname>, etc.) or a new type defined in the temporal extension (such as <varname>period</varname>, <varname>tintseq</varname>, etc.). As a consequence, there is a very high number of operators with different arguments to be considered for the selectivity functions. The approach taken was to group these combinations into classes corresponding to the value and temporal features. The classes correspond to the type of statistics collected as explained in the previous section.</para>

			<para>Currently, only restriction selectivity functions are implemented for temporal types, while join selectivity functions give a default selectivity value depending on the operator. It is planned to implement joint selectivity functions in the future.</para>
		</sect1>
	</chapter>

	<chapter id="tutorial">
		<title>MobilityDB Tutorial</title>
		<para>To illustrate the capabilities of MobilityDB, we give in this section an example use case that loads, explores, and query mobility data. The data used is based on the <ulink url="http://dna.fernuni-hagen.de/secondo/BerlinMOD/BerlinMOD.html">BerlinMOD</ulink> benchmark for moving object databases and is available as a <ulink url="https://docs.mobilitydb.com/data/berlinmod_data.zip">ZIP</ulink> file.</para>
		
		<sect1>
			<title>Installation</title>

			<para>For this tutorial we will use a Docker image containing MobilityDB and all its dependencies (including PostgreSQL and PostGIS). The container has a default database called <varname>mobilitydb</varname> with the MobilityDB extension installed where <varname>user = pw = docker</varname>. This presupposes that you have installed Docker into your computer. In that case, you can run the following command.
				<programlisting>
$ docker run --name "mobilitydb" -d -p 25432:5432 codewit/mobilitydb
				</programlisting>
				In the above command
				<itemizedlist>
					<listitem><varname>docker run --name=mobilitydb</varname> tells Docker our new container will be named <varname>mobilitydb</varname>.</listitem>

					<listitem><varname>-d</varname> runs the container in the background (detached mode)</listitem>

					<listitem><varname>-p 25432:5432</varname> maps TCP port 5432 in the container to port 25432 on the Docker host (to prevent potential conflicts with any local database instance you may have). This is required because the database server listens for connections on port 5432 by default.
					</listitem>

					<listitem><varname>codewit/mobilitydb</varname> tells Docker to pull the docker image with that name from Docker Hub.
					</listitem>
				</itemizedlist>
			</para>

			<para>
			Now we can launch any PostgreSQL administrative front-end to start using MobilityDB. Two traditional ones are the command-line tool <varname>psql</varname> and the graphical tool <varname>pgAdmin</varname>. We can launch <varname>psql</varname> as follows.
				<programlisting>
$ docker exec -t -i mobilitydb psql -h localhost -p 5432 -d mobilitydb -U docker
				</programlisting>
				In the above command
				<itemizedlist>
					<listitem><varname>docker exec -t -i mobilitydb psql</varname> tells Docker to allocate a pseudo-TTY, to keep STDIN open, and to execute in the container <varname>mobilitydb</varname> the command <varname>psql</varname>.</listitem>

					<listitem><varname>-h localhost -p 5432 -d mobilitydb -U docker</varname> tells <varname>psql</varname>, respectively, the database server host, the server port, the database name, and the user name.</listitem>
				</itemizedlist>
				Note that you will be prompted to provide the password, which is also <varname>docker</varname>.
			</para>

			<para>
			In order to launch <varname>pgAdmin</varname>, we need to know the IP address used by Docker with the following command.
				<programlisting>
$ docker-machine ip
192.168.99.101
				</programlisting>
				Notice that the address obtained in your computer may be different from the one above. Now we can lauch <varname>pgAdmin</varname> and establish a new connection to the docker container. This is done as shown in <xref linkend="pgAdmin" />.
			</para>
			<figure id="pgAdmin" float="1"><title>Configuration of a connexion to the docker image in pgAdmin.</title>
				<mediaobject>
					<imageobject><imagedata scale='50' fileref='images/pgAdmin.png' /></imageobject>
				</mediaobject>
			</figure>
		</sect1>

		<sect1>
			<title>Loading the Data</title>

			<para>The ZIP file with the data for this tutorial contains a set of CSV files as follows:
				<itemizedlist>
					<listitem>
						<para><varname>datamcar.csv</varname> with fields <varname>Moid</varname>, <varname>Licence</varname>, <varname>Type</varname>, and <varname>Model</varname> contains the vehicle descriptions (without position history).</para>
					</listitem>
					
					<listitem>
						<para><varname>trips.csv</varname> with fields <varname>Moid</varname>, <varname>Tripid</varname>, <varname>Pos_x</varname>, <varname>Pos_y</varname>, and <varname>Instant</varname> contains vehicles movements and pauses.</para>
					</listitem>

					<listitem>
						<para><varname>queryinstants.csv</varname> with fields <varname>Id</varname> and <varname>Instant</varname> contains timestamps used for queries.</para>
					</listitem>
					
					<listitem>
						<para><varname>queryperiods.csv</varname> with fields <varname>Id</varname>, <varname>Begin</varname>, and <varname>End</varname> contains periods used for the queries.</para>
					</listitem>
					
					<listitem>
						<para><varname>querypoints.csv</varname> with fields <varname>Id</varname>, <varname>Pos_x</varname>, and <varname>Pos_y</varname> contains points used for queries.</para>
					</listitem>
					
					<listitem>
						<para><varname>queryregions.csv</varname> with fields <varname>Id</varname>, <varname>SegNo</varname>, <varname>Xstart</varname>, <varname>Ystart</varname>, <varname>Xend</varname>, and <varname>Yend</varname> contains the polygons used for queries.</para>
					</listitem>
					
				</itemizedlist>
			</para>

			<para>
			We decompress the file with the data into a directory. This can be done using the command. 
				<programlisting>
user@host:/home/mobilitydb/data/$ unzip berlinmod_data.zip
				</programlisting>
			We suppose in the following that the directory used is as follows <varname>/home/mobilitydb/data/</varname>.
			</para>

			<para>
			In the following, we can use the <varname>mobilitydb</varname> database provided in the container. This database has already installed the MobilityDB extension. Alternatively, you may use another database. In that case, you can install the MobilityDB extension in your database by using the following command.
				<programlisting>
CREATE EXTENSION MobilityDB CASCADE;
				</programlisting>
			By using <varname>CASCADE</varname> we load the required PostGIS extension prior to loading MobilityDB.
			</para>

			<para>We create the tables to be loaded with the data in the CSV files as follows.
				<programlisting>
CREATE TABLE Cars (
	CarId integer PRIMARY KEY,
	Licence varchar(32),
	Type varchar(32),
	Model varchar(32)
);
CREATE TABLE TripsInput (
	CarId integer REFERENCES Cars,
	TripId integer,
	Lon float,
	Lat float,
	T timestamptz,
	PRIMARY KEY (CarId, TripId, T)
);
CREATE TABLE Instants (
	InstantId integer PRIMARY KEY,
	Instant timestamptz
);
CREATE TABLE Periods (
	PeriodId integer PRIMARY KEY,
	Tstart TimestampTz,
	Tend TimestampTz,
	Period period
);
CREATE TABLE Points (
	PointId integer PRIMARY KEY,
	PosX double precision,
	PosY double precision,
	Geom Geometry(Point)
);
CREATE TABLE RegionsInput
(
	RegionId integer,
	SegNo integer,
	XStart double precision,
	YStart double precision,
	XEnd double precision,
	YEnd double precision,
	PRIMARY KEY (RegionId, SegNo)
);
CREATE TABLE Regions (
	RegionId integer PRIMARY KEY,
	Geom Geometry(Polygon)
);
CREATE TABLE Trips
(
	CarId integer NOT NULL,
	TripId integer NOT NULL,
	Trip tgeompoint,
	PRIMARY KEY (CarId, TripId),
	FOREIGN KEY (CarId) REFERENCES Cars (CarId) 
);
				</programlisting>
			We created one table for each CSV file renaming attributes for better readability. In addition, we created a table <varname>Regions</varname> in order to assemble all segments composing a region into a single geometry and a table <varname>Trips</varname> in order to assemble all points composing a trip into a single temporal point.
			</para>

			<para>
			We can load the CSV files into the corresponding tables as follows.
				<programlisting>
COPY Cars(CarId, Licence, Type, Model) FROM '/home/mobilitydb/data/datamcar.csv' 
	DELIMITER  ',' CSV HEADER;
COPY TripsInput(CarId, TripId, Lon, Lat, T) FROM '/home/mobilitydb/data/trips.csv' 
	DELIMITER  ',' CSV HEADER;
COPY Instants(InstantId, Instant) FROM '/home/mobilitydb/data/queryinstants.csv' 
	DELIMITER  ',' CSV HEADER;
COPY Periods(PeriodId, Tstart, Tend) FROM '/home/mobilitydb/data/queryperiods.csv' 
	DELIMITER  ',' CSV HEADER;
UPDATE Periods
SET Period = period(Tstart, Tend);
COPY Points(PointId, PosX, PosY) FROM '/home/mobilitydb/data/querypoints.csv' 
	DELIMITER  ',' CSV HEADER;
UPDATE Points
SET Geom = ST_Transform(ST_SetSRID(ST_MakePoint(PosX, PosY), 4326), 5676);
COPY RegionsInput(RegionId, SegNo, XStart, YStart, XEnd, YEnd) FROM 
	'/home/mobilitydb/data/queryregions.csv' DELIMITER  ',' CSV HEADER;
				</programlisting>
			</para>

			<para>The following query is used to load table <varname>Regions</varname> from the data in table <varname>RegionsInput</varname>.
				<programlisting>
INSERT INTO Regions (RegionId, Geom)
WITH RegionsSegs AS
(
	SELECT RegionId, SegNo,
		ST_Transform(ST_SetSRID(St_MakeLine(ST_MakePoint(XStart, YStart), 
		ST_MakePoint(XEnd, YEnd)), 4326), 5676) AS Geom
	FROM RegionsInput
)
SELECT RegionId, ST_Polygon(ST_LineMerge(ST_Union(Geom ORDER BY SegNo)), 5676) AS Geom
FROM RegionsSegs
GROUP BY RegionId;
				</programlisting>
			</para>

			<para>The following query is used to load table <varname>Trips</varname> from the data in table <varname>TripsInput</varname>.
				<programlisting>
INSERT INTO Trips
SELECT CarId, TripId, tgeompointseq(array_agg(tgeompointinst(
	ST_Transform(ST_SetSRID(ST_MakePoint(Lon,Lat), 4326), 5676), T) ORDER BY T))
FROM TripsInput
GROUP BY CarId, TripId;
				</programlisting>
			There are a lot of nested functions, so reading from the innermost:
				<itemizedlist>
					<listitem>
						<para>Function <varname>ST_MakePoint</varname> construct a point from the <varname>Lon</varname> and <varname>Lat</varname> values.</para>
					</listitem>

					<listitem>
						<para>Function <varname>ST_SetSRID</varname> sets the SRID of the point to 4326, that is, to the standard WGS 84 GPS coordinates.</para>
					</listitem>

					<listitem>
						<para>Function <varname>ST_Transform</varname> transforms the spherical GPS coordinates to plannar coordinates fitted for Germany.</para>
					</listitem>

					<listitem>
						<para>Function <varname>tgeompointinst</varname> gets the point and the time values to create a temporal point of instant duration.</para>
					</listitem>

					<listitem>
						<para>Function <varname>array_agg</varname> collects in an array all temporal points of a given car and a given trip (as specified by the <varname>GROUP BY</varname> clause) and sort them by time (as specified by the <varname>ORDER BY</varname> clause)</para>
					</listitem>

					<listitem>
						<para>Function <varname>tgeompointseq</varname> gets the array of temporal points and construct a temporal point of sequence duration.</para>
					</listitem>

				</itemizedlist>
			</para>

			<para>Finally, we create indexes on traditional, spatial, temporal or spatiotemporal attributes as well as views to select a subset of the rows from the corresponding tables. This can be done as follows.
				<programlisting>
CREATE UNIQUE INDEX Cars_CarId_Idx ON Cars USING btree(CarId);
CREATE INDEX Instants_Instant_Idx ON Instants USING btree(Instant);
CREATE INDEX Periods_Period_Idx ON Periods USING gist(Period);
CREATE INDEX Points_Geom_Idx ON Points USING gist(Geom);
CREATE INDEX Regions_Geom_Idx ON Regions USING gist(Geom);
CREATE INDEX Trips_CarId_idx ON Trips USING btree(CarId);
CREATE UNIQUE INDEX Trips_pkey_idx ON Trips USING btree(CarId, TripId);
CREATE INDEX Trips_gist_idx ON Trips USING gist(trip);

CREATE VIEW Instants1 AS SELECT * FROM Instants LIMIT 10;
CREATE VIEW Periods1 AS SELECT * FROM Periods LIMIT 10;
CREATE VIEW Points1 AS SELECT * FROM Points LIMIT 10;
CREATE VIEW Regions1 AS SELECT * FROM Regions LIMIT 10;
CREATE VIEW Trips1 AS SELECT * FROM Trips LIMIT 100;
				</programlisting>
			</para>
		</sect1>

		<sect1>
			<title>Loading the Data in Partitioned Tables</title>
			<para>
			PostgreSQL provides partitioning mechanisms so that large tables can be split in smaller physical tables. This may result in increased performance when querying and manipulating large tables. We will split the <varname>Trips</varname> table given in the previous section using list partitioning, where each partitition will contain all the trips that start at a particular date. For doing this, we use the procedure given next for automatically creating the partitions according to a date range.
			</para>
			<programlisting>
CREATE OR REPLACE FUNCTION create_partitions_by_date(TableName TEXT, StartDate DATE,
	EndDate DATE)
RETURNS void AS $$
DECLARE
	d DATE;
	PartitionName TEXT;
BEGIN
	IF NOT EXISTS
		(SELECT 1
		 FROM   information_schema.tables 
		 WHERE  table_name = lower(TableName)) 
	THEN
		RAISE EXCEPTION 'Table % does not exist', TableName;
	END IF;
	IF StartDate &gt;= EndDate THEN
		RAISE EXCEPTION 'The start date % must be before the end date %', StartDate, EndDate;
	END IF;
	d = StartDate;
	WHILE d &lt;= EndDate 
	LOOP
		PartitionName = TableName || '_' || to_char(d, 'YYYY_MM_DD');
		IF NOT EXISTS
			(SELECT 1
			 FROM   information_schema.tables 
			 WHERE  table_name = lower(PartitionName))
		THEN
			EXECUTE format('CREATE TABLE %s PARTITION OF %s FOR VALUES IN (''%s'');', 
				PartitionName, TableName, to_char(d, 'YYYY-MM-DD'));
			RAISE NOTICE 'Partition % has been created', PartitionName;
		END IF;
		d = d + '1 day'::interval;
	END LOOP;
	RETURN;
END
$$ LANGUAGE plpgsql;
			</programlisting>

			<para>In order to partition table <varname>Trips</varname> by date we need to add an addition column <varname>TripDate</varname> to table <varname>TripsInput</varname>.
				<programlisting>
ALTER TABLE TripsInput ADD COLUMN TripDate DATE;
UPDATE TripsInput T1 
SET TripDate = T2.TripDate
FROM (SELECT DISTINCT TripId, date_trunc('day', MIN(T) OVER (PARTITION BY TripId))
	AS TripDate FROM TripsInput) T2
WHERE T1.TripId = T2.TripId;
				</programlisting>
			Notice that the <varname>UPDATE</varname> statement above takes into account the fact that a trip may finish at a day later than the starting day.
			</para>

			<para>
			The following statements create table <varname>Trips</varname> partitioned by date and the associated partitions.
				<programlisting>
CREATE TABLE Trips
(
	CarId integer NOT NULL,
	TripId integer NOT NULL,
	TripDate date,
	Trip tgeompoint,
	Traj geometry,
	PRIMARY KEY (CarId, TripId, TripDate),
	FOREIGN KEY (CarId) REFERENCES Cars (CarId) 
) PARTITION BY LIST(TripDate);

SELECT create_partitions_by_date('Trips', (SELECT MIN(TripDate) FROM TripsInput), 
	(SELECT MAX(TripDate) FROM TripsInput));
				</programlisting>
			</para>

			<para>
			To see the partitions that have been created automatically we can use the following statement.
				<programlisting>
SELECT I.inhrelid::regclass AS child
FROM   pg_inherits I
WHERE  i.inhparent = 'trips'::regclass;
				</programlisting>
			In our case this would result in the following output.
				<programlisting>
"trips_2007_05_27"
"trips_2007_05_28"
"trips_2007_05_29"
"trips_2007_05_30"
				</programlisting>
			</para>

			<para>We modify the query that loads table <varname>Trips</varname> from the data in table <varname>TripsInput</varname> as follows.
				<programlisting>
INSERT INTO Trips
SELECT CarId, TripId, TripDate, tgeompointseq(array_agg(tgeompointinst(
	ST_Transform(ST_SetSRID(ST_MakePoint(Lon,Lat), 4326), 5676), T) ORDER BY T))
FROM TripsInput
GROUP BY CarId, TripId, TripDate;
				</programlisting>
			Then, we can define the indexes and the views on the table <varname>Trips</varname> as shown in the previous section.
			</para>

			<para>
			An important advantange of the partitioning mechanism in PostgreSQL is that the constraints and the indexes defined on the <varname>Trips</varname> table are propagated to the partitions as shown next.
			</para>
			<programlisting>
INSERT INTO Trips VALUES (1, 10, '2007-05-30', NULL);

ERROR:  duplicate key value violates unique constraint "trips_2007_05_30_pkey"
DETAIL:  Key (carid, TripId, tripdate)=(1, 10, 2007-05-30) already exists.

EXPLAIN SELECT COUNT(*) from Trips where Trip &amp;&amp; period '[2007-05-28, 2007-05-29]';

"Aggregate  (cost=59.95..59.96 rows=1 width=8)"
"  ->  Append  (cost=0.14..59.93 rows=8 width=0)"
"        ->  Index Scan using trips_2007_05_27_trip_idx on trips_2007_05_27  (cost=0.14..8.16 rows=1 width=0)"
"              Index Cond: (trip &amp;&amp; 'STBOX T((,,2007-05-28 00:00:00+00),(,,2007-05-29 00:00:00+00))'::stbox)"
"        ->  Index Scan using trips_2007_05_28_trip_idx on trips_2007_05_28  (cost=0.27..8.29 rows=1 width=0)"
"              Index Cond: (trip &amp;&amp; 'STBOX T((,,2007-05-28 00:00:00+00),(,,2007-05-29 00:00:00+00))'::stbox)"
"        ->  Index Scan using trips_2007_05_29_trip_idx on trips_2007_05_29  (cost=0.27..8.29 rows=1 width=0)"
"              Index Cond: (trip &amp;&amp; 'STBOX T((,,2007-05-28 00:00:00+00),(,,2007-05-29 00:00:00+00))'::stbox)"
[...]
			</programlisting>

		</sect1>

		<sect1>
			<title>Exploring the Data</title>
			<para>In order to visualize the data with traditional tools such as <ulink url="https://qgis.org/">QGIS</ulink> we add to table <varname>Trip</varname> a column <varname>Traj</varname> of type <varname>geometry</varname> containing the trajectory of the trips.
				<programlisting>
ALTER TABLE Trips ADD COLUMN traj geometry;
UPDATE Trips
SET Traj = trajectory(Trip);
				</programlisting>
			The visualisation of the trajectories in QGIS is given in <xref linkend="berlinmod_trips" />. In the figure red lines correspond to the trajectories of moving cars, while yellow points correspond to the position of stationary cars. In order to know the total number of trips as well as the number of moving and stationary trips we can issue the following queries.
				<programlisting>
SELECT count(*) FROM Trips;
-- 1797
SELECT count(*) FROM Trips WHERE GeometryType(Traj) = 'POINT';
-- 969
SELECT count(*) FROM Trips WHERE GeometryType(Traj) = 'LINESTRING';
-- 828
				</programlisting>
			We can also determine the spatiotemporal extent of the data using the following query.
				<programlisting>
SELECT extent(Trip) from Trips
-- "STBOX T((2983189.5, 5831006.5,2007-05-27 00:00:00+02),
	(3021179.8, 5860883,2007-05-31 00:00:00+02))"
				</programlisting>
			</para>

			<figure id="berlinmod_trips" float="1"><title>Visualisation of the trajectories of the trips in QGIS.</title>
				<mediaobject>
					<imageobject><imagedata scalefit="1" fileref='images/berlinmod_trips.png' /></imageobject>
				</mediaobject>
			</figure>

			<para>
			We continue investigating the data set by computing the maximum number of concurrent trips over the whole period
				<programlisting>
SELECT maxValue(tcount(Trip)) FROM Trips;
-- 141
				</programlisting>
			the average sampling rate
				<programlisting>
SELECT AVG(duration(Trip)/numInstants(Trip)) FROM Trips;
-- "03:43:01.695539"
				</programlisting>
				and the total travelled distance in kilometers of all trips:
				<programlisting>
SELECT SUM(length(Trip)) / 1e3 as TotalLengthKm FROM Trips;
-- 10074.8123345527
				</programlisting>
			</para>

			<para>
			Now we want to know the average duration of a trip.
				<programlisting>
SELECT AVG(duration(Trip)) FROM Trips;
--"07:31:57.195325"
				</programlisting>
			This average duration is too long. To investigate more we use the following query
				<programlisting>
SELECT length(Trip) / 1e3, duration(Trip) FROM Trips ORDER BY duration;
				</programlisting>
			The query shows very many trips with zero length and a duration of more than one day. That would imply that there are stationary trips, representing parking overnight and even over the weekend. The previous query can hence be refined as follows:
				<programlisting>
SELECT AVG(duration(Trip)/numInstants(Trip)) FROM Trips WHERE length(Trip) > 0;
-- "00:00:01.861784"
				</programlisting>
			</para>

			<para>
			The following query produces a histogram of trip length.
				<programlisting>
WITH buckets (bucketNo, bucketRange) AS (
	SELECT 1, floatrange '[0, 0]' UNION
	SELECT 2, floatrange '(0, 100)' UNION
	SELECT 3, floatrange '[100, 1000)' UNION
	SELECT 4, floatrange '[1000, 5000)' UNION
	SELECT 5, floatrange '[5000, 10000)' UNION
	SELECT 6, floatrange '[10000, 50000)' UNION
	SELECT 7, floatrange '[50000, 100000)' ),
histogram AS (
	SELECT bucketNo, bucketRange, count(TripId) as freq
	FROM buckets left outer join trips on length(trip) &lt;@ bucketRange
	GROUP BY bucketNo, bucketRange
	ORDER BY bucketNo, bucketRange
)
SELECT bucketNo, bucketRange, freq,
	repeat('&#9632;',
               (   freq::float
                 / max(freq) over()
                 * 30
               )::int
        ) AS bar
FROM histogram;
				</programlisting>
				The result of the above query is given in <xref linkend="histogram_length" />. 
			</para>

			<figure id="histogram_length" float="1"><title>Result of the query building an histogram of trip lengths.</title>
				<mediaobject>
					<imageobject><imagedata scale='80' fileref='images/histogram_length.png' /></imageobject>
				</mediaobject>
			</figure>

		</sect1>

		<sect1>
			<title>Querying the Data</title>
			<para>We discuss next four categories of queries: range queries, distance queries, temporal aggregate queries, and nearest-neighbor queries<footnote><para>A web interface to explore the temporal types on a database containing the BerlinMOD benchmark data generated at scale 0.005 is available at the address <ulink url="http://demo.mobilitydb.eu/">here</ulink>.</para></footnote>.</para>

			<sect2>
				<title>Range Queries</title>
				<para>The queries in this category restrict Trips with respect to a spatial, temporal, or spatio-temporal point or range. In the examples, the spatial points and ranges are given, respectively, in tables <varname>Points</varname> and <varname>Regions</varname>, while temporal points and ranges are given, respectively, in tables <varname>Instants</varname> and <varname>Periods</varname>.</para>

				<orderedlist>
					<listitem id="qa_range_spatial">
						<para>List the cars that have passed at a region from <varname>Regions</varname>.</para>
						<programlisting>
SELECT DISTINCT R.RegionId, T.CarId
FROM Trips T, Regions R
WHERE ST_Intersects(trajectory(T.Trip), R.Geom)
ORDER BY R.RegionId, T.CarId;
						</programlisting>
						<para>This is a spatial range query. The query verifies that the trajectory of the car intersects the region. PostGIS performs an implicit bounding box comparison <varname>trajectory(T.Trip) &amp;&amp; R.Geom</varname> using the spatial index on table <varname>Regions</varname> when executing the predicate <varname>ST_Intersects</varname>.</para>
					</listitem>

					<listitem id="qa_range_spatiotemporal">
						<para>List the cars that were within a region from <varname>Regions</varname> during a period from <varname>Periods</varname>.</para>
						<programlisting>
SELECT R.RegionId, P.PeriodId, T.CarId
FROM Trips T, Regions R, Periods P
WHERE T.Trip &amp;&amp; stbox(R.Geom, P.Period) AND 
	_intersects(atPeriod(T.Trip, P.Period), R.Geom)
ORDER BY R.RegionId, P.PeriodId, T.CarId;
						</programlisting>
						<para>This is a spatio-temporal range query. The query performs a bounding box comparison with the <varname>&amp;&amp;</varname> operator using the spatio-temporal index on table <varname>Trips</varname>. After that, the query verifies that the location of the car during the period intersects the region. Notice that the predicate <varname>_intersects</varname> is used instead of <varname>intersects</varname> to avoid an implicit index test with the bounding box comparison <varname>atPeriod(Trip, P.Period) &amp;&amp; R.Geom</varname> is performed using the spatio-temporal index.</para>
					</listitem>

					<listitem id="qa_range_spatiotemporal_join">
						<para>List the pairs of cars that were both located within a region from <varname>Regions</varname> during a period from <varname>Periods</varname>.</para>
						<programlisting>
SELECT DISTINCT T1.CarId AS CarId1, T2.CarId AS CarId2, R.RegionId, P.PeriodId
FROM Trips T1, Trips T2, Regions R, Periods P
WHERE T1.CarId &lt; T2.CarId AND T1.Trip &amp;&amp; stbox(R.Geom, P.Period) AND
	T2.Trip &amp;&amp; stbox(R.Geom, P.Period) AND 
	_intersects(atPeriod(T1.Trip, P.Period), R.Geom) AND
	_intersects(atPeriod(T2.Trip, P.Period), R.Geom)
ORDER BY T1.CarId, T2.CarId, R.RegionId, P.PeriodId;
						</programlisting>
						<para>This is a spatio-temporal range join query. The query selects two trips of different cars and performs bounding box comparisons of each trip with a region and a period using the spatio-temporal index of the <varname>Trips</varname> table. The query then verifies that both cars were located within the region during the period.</para>
					</listitem>

					<listitem id="qa_range_entering">
						<para>List the first time at which a car visited a point in <varname>Points</varname>.</para>
						<programlisting>
SELECT T.CarId, P.PointId, MIN(startTimestamp(atValue(T.Trip,P.Geom))) AS Instant
FROM Trips T, Points P
WHERE ST_Contains(trajectory(T.Trip), P.Geom)
GROUP BY T.CarId, P.PointId;
						</programlisting>
						<para>The query selects a trip and a point and verifies that the car passed by the point by testing that the trajectory of the trip contains the point. Notice that PostGIS will perform the bounding box containment <varname>trajectory(T.Trip) ~ P.Geom</varname> using the spatial index on table <varname>Points</varname> before executing <varname>ST_Contains</varname>. Then, the query projects the trip to the point with the <varname>atValue</varname> function, get the first timestamp of the projected trip with the <varname>startTimestamp</varname> function, and applies the traditional <varname>MIN</varname> aggregate function for all trips of the car and the point.</para>
					</listitem>
				</orderedlist>
			</sect2>

			<sect2>
				<title>Temporal Aggregate Queries</title>
				<para>There are three common types of temporal aggregate queries.
					<itemizedlist>
						<listitem>
							<para>Instant temporal aggregate queries in which, from a conceptual perspective, the traditional aggregate function is applied at each instant.</para>
						</listitem>

						<listitem>
							<para>Window temporal aggregate queries (also known as cumulative queries), which, given a time interval w, compute the value of the aggregate at a time instant t from the values during the time period [t-w, t].</para>
						</listitem>

						<listitem>
							<para>Span temporal aggregate queries, which, first, split the time line into predefined intervals independently of the target data, and then, for each of these intervals, aggregate the data that overlap the interval.</para>
						</listitem>
					</itemizedlist>
				</para>

				<orderedlist continuation="continues">
					<listitem id="qa_aggregate_instant">
						<para>Compute how many cars were active at each period in <varname>Periods</varname>.</para>
						<programlisting>
SELECT P.PeriodID, COUNT(*), TCOUNT(atPeriod(T.Trip, P.Period))
FROM Trips T, Periods P
WHERE T.Trip &amp;&amp; P.Period
GROUP BY P.PeriodID
ORDER BY P.PeriodID;
						</programlisting>
						<para>This an instant temporal aggregate query. For each period, the query projects the trips to the given period and applies the temporal count to the projected trips. The condition in the <varname>WHERE</varname> clause is used for filtering the trips with the spatio-temporal index on table <varname>Trips</varname>.</para>
					</listitem>

					<listitem id="qa_aggregate_window">
						<para>For each region in <varname>Regions</varname>, give the window temporal count of trips with a 10-minute interval.</para>
						<programlisting>
SELECT R.RegionID, WCOUNT(atGeometry(T.Trip, R.Geom), interval '10 min')
FROM Trips T, Regions R
WHERE T.Trip &amp;&amp; R.Geom
GROUP BY R.RegionID
HAVING WCOUNT(atGeometry(T.Trip, R.Geom), interval '10 min') IS NOT NULL
ORDER BY R.RegionID;
						</programlisting>
						<para>This is a window temporal aggregate query. Suppose that we are computing pollution levels by region. Since the effect of a car passing at a location lasts some time interval, this is a typical case for window aggregates. For each region, the query computes the spatial projection of the trips to the given region and apply the window temporal count to the projected trips. The condition in the <varname>WHERE</varname> clause is used for filtering the trips with the spatio-temporal index. The condition in the <varname>HAVING</varname> clause is used for removing regions that do not intersect with any trip.</para>
					</listitem>

					<listitem id="qa_aggregate_span">
						<para>Count the number of trips that were active during each hour in May 29, 2007.</para>
						<programlisting>
WITH TimeSplit(Period) AS (
	SELECT period(H, H + interval '1 hour')
	FROM generate_series(timestamptz '2007-05-29 00:00:00', 
		timestamptz '2007-05-29 23:00:00', interval '1 hour') AS H )
SELECT Period, COUNT(*)
FROM TimeSplit S, Trips T
WHERE S.Period &amp;&amp; T.Trip AND atPeriod(Trip, Period) IS NOT NULL
GROUP BY S.Period
ORDER BY S.Period;
						</programlisting>
						<para>This is a span temporal aggregate query. The query defines the intervals to consider in the <varname>TimeSplit</varname> temporary table. For each of these intervals, the main query applies the traditional count function for counting the trips that overlap the interval.</para>
					</listitem>
				</orderedlist>
			</sect2>

			<sect2>
				<title>Distance queries</title>
				<para>The queries in this category deal with either the distance travelled by a single object or the distance between two objects. The complexity of the latter queries depend, on the one hand, on whether the reference objects are static or moving, and on the other, on whether the operation required is either the minimum distance ever or the temporal distance computed at each instant.</para>

				<orderedlist continuation="continues">
					<listitem id="qa_distance_overall">
						<para>List the overall traveled distances of the cars during the periods from <varname>Periods</varname>.</para>
						<programlisting>
SELECT T.CarId, P.PeriodId, P.Period, 
	SUM(length(atPeriod(T.Trip, P.Period))) AS Distance
FROM Trips T, Periods P
WHERE T.Trip &amp;&amp; P.Period
GROUP BY T.CarId, P.PeriodId, P.Period
ORDER BY T.CarId, P.PeriodId;
						</programlisting>
						<para>The query performs a bounding box comparison with the <varname>&amp;&amp;</varname> operator using the spatio-temporal index on the <varname>Trips</varname> table. It then projects the trip to the period, computes the length of the projected trip, and sum the lengths of all the trips of the same car during the period.</para>
					</listitem>

					<listitem id="qa_distance_static">
						<para>List the minimum distance ever between each car and each point from <varname>Points</varname>.</para>
						<programlisting>
SELECT T.CarId, P.PointId, MIN(trajectory(T.Trip) &lt;-&gt; P.Geom) AS MinDistance
FROM Trips T, Points P
GROUP BY T.CarId, P.PointId
ORDER BY T.CarId, P.PointId;
						</programlisting>
						<para>The query projects the trip to the spatial dimension with the <varname>trajectory</varname> function and computes the traditional distance between the trajectory of the trip and the point. The traditional minimum function is then applied for computing the minimum distance between all trips of the car and the point.</para>
					</listitem>

					<listitem id="qa_distance_moving">
						<para>List the minimum temporal distance between each pair of cars.</para>
						<programlisting>
SELECT T1.CarId AS Car1Id, T2.CarId AS Car2Id, MIN(T1.Trip &lt;-&gt; T2.Trip) AS MinDistance
FROM Trips T1, Trips T
WHERE T1.CarId &lt; T2.CarId AND timespan(T1.Trip) &amp;&amp; timespan(T2.Trip)
GROUP BY T1.CarId, T2.CarId
ORDER BY T1.CarId, T2.CarId;
						</programlisting>
						<para>The query selects two trips <varname>T1</varname> and <varname>T2</varname> from distinct cars that were both traveling during a common period of time, computes the temporal distance between the trips, and then computes the temporal minimum distance between all trips of the two cars. The query uses the spatio-temporal index to filter the pairs of trips that were both traveling during a common period of time.</para>
					</listitem>

					<listitem id="qa_nearest_approach">
						<para>List the nearest approach time, distance, and shortest line between each pair of trips.</para>
						<programlisting>
SELECT T1.CarId AS Car1Id, T1.TripId AS Trip1Id, T2.CarId AS Car2Id, 
	T2.TripId AS Trip2Id, timespan(NearestApproachInstant(T1.Trip, T2.Trip)) AS Time,
	NearestApproachDistance(T1.Trip, T2.Trip) AS Distance, 
	ShortestLine(T1.Trip, T2.Trip) AS Line
FROM Trips1 T1, Trips1 T
WHERE T1.CarId &lt; T2.CarId AND timespan(T1.Trip) &amp;&amp; timespan(T2.Trip)
ORDER BY T1.CarId, T1.TripId, T2.CarId, T2.TripId;
						</programlisting>
						<para>This query shows similar functionality as that provided by the PostGIS functions <varname>ST_ClosestPointOfApproach</varname> and <varname>ST_DistanceCPA</varname>. The query selects two trips <varname>T1</varname> and <varname>T2</varname> from distinct cars that were both traveling during a common period of time and computes the required results.</para>
					</listitem>

					<listitem id="qa_distance_tdwithin">
						<para>List when and where a pairs of cars have been at 10 m or less from each other.</para>
						<programlisting>
SELECT T1.CarId AS CarId1, T2.CarId AS CarId2, atPeriodSet(T1.Trip,
	timespan(atValue(tdwithin(T1.Trip, T2.Trip, 10.0), TRUE))) AS Position
FROM Trips T1, Trips T
WHERE T1.CarId &lt; T2.CarId AND T1.Trip &amp;&amp; expandSpatial(T2.Trip, 10) AND
	atPeriodSet(T1.Trip, timespan(atValue(tdwithin(T1.Trip, T2.Trip, 10.0), TRUE))) 
	IS NOT NULL
ORDER BY T1.CarId, T2.CarId, Position;
						</programlisting>
						<para>The query performs for each pair of trips <varname>T1</varname> and <varname>T2</varname> of distinct cars a bounding box comparison with the <varname>&amp;&amp;</varname> operator using the spatio-temporal index on the <varname>Trips</varname> table, where the bounding box of <varname>T2</varname> is expanded by 10 m. Then, the <varname>timespan</varname> expression computes the periods during which the cars were within 10 m. from each other and the <varname>atPeriodSet</varname> function projects the trips to those periods. Notice that the expression <varname>tdwithin(T1.Trip, T2.Trip, 10.0)</varname> is conceptually equivalent to <varname>dwithin(T1.Trip, T2.Trip) #&lt;= 10.0</varname>. However, in this case the spatio-temporal index cannot be used for filtering values.</para>
					</listitem>
				</orderedlist>            
			</sect2>

			<sect2>
				<title>Nearest-Neighbor Queries</title>
				<para>There are three common types of nearest-neighbor queries in spatial databases.
					<itemizedlist>
						<listitem>
							<para>k-nearest-neighbor (kNN) queries find the k nearest points to a given point.</para>
						</listitem>

						<listitem>
							<para>Reverse k-nearest-neighbor (RkNN) queries find the points that have a given point among their k nearest-neighbors.</para>
						</listitem>

						<listitem>
							<para>Given two sets of points P and Q, aggregate nearest-neighbor (ANN) queries find the points from P that have minimum aggregated distance to all points from Q.</para>
						</listitem>
					</itemizedlist>
				</para>

				<para>The above types of queries are generalized to temporal points. However, the complexity of these queries depend on whether the reference object and the candidate objects are static or moving. In the examples that follow we only consider the nontemporal version of the nearest-neighbor queries, that is, the one in which the calculation is performed on the projection of temporal points on the spatial dimension. The temporal version of the nearest-neighbor queries remains to be done.</para>

				<orderedlist continuation="continues">
					<listitem id="qa_knn_static">
						<para>For each trip from <varname>Trips</varname>, list the three points from <varname>Points</varname> that have been closest to that car.</para>
						<programlisting>
WITH TripsTraj AS (
	SELECT *, trajectory(Trip) AS Trajectory FROM Trips )
SELECT T.CarId, P1.PointId, P1.Distance
FROM TripsTraj T CROSS JOIN LATERAL (
SELECT P.PointId, T.Trajectory &lt;-&gt; P.Geom AS Distance
FROM Points P
ORDER BY Distance LIMIT 3 ) AS P1
ORDER BY T.TripId, T.CarId, P1.Distance;
						</programlisting>
						<para>This is a nearest-neighbor query with moving reference objects and static candidate objects. The query above uses PostgreSQL's lateral join, which intuitively iterates over each row in a result set and evaluates a subquery using that row as a parameter. The query starts by computing the trajectory of the trips in the temporary table <varname>TripsTraj</varname>. Then, given a trip <varname>T</varname> in the outer query, the subquery computes the traditional distance between the trajectory of <varname>T</varname> and each point <varname>P</varname>. The <varname>ORDER BY</varname> and <varname>LIMIT</varname> clauses in the inner query select the three closest points. PostGIS will use the spatial index on the <varname>Points</varname> table for selecting the three closest points.</para>
					</listitem>

					<listitem id="qa_knn_moving">
						<para>For each trip from <varname>Trips</varname>, list the three cars that are closest to that car</para>
						<programlisting>
SELECT T1.CarId AS CarId1, C2.CarId AS CarId2, C2.Distance
FROM Trips T1 CROSS JOIN LATERAL (
SELECT T2.CarId, minValue(T1.Trip &lt;-&gt; T2.Trip) AS Distance
FROM Trips T2
WHERE T1.CarId &lt; T2.CarId AND timespan(T1.Trip) &amp;&amp; timespan(T2.Trip)
ORDER BY Distance LIMIT 3 ) AS C2
ORDER BY T1.CarId, C2.CarId;
						</programlisting>
						<para>This is a nearest-neighbor query where both the reference and the candidate objects are moving. Therefore, it is not possible to proceed as in the previous query to first project the moving points to the spatial dimension and then compute the traditional distance. Given a trip <varname>T1</varname> in the outer query, the subquery computes the temporal distance between <varname>T1</varname> and a trip <varname>T2</varname> of another car distinct from the car from <varname>T1</varname> and then computes the minimum value in the temporal distance. Finally, the <varname>ORDER BY</varname> and <varname>LIMIT</varname> clauses in the inner query select the three closest cars.</para>
					</listitem>

					<listitem id="qa_rknn_static">
						<para>For each trip from <varname>Trips</varname>, list the points from <varname>Points</varname> that have that car among their three nearest neighbors.</para>
						<programlisting>
WITH TripsTraj AS (
	SELECT *, trajectory(Trip) AS Trajectory FROM Trips ),
PointTrips AS (
	SELECT P.PointId, T2.CarId, T2.TripId, T2.Distance
	FROM Points P CROSS JOIN LATERAL (
	SELECT T1.CarId, T1.TripId, P.Geom &lt;-&gt; T1.Trajectory AS Distance
	FROM TripsTraj T
	ORDER BY Distance LIMIT 3 ) AS T2 )
SELECT T.CarId, T.TripId, P.PointId, PT.Distance
FROM Trips T CROSS JOIN Points P JOIN PointTrips PT
ON T.CarId = PT.CarId AND T.TripId = PT.TripId AND P.PointId = PT.PointId
ORDER BY T.CarId, T.TripId, P.PointId;
						</programlisting>
						<para>This is a reverse nearest-neighbor query with moving reference objects and static candidate objects. The query starts by computing the corresponding nearest-neighbor query in the temporary table <varname>PointTrips</varname> as it is done in Query 13. Then, in the main query it verifies for each trip <varname>T</varname> and point <varname>P</varname> that both belong to the <varname>PointTrips</varname> table.</para>
					</listitem>

					<listitem id="qa_rknn_moving">
						<para>For each trip from <varname>Trips</varname>, list the cars having the car of the trip among the three nearest neighbors.</para>
						<programlisting>
WITH TripDistances AS (
	SELECT T1.CarId AS CarId1, T1.TripId AS TripId1, T3.CarId AS CarId2, 
		T3.TripId AS TripId2, T3.Distance
	FROM Trips T1 CROSS JOIN LATERAL (
	SELECT T2.CarId, T2.TripId, minValue(T1.Trip &lt;-&gt; T2.Trip) AS Distance
	FROM Trips T
	WHERE T1.CarId &lt; T2.CarId AND timespan(T1.Trip) &amp;&amp; timespan(T2.Trip)
	ORDER BY Distance LIMIT 3 ) AS T3 )
SELECT T1.CarId, T1.TripId, T2.CarId, T2.TripId, TD.Distance
FROM Trips T1 JOIN Trips T2 ON T1.CarId &lt; T2.CarId
	JOIN TripDistances TD ON T1.CarId = TD.CarId1 AND T1.TripId = TD.TripId1 AND
	T2.CarId = TD.CarId2 AND T2.TripId = TD.TripId
ORDER BY T1.CarId, T1.TripId, T2.CarId, T2.TripId;
						</programlisting>
						<para>This is a reverse nearest-neighbor query where both the reference and the candidate objects are moving. The query starts by computing the corresponding nearest-neighbor query in the temporary table <varname>TripDistances</varname> as it is done in Query 14. Then, in the main query it verifies for each pair of trips <varname>T1</varname> and <varname>T2</varname> that both belong to the <varname>TripDistances</varname> table.</para>
					</listitem>

					<listitem id="qa_ann">
						<para>For each group of ten disjoint cars, list the point(s) from <varname>Points</varname>, having the minimum aggregated distance from the given group of ten cars during the given period.</para>
						<programlisting>
WITH Groups AS (
	SELECT ((ROW_NUMBER() OVER (ORDER BY C.CarId))-1)/10 + 1 AS GroupId, C.CarId
	FROM Cars C ),
SumDistances AS (
	SELECT G.GroupId, P.PointId,
		SUM(ST_Distance(trajectory(T.Trip), P.Geom)) AS SumDist
	FROM Groups G, Points P, Trips T
	WHERE T.CarId = G.CarId
	GROUP BY G.GroupId, P.PointId )
SELECT S1.GroupId, S1.PointId, S1.SumDist
FROM SumDistances S
WHERE S1.SumDist &lt;= ALL (
	SELECT SumDist
	FROM SumDistances S
	WHERE S1.GroupId = S2.GroupId )
	ORDER BY S1.GroupId, S1.PointId;
						</programlisting>
						<para>This is an aggregate nearest-neighbor query. The temporary table <varname>Groups</varname> splits the cars in groups where the <varname>GroupId</varname> column takes the values from 1 to total number of groups. The temporary table <varname>SumDistances</varname> computes for each group <varname>G</varname> and point <varname>P</varname> the sum of the distances between a trip of a car in the group and the point. The main query then selects for each group in table <varname>SumDistances</varname> the points(s) that have the minimum aggregated distance.</para>
					</listitem>
				</orderedlist>
			</sect2>
		</sect1>
	</chapter>

<<<<<<< HEAD
	<chapter id="temporal_network_point">
		<title>Temporal Network Points</title>
		<para>
			The temporal points that we have considered so far represent the movement of objects that can move freely on space since it is assumed that they can change their position from one location to the next one without any motion restriction. This is the case for animals and for flying objects such as planes or drones. However, in many cases, objects do not move freely in space but rather within spatially embedded networks such as routes or railways. In this case, it is necessary to take the embedded networks into account while describing the movements of these moving objects. Temporal network points account for these requirements. Compared with the free-space temporal points, network-based points have the following advantages:
			<itemizedlist>
				<listitem>
					<para>Network points provide road constraints that reflect the real movements of moving objects.</para>
				</listitem>

				<listitem>
					<para>The geometric information is not stored with the moving point, but once and for all in the fixed networks. In this way, the location representations and interpolations are more precise.</para>
				</listitem>

				<listitem>
					<para>Network points are more efficient in terms of data storage, location update, formulation of query, as well as indexing. These are discussed later in this document.</para>
				</listitem>
			</itemizedlist>
		</para>

		<para>
			Temporal network points are based on <ulink url="https://pgrouting.org/">pgRouting</ulink>, a PostgreSQL extension for developing network routing applications and doing graph analysis. Therefore, temporal network points asume that the underlying network is defined in a table named <varname>ways</varname>, which has at least three columns: <varname>gid</varname> containing the unique route identifier, <varname>length</varname> containing the route length, and <varname>the_geom</varname> containing the route geometry.
		</para>

		<para>
			There are two static network types, <varname>npoint</varname> (short for network point) and <varname>nsegment</varname> (short for network segment), which represent, respectively, a point and a segment of a route. An <varname>npoint</varname> value is composed of a route identifier and a float number in the range [0,1] determining a relative position of the route, where 0 corresponds to the begining of the route and 1 to the end of the route. A <varname>nsegment</varname> value is composed of a route identifier and two float numbers in the range [0,1] determining the start and end relative positions. A <varname>nsegment</varname> value whose start and end positions are equal corresponds to a <varname>npoint</varname> value.
		</para>

		<para>
			The <varname>npoint</varname> type serves as base type for defining the temporal network point type <varname>tnpoint</varname>. The <varname>tnpoint</varname> type has similar functionality as the temporal point type <varname>tgeompoint</varname> with the exception that it only considers two dimensions. Thus, all functions and operators described before for the <varname>tgeompoint</varname> type are also applicable for the <varname>tnpoint</varname> type. In addition, there are specific functions defined for the <varname>tnpoint</varname> type.
		</para>

		<sect1>
			<title>Static Network Types</title>
			<para>
				An <varname>npoint</varname> value is a couple of the form <varname>(rid, position)</varname> where <varname>rid</varname> is a <varname>bigint</varname> value representing a route identifier and <varname>position</varname> is a <varname>float</varname> value in the range [0,1] indicating its relative position. <varname>position = 0</varname> denotes the starting position of route and <varname>position = 1</varname> denotes the ending position of route. The road distance between an <varname>npoint</varname> value and the starting position of route with identifier <varname>rid</varname> is computed by <varname>position x length</varname>, where <varname>length</varname> is the route length. Examples of input of network point values are as follows:
				<programlisting>
SELECT npoint 'Npoint(76, 0.3)';
SELECT npoint 'Npoint(64, 1.0)';
				</programlisting>		
				The constructor function for network points has one argument for the route identifier and one argument for the relative position. An example of a network point value defined with the constructor function is as follows: 
				<programlisting>
SELECT npoint(76, 0.3);
				</programlisting>		
			</para>

			<para>
				An <varname>nsegment</varname> value is a triple of the form <varname>(rid, startPosition, endPosition)</varname> where <varname>rid</varname> is a <varname>bigint</varname> value representing a route identifier and <varname>startPosition</varname> and <varname>endPosition</varname> are <varname>float</varname> values in the range [0,1] such that <varname>startPosition</varname> &#8804; <varname>endPosition</varname>.  Semantically, a network segment represents a set of network points <varname>(rid,position)</varname> with <varname>startPosition</varname> &#8804; <varname>position</varname> &#8804; <varname>endPosition</varname>. In case of <varname>startPosition = 0</varname> and <varname>endPosition = 1</varname>, the network segment is equivalent to the entire route. In case of <varname>startPosition = endPosition</varname>, the network segment represents into a single network point. Examples of input of network point values are as follows:
				<programlisting>
SELECT nsegment 'Nsegment(76, 0.3, 0.5)';
SELECT nsegment 'Nsegment(64, 0.5, 0.5)';
SELECT nsegment 'Nsegment(64, 0.0, 1.0)';
SELECT nsegment 'Nsegment(64, 1.0, 0.0)'; 
-- converted to nsegment 'Nsegment(64, 0.0, 1.0)';
				</programlisting>
				As can be seen in the last example, the <varname>startPosition</varname> and <varname>endPosition</varname> values will be inverted to ensure that <varname>startPosition</varname> &#8804; <varname>endPosition</varname>. The constructor function for network segments has one argument for the route identifier and two optional arguments for the start and end positions. Examples of network segment values defined with the constructor function are as follows: 
				<programlisting>
SELECT nsegment(76, 0.3, 0.3);
SELECT nsegment(76); -- start and end position assumed to be 0 and 1 respectively
SELECT nsegment(76, 0.5); -- end position assumed to be 1
				</programlisting>
				Values of the <varname>npoint</varname> type can be converted to the <varname>nsegment</varname> type using an explicit <varname>CAST</varname> or using the <varname>::</varname> notation as shown next.
				<programlisting>
SELECT npoint(76, 0.33)::nsegment;
				</programlisting>
			</para>

			<para>
				Values of static network types must satisfy several constraints so that they are well defined. These constraints are given next.
				<itemizedlist>
					<listitem>
						<para>The route identifier <varname>rid</varname> must be found in column <varname>gid</varname> of table <varname>ways</varname>.</para>
					</listitem>

					<listitem>
						<para>The <varname>position</varname>, <varname>startPosition</varname>, and <varname>endPosition</varname> values must be in the range [0,1].</para>
					</listitem>
				</itemizedlist>
				An error is raised whenever one of these constraints are not satisfied. Examples of incorrect static network type values are as follows.
				<programlisting>
-- incorrect rid value
SELECT npoint 'Npoint(87.5, 1.0)';
-- incorrect position value
SELECT npoint 'Npoint(87.5, 2.0)';
-- rid value not found in the ways table
SELECT npoint 'Npoint(99999999, 1.0)';
				</programlisting>
			</para>

			<para>
				We give next the functions and operators for the static network types.
			</para>

			<sect2>
				<title>Accessor Functions</title>
				<itemizedlist>
					<listitem>
						<para><varname>route</varname>: Route</para>
						<para>Signature: <varname>route({npoint, nsegment}): bigint</varname></para>
						<programlisting>
SELECT route(npoint 'Npoint(63, 0.3)');
-- 63
SELECT route(nsegment 'Nsegment(76, 0.3, 0.3)');
-- 76
						</programlisting>
					</listitem>

					<listitem>
						<para><varname>getPosition</varname>: Position</para>
						<para>Signature: <varname>getPosition(npoint): float</varname></para>
						<programlisting>
SELECT getPosition(npoint 'Npoint(63, 0.3)');
-- 0.3
						</programlisting>
					</listitem>

					<listitem>
						<para><varname>startPosition</varname>: Start position</para>
						<para>Signature: <varname>startPosition(npoint): float</varname></para>
						<programlisting>
SELECT startPosition(nsegment 'Nsegment(76, 0.3, 0.5)');
-- 0.3
						</programlisting>
					</listitem>

					<listitem>
						<para><varname>endPosition</varname>: End position</para>
						<para>Signature: <varname>endPosition(npoint): float</varname></para>
						<programlisting>
SELECT endPosition(nsegment 'Nsegment(76, 0.3, 0.5)');
-- 0.5
						</programlisting>
					</listitem>
				</itemizedlist>
			</sect2>

			<sect2>
				<title>Conversions between network and space</title>
				<para>
					Values of the <varname>npoint</varname> and <varname>nsegment</varname> types can be converted to the <varname>geometry</varname> type using an explicit <varname>CAST</varname> or using the <varname>::</varname> notation as shown next.
					<programlisting>
SELECT st_astext(npoint(76, 0.33)::geometry);
-- "POINT(21.6338731332283 50.0545869554067)"
SELECT st_astext(nsegment(76, 0.33, 0.66)::geometry);
-- "LINESTRING(21.6338731332283 50.0545869554067,30.7475989651999 53.9185062927473)"
SELECT st_astext(nsegment(76, 0.33, 0.33)::geometry);
-- "POINT(21.6338731332283 50.0545869554067)"
					</programlisting>
				</para>

				<para>
					Similarly, <varname>geometry</varname> values of type point or linestring (restricted to two points) can be converted, respectively, to <varname>npoint</varname> and <varname>nsegment</varname> values using an explicit <varname>CAST</varname> or using the <varname>::</varname> notation. For this, the route that intersects the given points must be found, where a tolerance of 0.00001 units (depending on the coordinate system) is assumed so a point and a route that are close are considered to intersect. If no such route is found, a null value is returned.
					<programlisting>
SELECT geometry 'Point(279.269156511873 811.497076880187)'::npoint;
-- "NPoint(3,0.781413)"
SELECT geometry 'LINESTRING(406.729536784738 702.58583437902,383.570801314823 845.137059419277)'::nsegment;
-- "NSegment(3,0.6,0.9)"
SELECT geometry 'Point(279.3 811.5)'::npoint;
-- NULL
SELECT geometry 'LINESTRING(406.7 702.6,383.6 845.1)'::nsegment;
-- NULL
					</programlisting>
				</para>

				<itemizedlist>
					<listitem>
						<para><varname>route</varname>: Route</para>
						<para>Signature: <varname>route({npoint, nsegment}): bigint</varname></para>
						<programlisting>
SELECT getType(tint '[1@2012-01-01, 2@2012-01-02, 3@2012-01-03]');
-- "Sequence"
						</programlisting>
					</listitem>

					<listitem>
					<para><varname>memSize</varname>: Memory size in bytes</para>
						<para>Signature: <varname>memSize(ttype): integer</varname></para>
						<programlisting>
SELECT memSize(tint '{1@2012-01-01, 2@2012-01-02, 3@2012-01-03}');
-- 280
						</programlisting>
					</listitem>
				</itemizedlist>
			</sect2>

			<sect2>
				<title>Operators</title>

				<para>The comparison operators (<varname>=</varname>, <varname>&lt;</varname>, and so on) for static network types require that the left and right arguments be of the same type. Excepted the equality and inequality, the other comparison operators are not useful in the real world but allow B-tree indexes to be constructed on static network types.</para>

				<itemizedlist>
					<listitem>
						<para><varname>=</varname>: Equal</para>
						<para>Signature: <varname>{npoint, nsegment} = {npoint, nsegment}</varname></para>
						<programlisting>
SELECT npoint 'Npoint(3, 0.5)' = npoint 'Npoint(3, 0.5)';
-- true
SELECT nsegment 'Nsegment(3, 0.5, 0.5)' = nsegment 'Nsegment(3, 0.5, 0.6)';
-- false
						</programlisting>
					</listitem>

					<listitem>
						<para><varname>&lt;&gt;</varname>: Not equal</para>
						<para>Signature: <varname>{npoint, nsegment} &lt;&gt; {npoint, nsegment}</varname></para>
						<programlisting>
SELECT npoint 'Npoint(3, 0.5)' &lt;&gt; npoint 'Npoint(3, 0.6);
-- true
SELECT nsegment 'Nsegment(3, 0.5, 0.5)' &lt;&gt; nsegment 'Nsegment(3, 0.5, 0.5)';
-- false
						</programlisting>
					</listitem>

					<listitem>
						<para><varname>&lt;</varname>: Less than</para>
						<para>Signature: <varname>{npoint, nsegment} &lt; {npoint, nsegment}</varname></para>
						<programlisting>
SELECT nsegment 'Nsegment(3, 0.5, 0.5)' &lt; nsegment 'Nsegment(3, 0.5, 0.6)';
-- true
						</programlisting>
					</listitem>

					<listitem>
						<para><varname>&gt;</varname>: Greater than</para>
						<para>Signature: <varname>{npoint, nsegment} &gt; {npoint, nsegment}</varname></para>
						<programlisting>
SELECT nsegment 'Nsegment(3, 0.5, 0.5)' &gt; nsegment 'Nsegment(2, 0.5, 0.5)';
-- true
						</programlisting>
					</listitem>

					<listitem>
						<para><varname>&lt;=</varname>: Less than or equal to</para>
						<para>Signature: <varname>{npoint, nsegment} &lt;= {npoint, nsegment}</varname></para>
						<programlisting>
SELECT npoint 'Npoint(1, 0.5)' &lt;= npoint 'Npoint(2, 0.5)';
-- true
						</programlisting>
					</listitem>

					<listitem>
						<para><varname>&gt;=</varname>: Greater than or equal to</para>
						<para>Signature: <varname>{npoint, nsegment} &gt;= {npoint, nsegment}</varname></para>
						<programlisting>
SELECT npoint 'Npoint(1, 0.6)' &lt;= npoint 'Npoint(1, 0.5)';
-- true
						</programlisting>
					</listitem>
				</itemizedlist>
			</sect2>
		</sect1>

		<sect1>
			<title>Temporal Network Points</title>
			<para>
				The temporal network point type <varname>tnpoint</varname> allows to represent the movement of objects over a network. It corresponds to the  temporal point type <varname>tgeompoint</varname> restricted to two-dimensional coordinates. As all the other temporal types it comes in four durations, namely, instant, instant set, sequence and sequence set. Examples of <varname>tnpoint</varname> values in these durations are given next.
					<programlisting>
SELECT tnpoint 'Npoint(1, 0.5)@2000-01-01';
SELECT tnpoint '{Npoint(1, 0.3)@2000-01-01, Npoint(1, 0.5)@2000-01-02, 
	Npoint(1, 0.5)@2000-01-03}';
SELECT tnpoint '[Npoint(1, 0.2)@2000-01-01, Npoint(1, 0.4)@2000-01-02, 
	Npoint(1, 0.5)@2000-01-03]';
SELECT tnpoint '{[Npoint(1, 0.2)@2000-01-01, Npoint(1, 0.4)@2000-01-02, 
	Npoint(1, 0.5)@2000-01-03], [Npoint(2, 0.6)@2000-01-04, Npoint(2, 0.6)@2000-01-05]}';
					</programlisting>
			</para>

			<para>
				The temporal network point type support type modifiers (or typmod in PostgreSQL terminology). The possible values for the type modifier are Instant, InstantSet, Sequence, and SequenceSet. If no type modifier is specified for a column, values of any duration are allowed.
					<programlisting>
SELECT tnpoint(Sequence) '[Npoint(1, 0.2)@2000-01-01, Npoint(1, 0.4)@2000-01-02, 
	Npoint(1, 0.5)@2000-01-03]';
SELECT tnpoint(Sequence) 'Npoint(1, 0.2)@2000-01-01';
-- ERROR:  Temporal type (Instant) does not match column type (Sequence)
					</programlisting>
			</para>

			<para>Temporal network point values of sequence duration must be defined on a single route. Therefore, a value of sequence set duration is needed for representing the movement of an object that traverses several routes, even if there is no temporal gap. For example, in the following value
				<programlisting>
SELECT tnpoint '{[NPoint(1, 0.2)@2001-01-01, NPoint(1, 0.5)@2001-01-03),
[NPoint(2, 0.4)@2001-01-03, NPoint(2, 0.6)@2001-01-04)}';
				</programlisting>
			the network point changes its route at 2001-01-03.
			</para>

			<para>Temporal network point values of sequence or sequence set duration are converted into a <emphasis role="strong">normal</emphasis> form so that equivalent values have identical representations. For this, consecutive instant values are merged when possible. Three consecutive instant values can be merged into two if the linear functions defining the evolution of values are the same. Examples of transformation into a normal form are as follows.
			Examples of transformation into a normal form are as follows.
				<programlisting>
SELECT tnpoint '[NPoint(1, 0.2)@2001-01-01, NPoint(1, 0.4)@2001-01-02, 
	NPoint(1, 0.6)@2001-01-03)';
-- "[NPoint(1,0.2)@2001-01-01, NPoint(1,0.6)@2001-01-03)"
SELECT tnpoint '{[NPoint(1, 0.2)@2001-01-01, NPoint(1, 0.3)@2001-01-02, 
	NPoint(1, 0.5)@2001-01-03), [NPoint(1, 0.5)@2001-01-03, NPoint(1, 0.7)@2001-01-04)}';
-- "{[NPoint(1,0.2)@2001-01-01, NPoint(1,0.3)@2001-01-02, NPoint(1,0.7)@2001-01-04)}"
				</programlisting>
			</para>
		</sect1>

		<sect1 id="validity_network_points">
			<title>Validity of Temporal Network Points</title>

			<para>Temporal network point values must satisfy the constraints specified in Section <xref linkend="validity_temporal_types"/> so that they are well defined. An error is raised whenever one of these constraints are not satisfied. Examples of incorrect values are as follows.
				<programlisting>
-- null values are not allowed
SELECT tnpoint 'NULL@2001-01-01 08:05:00';
SELECT tnpoint 'Point(0 0)@NULL';
-- base type is not a network point
SELECT tnpoint 'Point(0 0)@2001-01-01 08:05:00';
-- multiple routes in a sequence
SELECT tnpoint '[Npoint(1, 0.2)@2001-01-01 09:00:00, Npoint(2, 0.2)@2001-01-01 09:05:00)';
				</programlisting>
			</para>
		</sect1>

		<sect1 id="casting_temporal_network_points">
			<title>Casting for Temporal Network Points</title>

			<para>A temporal network point value can be converted to and from a temporal geometry point. This can be done using the notation <varname>CAST(ttype1 AS ttype2)</varname> or <varname>ttype1::ttype2</varname>. A null value is returned if any of the composing <varname>geometry</varname> point values cannot be converted into a <varname>npoint</varname> value.</para>
			<itemizedlist>
				<listitem>
					<para>Temporal network point to temporal geometry point</para>
					<para>Cast: <varname>tnpoint::tgeompoint</varname></para>
					<programlisting>
SELECT astext((tnpoint '[NPoint(1, 0.2)@2001-01-01, 
	NPoint(1, 0.3)@2001-01-02)')::tgeompoint);
-- "[POINT(23.057077727326 28.7666335767956)@2001-01-01, 
	POINT(48.7117553116406 20.9256801894708)@2001-01-02)"
					</programlisting>
				</listitem>

				<listitem>
					<para>Temporal geometry point to temporal network point</para>
					<para>Casts: <varname>tgeompoint::tnpoint</varname></para>
					<programlisting>
SELECT tgeompoint '[POINT(23.057077727326 28.7666335767956)@2001-01-01, 
	POINT(48.7117553116406 20.9256801894708)@2001-01-02)'::tnpoint
-- "[NPoint(1,0.2)@2001-01-01 00:00:00+01, NPoint(1,0.3)@2001-01-02 00:00:00+01)"
SELECT tgeompoint '[POINT(23.057077727326 28.7666335767956)@2001-01-01, 
	POINT(48.7117553116406 20.9)@2001-01-02)'::tnpoint
-- NULL
					</programlisting>
				</listitem>
			</itemizedlist>
		</sect1>

		<sect1 id="manipulating_temporal_network_points">
			<title>Functions and Operators for Temporal Network Points</title>
			<para>All functions for temporal types described in <xref linkend="manipulating_temporal_types"/> can be applied for temporal point types. Therefore, in the signatures of the functions, the notation <varname>base</varname> also represents an <varname>npoint</varname> and the notations <varname>ttype</varname>,  <varname>tpoint</varname>, and <varname>tgeompoint</varname> also represent a <varname>tnpoint</varname>. Furthermore, the functions that have an argument of type <varname>geometry</varname> accept in addition an argument of type <varname>npoint</varname>. We present next some examples of these functions and operators for the temporal network points.</para>

			<itemizedlist>
				<listitem>
				<para>Transform a temporal value to another duration</para>
				<programlisting>
SELECT tnpoints(tnpoint 'NPoint(1, 0.5)@2001-01-01');
-- "{[NPoint(1,0.5)@2001-01-01]}"
				</programlisting>
				</listitem>

				<listitem>
					<para><varname>getValues</varname>: Values</para>
					<programlisting>
SELECT getValues(tnpoint '{[NPoint(1, 0.3)@2012-01-01, NPoint(1, 0.5)@2012-01-02)}');
-- "{"NPoint(1,0.3)","NPoint(1,0.5)"}"
SELECT getValues(tnpoint '{[NPoint(1, 0.3)@2012-01-01, NPoint(1, 0.3)@2012-01-02)}');
-- "{"NPoint(1,0.3)"}"
					</programlisting>
				</listitem>

				<listitem>
					<para><varname>valueAtTimestamp</varname>: Value at timestamp</para>
					<programlisting>
SELECT valueAtTimestamp(tnpoint '[NPoint(1, 0.3)@2012-01-01, NPoint(1, 0.5)@2012-01-03)',
	'2012-01-02');
-- "NPoint(1,0.4)"
					</programlisting>
				</listitem>

				<listitem>
					<para><varname>length</varname>: Length traversed by the temporal network point</para>
					<programlisting>
SELECT length(tnpoint '[NPoint(1, 0.3)@2000-01-01, NPoint(1, 0.5)@2000-01-02]');
-- 54.3757408468784
					</programlisting>
				</listitem>

				<listitem>
					<para><varname>cumulativeLength</varname>: Cumulative length traversed by the temporal point</para>
					<programlisting>
SELECT cumulativeLength(tnpoint '{[NPoint(1, 0.3)@2000-01-01, NPoint(1, 0.5)@2000-01-02, 
	NPoint(1, 0.5)@2000-01-03], [NPoint(1, 0.6)@2000-01-04, NPoint(1, 0.7)@2000-01-05]}');
-- "{[0@2000-01-01, 54.3757408468784@2000-01-02, 54.3757408468784@2000-01-03], 
	[54.3757408468784@2000-01-04, 81.5636112703177@2000-01-05]}"
					</programlisting>
				</listitem>

				<listitem>
					<para><varname>speed</varname>: Speed of the temporal point in units per second</para>
					<para>Signature: <varname>speed({tpointseq, tpoints}): tfloats</varname></para>
					<programlisting>
SELECT speed(tnpoint '[NPoint(1, 0.1)@2000-01-01, NPoint(1, 0.4)@2000-01-02, 
	NPoint(1, 0.6)@2000-01-03]') * 3600 * 24;
-- "[81.5636112703177@2000-01-01, 54.3757408468784@2000-01-02, 
	54.3757408468784@2000-01-03]"
					</programlisting>
				</listitem>

				<listitem>
					<para><varname>stbox</varname>: Construct the bounding box from a npoint</para>
					<programlisting>
SELECT stbox(npoint 'NPoint(1,0.3)');
-- "STBOX((48.711754,20.92568),(48.711758,20.925682))"
					</programlisting>
				</listitem>

				<listitem>
					<para><varname>stbox</varname>: Construct the bounding box from a npoint and a timestamp or period</para>
					<programlisting>
SELECT stbox(npoint 'NPoint(1,0.3)', timestamptz '2000-01-01');
-- "STBOX M((48.711754,20.92568,-3.6e+09),(48.711758,20.925682,-3.6e+09))"
SELECT stbox(npoint 'NPoint(1,0.3)', period '[2000-01-01,2000-01-02]');
-- "STBOX M((48.711754,20.92568,-3.6e+09),(48.711758,20.925682,8.28e+10))"
					</programlisting>
				</listitem>

				<listitem>
					<para><varname>twCentroid</varname>: Time-weighted centroid </para>
					<programlisting>
SELECT st_astext(twCentroid(tnpoint '{[NPoint(1, 0.3)@2012-01-01, 
	NPoint(1, 0.5)@2012-01-02, NPoint(1, 0.5)@2012-01-03, NPoint(1, 0.7)@2012-01-04)}'));
-- "POINT(79.9787466444847 46.2385558051041)"
					</programlisting>
				</listitem>

				<listitem>
					<para><varname>azimuth</varname>: Temporal azimuth</para>
					<programlisting>
SELECT azimuth(tnpoint '[NPoint(2, 0.3)@2012-01-01, NPoint(2, 0.7)@2012-01-02]');
-- "{[0.974681063778863@2012-01-01 00:00:00+01, 
	0.974681063778863@2012-01-01 23:54:36.721091+01), 
	[3.68970843029227@2012-01-01 23:54:36.721091+01, 
	3.68970843029227@2012-01-02 00:00:00+01)}"
					</programlisting>
					<para>Since the underlying geometry associated to a route may have several vertices, the azimuth value may change between instants of the input temporal network point, as shown in the example above. </para>
				</listitem>

				<listitem>
					<para><varname>nearestApproachInstant</varname>: Instant of the first temporal point at which the two arguments are at the nearest distance.</para>
					<para>Signature: <varname>nearestApproachInstant({geo, npoint, tpoint}, {geo, npoint, tpoint}): tpoint</varname></para>
					<programlisting>
SELECT nearestApproachInstant(tnpoint '[NPoint(2, 0.3)@2012-01-01, 
	NPoint(2, 0.7)@2012-01-02]', geometry 'Linestring(50 50,55 55)');
-- "NPoint(2,0.349928)@2012-01-01 02:59:44.402905+01"
SELECT nearestApproachInstant(tnpoint '[NPoint(2, 0.3)@2012-01-01, 
	NPoint(2, 0.7)@2012-01-02]', npoint 'NPoint(1, 0.5)');
-- "NPoint(2,0.592181)@2012-01-01 17:31:51.080405+01"
					</programlisting>
				</listitem>

				<listitem>
					<para><varname>nearestApproachDistance</varname>: Smallest distance ever between the two arguments</para>
					<programlisting>
SELECT nearestApproachDistance(tnpoint '[NPoint(2, 0.3)@2012-01-01, 
	NPoint(2, 0.7)@2012-01-02]', geometry 'Linestring(50 50,55 55)');
-- 1.41793220500979
SELECT nearestApproachDistance(tnpoint '[NPoint(2, 0.3)@2012-01-01, 
	NPoint(2, 0.7)@2012-01-02]',  npoint 'NPoint(1, 0.5)');
-- "NPoint(2,0.592181)@2012-01-01 17:31:51.080405+01"
					</programlisting>
					<para>Function <varname>nearestApproachDistance</varname> has an associated operator <varname>|=|</varname> that can be used for doing nearest neightbor searches using a GiST index (see <xref linkend="operators_temporal_types" />).</para>
				</listitem>

				<listitem>
					<para><varname>shortestLine</varname>: Line connecting the nearest approach point between the two arguments. The function will only return the first line that it finds if there are more than one.</para>
					<programlisting>
SELECT st_astext(shortestLine(tnpoint '[NPoint(2, 0.3)@2012-01-01, 
	NPoint(2, 0.7)@2012-01-02]', geometry 'Linestring(50 50,55 55)'));
-- "LINESTRING(50.7960725266492 48.8266286733015,50 50)"
SELECT st_astext(shortestLine(tnpoint '[NPoint(2, 0.3)@2012-01-01, 
	NPoint(2, 0.7)@2012-01-02]', npoint 'NPoint(1, 0.5)'));
-- "LINESTRING(77.0902838115125 66.6659083092593,90.8134936900394 46.4385792121146)"
					</programlisting>
				</listitem>

				<listitem>
					<para><varname>atValue</varname>: Restrict to value</para>
					<programlisting>
SELECT atValue(tnpoint '[NPoint(2, 0.3)@2012-01-01, NPoint(2, 0.7)@2012-01-03]', 
	'NPoint(2, 0.5)');
-- "{[NPoint(2,0.5)@2012-01-02]}"
					</programlisting>
				</listitem>

				<listitem>
					<para><varname>atGeometry</varname>: Restrict to geometry</para>
					<programlisting>
SELECT atGeometry(tnpoint '[NPoint(2, 0.3)@2012-01-01, NPoint(2, 0.7)@2012-01-03]', 
	'Polygon((40 40,40 50,50 50,50 40,40 40))');
					</programlisting>
				</listitem>

				<listitem>
					<para><varname>minusValue</varname>: Difference with value</para>
					<para>Signature: <varname>minusValue(ttype, base): ttype</varname></para>
					<programlisting>
SELECT minusValue(tnpoint '[NPoint(2, 0.3)@2012-01-01, NPoint(2, 0.7)@2012-01-03]', 
	'NPoint(2, 0.5)');
-- "{[NPoint(2,0.3)@2012-01-01, NPoint(2,0.5)@2012-01-02), 
	(NPoint(2,0.5)@2012-01-02, NPoint(2,0.7)@2012-01-03]}"
					</programlisting>
				</listitem>

				<listitem>
					<para><varname>minusGeometry</varname>: Difference with geometry</para>
					<programlisting>
SELECT minusGeometry(tnpoint '[NPoint(2, 0.3)@2012-01-01, NPoint(2, 0.7)@2012-01-03]', 
	'Polygon((40 40,40 50,50 50,50 40,40 40))');
-- "{(NPoint(2,0.342593)@2012-01-01 05:06:40.364673+01, 
	NPoint(2,0.7)@2012-01-03 00:00:00+01]}"
					</programlisting>
				</listitem>

				<listitem>
				<para>Traditional comparison operators</para>
				<programlisting>
SELECT tnpoint '{[NPoint(1, 0.1)@2001-01-01, NPoint(1, 0.3)@2001-01-02), 
	[NPoint(1, 0.3)@2001-01-02, NPoint(1, 0.5)@2001-01-03]}' = 
	tnpoint '[NPoint(1, 0.1)@2001-01-01, NPoint(1, 0.5)@2001-01-03]';
-- true
SELECT tnpoint '{[NPoint(1, 0.1)@2001-01-01, NPoint(1, 0.5)@2001-01-03]}' &lt;&gt; 
	tnpoint '[NPoint(1, 0.1)@2001-01-01, NPoint(1, 0.5)@2001-01-03]';
-- false
SELECT tnpoint '[NPoint(1, 0.1)@2001-01-01, NPoint(1, 0.5)@2001-01-03]' &lt;
	tnpoint '[NPoint(1, 0.1)@2001-01-01, NPoint(1, 0.6)@2001-01-03]';
-- true
					</programlisting>
				</listitem>

				<listitem>
				<para>Temporal comparison operators</para>
				<programlisting>
SELECT tnpoint '[NPoint(1, 0.2)@2012-01-01, NPoint(1, 0.4)@2012-01-03)' #= 
	npoint 'NPoint(1, 0.3)';
-- "{[f@2012-01-01, t@2012-01-02], (f@2012-01-02, f@2012-01-03)}"
SELECT tnpoint '[NPoint(1, 0.2)@2012-01-01, NPoint(1, 0.8)@2012-01-03)' #&lt;&gt; 
	tnpoint '[NPoint(1, 0.3)@2012-01-01, NPoint(1, 0.7)@2012-01-03)';
-- "{[t@2012-01-01, f@2012-01-02], (t@2012-01-02, t@2012-01-03)}"
					</programlisting>
				</listitem>

				<listitem>
					<para>Ever and always equal operators</para>
					<programlisting>
SELECT tnpoint '[Npoint(1, 0.2)@2012-01-01, Npoint(1, 0.4)@2012-01-04)' &amp;= Npoint(1, 0.3);
-- true
SELECT tnpoint '[Npoint(1, 0.2)@2012-01-01, Npoint(1, 0.2)@2012-01-04)' @= Npoint(1, 0.2);
-- true
					</programlisting>
				</listitem>

				<listitem>
					<para>Relative position bounding box operators</para>
					<programlisting>
SELECT tnpoint '[NPoint(1, 0.3)@2000-01-01, NPoint(1, 0.5)@2000-01-02]' &lt;&lt;
	npoint 'NPoint(1, 0.2)'
-- false
SELECT tnpoint '[NPoint(1, 0.3)@2000-01-01, NPoint(1, 0.5)@2000-01-02]' &lt;&lt;|
	stbox(npoint 'NPoint(1, 0.5)')
-- false
SELECT tnpoint '[NPoint(1, 0.3)@2000-01-01, NPoint(1, 0.5)@2000-01-02]' &amp;&gt;
	npoint 'NPoint(1, 0.3)'::geometry
-- true
SELECT tnpoint '[NPoint(1, 0.3)@2000-01-01, NPoint(1, 0.5)@2000-01-02]' &lt;&lt;#
	tnpoint '[NPoint(1, 0.3)@2000-01-03, NPoint(1, 0.5)@2000-01-05]'
-- true
					</programlisting>
				</listitem>

				<listitem>
					<para>Topological bounding box operators</para>
					<programlisting>
SELECT tnpoint '[NPoint(1, 0.3)@2000-01-01, NPoint(1, 0.5)@2000-01-02]' &amp;&amp;
	npoint 'NPoint(1, 0.5)'
-- true
SELECT tnpoint '[NPoint(1, 0.3)@2000-01-01, NPoint(1, 0.5)@2000-01-02]' @&gt;
	stbox(npoint 'NPoint(1, 0.5)')
-- true
SELECT npoint 'NPoint(1, 0.5)'::geometry &lt;@
	tnpoint '[NPoint(1, 0.3)@2000-01-01, NPoint(1, 0.5)@2000-01-02]' 
-- true
SELECT tnpoint '[NPoint(1, 0.3)@2000-01-01, NPoint(1, 0.5)@2000-01-03]' ~=
	tnpoint '[NPoint(1, 0.3)@2000-01-01, NPoint(1, 0.35)@2000-01-02, 
	NPoint(1, 0.5)@2000-01-03]'
-- true
					</programlisting>
				</listitem>

				<listitem>
					<para><varname>|=|</varname>: Smallest distance ever between the two arguments</para>
					<programlisting>
SELECT tnpoint '[NPoint(1, 0.3)@2000-01-01, NPoint(1, 0.5)@2000-01-03]' |=|
	npoint 'NPoint(1, 0.2)';
-- 2.34988300875063
SELECT tnpoint '[NPoint(1, 0.3)@2000-01-01, NPoint(1, 0.5)@2000-01-03]' |=|
	geometry 'Linestring(2 2,2 1,3 1)';
-- 82.2059262761477
					</programlisting>
				</listitem>

				<listitem>
					<para><varname>&lt;-&gt;</varname>: Distance</para>
					<programlisting>
SELECT tnpoint '[NPoint(1, 0.3)@2000-01-01, NPoint(1, 0.5)@2000-01-03]' &lt;-&gt;
	npoint 'NPoint(1, 0.2)';
-- "[2.34988300875063@2000-01-02 00:00:00+01, 2.34988300875063@2000-01-03 00:00:00+01]"
SELECT tnpoint '[NPoint(1, 0.3)@2000-01-01, NPoint(1, 0.5)@2000-01-03]' &lt;-&gt;
	geometry 'Point(50 50)';
-- "[25.0496666945044@2000-01-01 00:00:00+01, 26.4085688426232@2000-01-03 00:00:00+01]"
SELECT tnpoint '[NPoint(1, 0.3)@2000-01-01, NPoint(1, 0.5)@2000-01-03]' &lt;-&gt;
	tnpoint '[NPoint(1, 0.3)@2000-01-02, NPoint(1, 0.5)@2000-01-04]'
-- "[2.34988300875063@2000-01-02 00:00:00+01, 2.34988300875063@2000-01-03 00:00:00+01]"
					</programlisting>
				</listitem>

				<listitem>
					<para>Possible spatial relationships</para>
					<programlisting>
SELECT contains(geometry 'Polygon((0 0,0 50,50 50,50 0,0 0))',
	tnpoint '[NPoint(1, 0.1)@2012-01-01, NPoint(1, 0.3)@2012-01-03)');
-- false
SELECT disjoint(npoint 'NPoint(2, 0.0)',
	tnpoint '[NPoint(1, 0.1)@2012-01-01, NPoint(1, 0.3)@2012-01-03)');
-- true
SELECT intersects(tnpoint '[NPoint(1, 0.1)@2012-01-01, NPoint(1, 0.3)@2012-01-03)',
	tnpoint '[NPoint(2, 0.0)@2012-01-01, NPoint(2, 1)@2012-01-03)');
-- false

					</programlisting>
				</listitem>

				<listitem>
					<para>Temporal spatial relationships</para>
					<programlisting>
SELECT tdisjoint(geometry 'Polygon((0 0,0 50,50 50,50 0,0 0))',
	tnpoint '[NPoint(1, 0.1)@2012-01-01, NPoint(1, 0.3)@2012-01-03)');
-- "{[t@2012-01-01 00:00:00+01, t@2012-01-03 00:00:00+01)}"
SELECT tdwithin(tnpoint '[NPoint(1, 0.3)@2012-01-01, NPoint(1, 0.5)@2012-01-03)',
	tnpoint '[NPoint(1, 0.5)@2012-01-01, NPoint(1, 0.3)@2012-01-03)', 1);
-- "{[t@2012-01-01 00:00:00+01, t@2012-01-01 22:35:55.379053+01], 
	(f@2012-01-01 22:35:55.379053+01,  t@2012-01-02 01:24:04.620946+01, 
	t@2012-01-03 00:00:00+01)}"
SELECT trelate(tnpoint '[NPoint(1, 0.1)@2012-01-01, NPoint(1, 0.3)@2012-01-03)',
	npoint 'NPoint(1, 0.2)');
-- "{["FF0FFF0F2"@2012-01-01 00:00:00+01, "FF0FFF0F2"@2012-01-03 00:00:00+01)}"
SELECT trelate(tnpoint '[NPoint(1, 0.1)@2012-01-01, NPoint(1, 0.3)@2012-01-03)',
	tnpoint '[NPoint(1, 0.3)@2012-01-01, NPoint(1, 0.1)@2012-01-03)', '0FFFFFFF2');
-- "{[f@2012-01-01 00:00:00+01, t@2012-01-02 00:00:00+01, t@2012-01-03 00:00:00+01)}"
					</programlisting>
				</listitem>
			</itemizedlist>
		</sect1>

		<sect1>
			<title>Aggregate Functions for Temporal Network Points</title>
			<para>The three aggregate functions for temporal network points are illustrated next.</para>
		
			<itemizedlist>
				<listitem>
					<para><varname>tcount</varname>: Temporal count</para>
					<programlisting>
WITH Temp(temp) AS (
	SELECT tnpoint '[NPoint(1, 0.1)@2012-01-01, NPoint(1, 0.3)@2012-01-03)' UNION
	SELECT tnpoint '[NPoint(1, 0.2)@2012-01-02, NPoint(1, 0.4)@2012-01-04)' UNION
	SELECT tnpoint '[NPoint(1, 0.3)@2012-01-03, NPoint(1, 0.5)@2012-01-05)' )
SELECT tcount(Temp)
FROM Temp
-- "{[1@2012-01-01, 2@2012-01-02, 1@2012-01-04, 1@2012-01-05)}"
					</programlisting>
				</listitem>

				<listitem>
					<para><varname>wcount</varname>: Window count</para>
					<programlisting>
WITH Temp(temp) AS (
	SELECT tnpoint '[NPoint(1, 0.1)@2012-01-01, NPoint(1, 0.3)@2012-01-03)' UNION
	SELECT tnpoint '[NPoint(1, 0.2)@2012-01-02, NPoint(1, 0.4)@2012-01-04)' UNION
	SELECT tnpoint '[NPoint(1, 0.3)@2012-01-03, NPoint(1, 0.5)@2012-01-05)' )
SELECT wcount(Temp, '1 day')
FROM Temp
-- "{[1@2012-01-01, 2@2012-01-02, 3@2012-01-03, 2@2012-01-04, 1@2012-01-05, 
	1@2012-01-06)}"
					</programlisting>
				</listitem>

				<listitem>
					<para><varname>tcentroid</varname>: Temporal centroid</para>
					<para>Signature: <varname>tcentroid(tgeompoint): tgeompoint</varname></para>
					<programlisting>
WITH Temp(temp) AS (
	SELECT tnpoint '[NPoint(1, 0.1)@2012-01-01, NPoint(1, 0.3)@2012-01-03)' UNION
	SELECT tnpoint '[NPoint(1, 0.2)@2012-01-01, NPoint(1, 0.4)@2012-01-03)' UNION
	SELECT tnpoint '[NPoint(1, 0.3)@2012-01-01, NPoint(1, 0.5)@2012-01-03)' )
SELECT astext(tcentroid(Temp))
FROM Temp
-- "{[POINT(72.451531682218 76.5231414472853)@2012-01-01, 
	POINT(55.7001249027598 72.9552602410653)@2012-01-03)}"
					</programlisting>
				</listitem>
			</itemizedlist>
		</sect1>

		<sect1>
			<title>Indexing of Temporal Network Points</title>
			<para>GiST and SP-GiST indexes can be created for table columns of temporal networks points. An example of index creation is follows:
				<programlisting>
CREATE INDEX Trips_Trip_SPGist_Idx ON Trips USING SPGist(Trip);
				</programlisting>
			</para>

			<para>The GiST and SP-GiST indexes store the bounding box for the temporal network points, which is an <varname>stbox</varname> and thus stores the absolute coordinates of the underlying space.</para>
			
			<para>A GiST or SP-GiST index can accelerate queries involving the following operators:
				<itemizedlist>
					<listitem>
						<para><varname>&lt;&lt;</varname>, <varname>&amp;&lt;</varname>, <varname>&amp;&gt;</varname>, <varname>&gt;&gt;</varname>, <varname>&lt;&lt;|</varname>, <varname>&amp;&lt;|</varname>, <varname>|&amp;&gt;</varname>, <varname>|&gt;&gt;</varname>, which only consider the spatial dimension in temporal network points,</para>
					</listitem>

					<listitem>
						<para><varname>&amp;&lt;#</varname>, <varname>&lt;&lt;#</varname>, <varname>#&gt;&gt;</varname>, <varname>#&amp;&gt;</varname>, which only consider the time dimension in temporal network points,</para>
					</listitem>

					<listitem>
						<para><varname>&amp;&amp;</varname>, <varname>@&gt;</varname>, <varname>&lt;@</varname>, and <varname>~=</varname>, which consider as many dimensions as they are shared by the indexed column and the query argument. These operators work on bounding boxes, not the entire values.</para>
					</listitem>
				</itemizedlist>
			</para>

			<para>In addition, a GiST index can accelerate nearest neighbor queries involving the <varname>|=|</varname> operator.</para>
			
		</sect1>


	</chapter>
=======
	<chapter id ="gtfs">
		<title>Loading GTFS Data in MobilityDB</title>
			<para>The General Transit Feed Specification (GTFS) defines a common format for public transportation schedules and associated geographic information. GTFS-realtime is used to specify real-time transit data. Many transportation agencies around the world publish their data in GTFS and GTFS-realtime format and make them publicly available. A well-known repository containing such data is  <ulink url="https://transitfeeds.com">OpenMobilityData</ulink>.</para>

			<para>In this section, we illustrate how to load GTFS data in MobilityDB. For this, we first need to import the GTFS data into PostgreSQL and then transform this data so that it can be loaded into MobilityDB. The data used in this tutorial is obtained from <ulink url="https://www.stib-mivb.be">STIB-MIVB</ulink>, the Brussels public transportation company and is available as a <ulink url="https://docs.mobilitydb.com/data/gtfs_data.zip">ZIP</ulink> file. You must be aware that GTFS data is typically of big size. In order to reduce the size of the dataset, this file only contains schedules for one week and five transportation lines, whereas typical GTFS data published by STIB-MIVB contains schedules for one month and 99 transportation lines. In the reduced dataset used in this tutorial the final table containing the GTFS data in MobilityDB format has almost 10,000 trips and its size is 241 MB. Furtheremore, we need several temporary tables to transform GTFS format into MobilityDB and these tables are also big, the largest one has almost 6 million rows and its size is 621 MB.</para>

			<para>Several tools can be used to import GTFS data into PostgreSQL. For example, one publicly available in Github can be found <ulink url="https://github.com/fitnr/gtfs-sql-importer">here</ulink>. These tools load GTFS data into PostgreSQL tables, allowing one to perform multiple imports of data provided by the same agency covering different time frames, perform various complex tasks including data validation, and take into account variations of the format provided by different agencies, updates of route information among multiple imports, etc. For the purpose of this tutorial we do a simple import and transformation using only SQL. This is enough for loading the data set we are using but a much more robust solution should be used in an operational environment, if only for coping with the considerable size of typical GTFS data, which would require parallelization of this task.</para>

		<sect1>
			<title>Loading GTFS Data in PostgreSQL</title>

			<para>The <ulink url="https://docs.mobilitydb.com/data/gtfs_data.zip">ZIP</ulink> file with the data for this tutorial contains a set of CSV files (with extension <varname>.txt</varname>) as follows:
				<itemizedlist>
					<listitem>
						<para><varname>agency.txt</varname> contains the description of the transportation agencies provinding the services (a single one in our case).</para>
					</listitem>
					
					<listitem>
						<para><varname>calendar.txt</varname> contains service patterns that operate recurrently such as, for example, every weekday.</para>
					</listitem>

					<listitem>
						<para><varname>calendar_dates.txt</varname> define exceptions to the default service patterns defined in <varname>calendar.txt</varname>. There are two types of exceptions: 1 means that the service has been added for the specified date, and 2 means that the service has been removed for the specified date.</para>
					</listitem>
					
					<listitem>
						<para><varname>route_types.txt</varname> contains transportation types used on routes, such as bus, metro, tramway, etc.</para>
					</listitem>
					
					<listitem>
						<para><varname>routes.txt</varname> contains transit routes. A route is a group of trips that are displayed to riders as a single service.</para>
					</listitem>
					
					<listitem>
						<para><varname>shapes.txt</varname> contains the vehicle travel paths, which are used to generate the corresponding geometry.</para>
					</listitem>
					
					<listitem>
						<para><varname>stop_times.txt</varname> contains times at which a vehicle arrives at and departs from stops for each trip.</para>
					</listitem>
					
					<listitem>
						<para><varname>translations.txt</varname> contains the translation of the route information in French and Dutch. This file is not used in this tutorial.</para>
					</listitem>
					
					<listitem>
						<para><varname>trips.txt</varname> contains trips for each route. A trip is a sequence of two or more stops that occur during a specific time period.</para>
					</listitem>
					
				</itemizedlist>
			</para>

			<para>
			We decompress the file with the data into a directory. This can be done using the command. 
				<programlisting>
$ unzip gtfs_data.zip
				</programlisting>
			We suppose in the following that the directory used is as follows <varname>/home/gtfs_tutorial/</varname>.
			</para>

			<para>We create the tables to be loaded with the data in the CSV files as follows.
				<programlisting>
CREATE TABLE agency (
  agency_id text DEFAULT '',
  agency_name text DEFAULT NULL,
  agency_url text DEFAULT NULL,
  agency_timezone text DEFAULT NULL,
  agency_lang text DEFAULT NULL,
  agency_phone text DEFAULT NULL,
  CONSTRAINT agency_pkey PRIMARY KEY (agency_id)
);

CREATE TABLE calendar (
  service_id text,
  monday int NOT NULL,
  tuesday int NOT NULL,
  wednesday int NOT NULL,
  thursday int NOT NULL,
  friday int NOT NULL,
  saturday int NOT NULL,
  sunday int NOT NULL,
  start_date date NOT NULL,
  end_date date NOT NULL,
  CONSTRAINT calendar_pkey PRIMARY KEY (service_id)
);
CREATE INDEX calendar_service_id ON calendar (service_id);

CREATE TABLE exception_types (
  exception_type int PRIMARY KEY,
  description text
);

CREATE TABLE calendar_dates (
  service_id text,
  date date NOT NULL,
  exception_type int REFERENCES exception_types(exception_type)
);
CREATE INDEX calendar_dates_dateidx ON calendar_dates (date);

CREATE TABLE route_types (
  route_type int PRIMARY KEY,
  description text
);

CREATE TABLE routes (
  route_id text,
  route_short_name text DEFAULT '',
  route_long_name text DEFAULT '',
  route_desc text DEFAULT '',
  route_type int REFERENCES route_types(route_type),
  route_url text,
  route_color text,
  route_text_color text,
  CONSTRAINT routes_pkey PRIMARY KEY (route_id)
);

CREATE TABLE shapes (
  shape_id text NOT NULL,
  shape_pt_lat double precision NOT NULL,
  shape_pt_lon double precision NOT NULL,
  shape_pt_sequence int NOT NULL
);
CREATE INDEX shapes_shape_key ON shapes (shape_id);

-- Create a table to store the shape geometries
CREATE TABLE shape_geoms (
  shape_id text NOT NULL,
  shape_geom geometry('LINESTRING', 4326),
  CONSTRAINT shape_geom_pkey PRIMARY KEY (shape_id)
);
CREATE INDEX shape_geoms_key ON shapes (shape_id);

CREATE TABLE location_types (
  location_type int PRIMARY KEY,
  description text
);

CREATE TABLE stops (
  stop_id text,
  stop_code text,
  stop_name text DEFAULT NULL,
  stop_desc text DEFAULT NULL,
  stop_lat double precision,
  stop_lon double precision,
  zone_id text,
  stop_url text,
  location_type integer  REFERENCES location_types(location_type),
  parent_station integer,
  stop_geom geometry('POINT', 4326),
  platform_code text DEFAULT NULL,
  CONSTRAINT stops_pkey PRIMARY KEY (stop_id)
);

CREATE TABLE pickup_dropoff_types (
  type_id int PRIMARY KEY,
  description text
);

CREATE TABLE stop_times (
  trip_id text NOT NULL,
  -- Check that casting to time interval works.
  arrival_time interval CHECK (arrival_time::interval = arrival_time::interval),
  departure_time interval CHECK (departure_time::interval = departure_time::interval),
  stop_id text,
  stop_sequence int NOT NULL,
  pickup_type int REFERENCES pickup_dropoff_types(type_id),
  drop_off_type int REFERENCES pickup_dropoff_types(type_id),
  CONSTRAINT stop_times_pkey PRIMARY KEY (trip_id, stop_sequence)
);
CREATE INDEX stop_times_key ON stop_times (trip_id, stop_id);
CREATE INDEX arr_time_index ON stop_times (arrival_time);
CREATE INDEX dep_time_index ON stop_times (departure_time);

CREATE TABLE trips (
  route_id text NOT NULL,
  service_id text NOT NULL,
  trip_id text NOT NULL,
  trip_headsign text,
  direction_id int,
  block_id text,
  shape_id text,
  CONSTRAINT trips_pkey PRIMARY KEY (trip_id)
);
CREATE INDEX trips_trip_id ON trips (trip_id);

INSERT INTO exception_types (exception_type, description) VALUES 
  (1, 'service has been added'),
  (2, 'service has been removed');

INSERT INTO location_types(location_type, description) VALUES 
  (0,'stop'),
  (1,'station'),
  (2,'station entrance');

INSERT INTO pickup_dropoff_types (type_id, description) VALUES
  (0,'Regularly Scheduled'),
  (1,'Not available'),
  (2,'Phone arrangement only'),
  (3,'Driver arrangement only');
				</programlisting>
			We created one table for each CSV file. In addition, we created a table <varname>shape_geoms</varname> in order to assemble all segments composing a route into a single geometry and auxiliary tables <varname>exception_types</varname>, <varname>location_types</varname>, and <varname>pickup_dropoff_types</varname> containing acceptable values for some columns in the CSV files.
			</para>

			<para>
			We can load the CSV files into the corresponding tables as follows.
				<programlisting>
COPY calendar(service_id,monday,tuesday,wednesday,thursday,friday,saturday,sunday,
	start_date,end_date) FROM '/home/gtfs_tutorial/calendar.txt' DELIMITER ',' CSV HEADER;
COPY calendar_dates(service_id,date,exception_type) 
	FROM '/home/gtfs_tutorial/calendar_dates.txt' DELIMITER ',' CSV HEADER;
COPY stop_times(trip_id,arrival_time,departure_time,stop_id,stop_sequence,
	pickup_type,drop_off_type) FROM '/home/gtfs_tutorial/stop_times.txt' DELIMITER ',' 
	CSV HEADER;
COPY trips(route_id,service_id,trip_id,trip_headsign,direction_id,block_id,shape_id) 
	FROM '/home/gtfs_tutorial/trips.txt' DELIMITER ',' CSV HEADER;
COPY agency(agency_id,agency_name,agency_url,agency_timezone,agency_lang,agency_phone)
	FROM '/home/gtfs_tutorial/agency.txt' DELIMITER ',' CSV HEADER;
COPY route_types(route_type,description)
	FROM '/home/gtfs_tutorial/route_types.txt' DELIMITER ',' CSV HEADER;
COPY routes(route_id,route_short_name,route_long_name,route_desc,route_type,route_url,
	route_color,route_text_color) FROM '/home/gtfs_tutorial/routes.txt' DELIMITER ',' 
	CSV HEADER;
COPY shapes(shape_id,shape_pt_lat,shape_pt_lon,shape_pt_sequence)
	FROM '/home/gtfs_tutorial/shapes.txt' DELIMITER ',' CSV HEADER;
COPY stops(stop_id,stop_code,stop_name,stop_desc,stop_lat,stop_lon,zone_id,stop_url,
	location_type,parent_station) FROM '/home/gtfs_tutorial/stops.txt' DELIMITER ',' 
	CSV HEADER;
				</programlisting>
			Finally, we create the geometries for routes and stops as follows.
				<programlisting>
INSERT INTO shape_geoms 
SELECT shape_id, ST_MakeLine(array_agg(
	ST_SetSRID(ST_MakePoint(shape_pt_lon, shape_pt_lat),4326) ORDER BY shape_pt_sequence))
FROM shapes
GROUP BY shape_id;

UPDATE stops
SET stop_geom = ST_SetSRID(ST_MakePoint(stop_lon, stop_lat),4326);
				</programlisting>
				The visualisation of the routes and stops in QGIS is given in <xref linkend="stib" />. In the figure, red lines correspond to the trajectories of vehicles, while orange points correspond to the location of stops.
			</para>

			<figure id="stib" float="1"><title>Visualisation of the routes and stops for the GTFS data from Brussels.</title>
				<mediaobject>
					<imageobject><imagedata scale='35' fileref='images/stib.png' /></imageobject>
				</mediaobject>
			</figure>
		</sect1>

		<sect1>
			<title>Transforming GTFS Data for MobilityDB</title>
			<para>
			We start by creating a view that contains couples of <varname>service_id</varname> and <varname>date</varname> defining the dates at which a  service is provided.
				<programlisting>
DROP VIEW IF EXISTS service_dates;
CREATE VIEW service_dates AS (
	SELECT service_id, date_trunc('day', d)::date AS date 
	FROM calendar c, generate_series(start_date, end_date, '1 day'::interval) AS d
	WHERE (
		(monday = 1 AND extract(isodow FROM d) = 1) OR
		(tuesday = 1 AND extract(isodow FROM d) = 2) OR
		(wednesday = 1 AND extract(isodow FROM d) = 3) OR
		(thursday = 1 AND extract(isodow FROM d) = 4) OR
		(friday = 1 AND extract(isodow FROM d) = 5) OR
		(saturday = 1 AND extract(isodow FROM d) = 6) OR
		(sunday = 1 AND extract(isodow FROM d) = 7) 
	)
	EXCEPT
	SELECT service_id, date 
	FROM calendar_dates WHERE exception_type = 2
	UNION
	SELECT c.service_id, date
	FROM calendar c JOIN calendar_dates d ON c.service_id = d.service_id 
	WHERE exception_type = 1 AND start_date &lt;= date AND date &lt;= end_date
);
				</programlisting>
			This table transforms the service patterns in the <varname>calendar</varname> table valid between a <varname>start_date</varname> and an <varname>end_date</varname> taking into account the week days, and then remove the exceptions of type 2 and add the exceptions of type 1 that are specified in table <varname>calendar_dates</varname>.
			</para>

			<para>
			We now create a table <varname>trip_stops</varname> that determines the stops for each trip.
				<programlisting>
DROP TABLE IF EXISTS trip_stops;
CREATE TABLE trip_stops
(
  trip_id text,
  stop_sequence integer,
  no_stops integer,
  route_id text,
  service_id text,
  shape_id text,
  stop_id text,
  arrival_time interval,
  perc float
);

INSERT INTO trip_stops (trip_id, stop_sequence, no_stops, route_id, service_id,
	shape_id, stop_id, arrival_time) (
SELECT t.trip_id, stop_sequence, MAX(stop_sequence) over (PARTITION BY t.trip_id),
	route_id, service_id, t.shape_id, st.stop_id, arrival_time
FROM trips t JOIN stop_times st ON t.trip_id = st.trip_id 
);

UPDATE trip_stops t
SET perc = CASE 
	WHEN stop_sequence =  1 then 0::float 
	WHEN stop_sequence =  no_stops then 1.0::float
	ELSE ST_LineLocatePoint(shape_geom, stop_geom)
END
FROM shape_geoms g, stops s
WHERE t.shape_id = g.shape_id
AND t.stop_id = s.stop_id;
				</programlisting>
			We perform a join between  <varname>trips</varname> and <varname>stop_times</varname> and determines the number of stops in a trip. Then, we compute the relative location of a stop within a trip using the function <varname>ST_LineLocatePoint</varname>.
			</para>

			<para>
			We now create a table <varname>trip_segs</varname> that defines the segments between two stops of a trip.
				<programlisting>
DROP TABLE IF EXISTS trip_segs;
CREATE TABLE trip_segs (
	trip_id text,
	route_id text, 
	service_id text, 
	stop1_sequence integer, 
	stop2_sequence integer,
	no_stops integer,
	shape_id text, 
	stop1_arrival_time interval,
	stop2_arrival_time interval,
	perc1 float,
	perc2 float,
	seg_geom geometry,
	seg_length float,
	no_points integer,
	PRIMARY KEY (trip_id, stop1_sequence)
);

INSERT INTO trip_segs (trip_id, route_id, service_id, stop1_sequence, stop2_sequence,	
	no_stops, shape_id, stop1_arrival_time, stop2_arrival_time, perc1, perc2)
WITH temp AS (
	SELECT t.trip_id, t.route_id, t.service_id, t.stop_sequence, 
		LEAD(stop_sequence) OVER w AS stop_sequence2,
		MAX(stop_sequence) OVER (PARTITION BY trip_id),
		t.shape_id, t.arrival_time, lead(arrival_time) OVER w, t.perc, LEAD(perc) OVER w
	FROM trip_stops t WINDOW w AS (PARTITION BY trip_id ORDER BY stop_sequence)
)
SELECT * FROM temp WHERE stop_sequence2 IS NOT null;

UPDATE trip_segs t
SET seg_geom = ST_LineSubstring(shape_geom, perc1, perc2)
FROM shape_geoms g
WHERE t.shape_id = g.shape_id;

UPDATE trip_segs t
SET seg_length = ST_Length(seg_geom), no_points = ST_NumPoints(seg_geom);
				</programlisting>
			We use twice the <varname>LEAD</varname> window function for obtaning the next stop and the next percentage of a given stop and the <varname>MAX</varname> window function for obtaining the total number of stops in a trip. Then, we generate the geometry of the segment betwen two stops using the function <varname>ST_LineSubstring</varname> and compute the length and the number of points in the segment with functions <varname>ST_Length</varname> and <varname>ST_NumPoints</varname>.
			</para>

			<para>
			The geometry of a segment is a linestring containing multiple points. From the previous table we know at which time the trip arrived at the first point and at the last point of the segment. However, we need to determine at which time the trip arrived at the intermediate points of the segments. For this we create a table <varname>trip_points</varname> that contains all the points composing the geometry of a segment.
				<programlisting>
DROP TABLE IF EXISTS trip_points;
CREATE TABLE trip_points (
	trip_id text, 
	route_id text,
	service_id text, 
	stop1_sequence integer, 
	point_sequence integer,
	point_geom geometry,
	point_arrival_time interval,
	PRIMARY KEY (trip_id, stop1_sequence, point_sequence)
);

INSERT INTO trip_points (trip_id, route_id, service_id, stop1_sequence, 
	point_sequence, point_geom, point_arrival_time)
WITH temp1 AS (	
	SELECT trip_id, route_id, service_id, stop1_sequence, 
		stop2_sequence, no_stops, stop1_arrival_time, stop2_arrival_time, seg_length, 
		(dp).path[1] AS point_sequence, no_points, (dp).geom as point_geom
	FROM trip_segs, ST_DumpPoints(seg_geom) AS dp
),
temp2 AS (
	SELECT trip_id, route_id, service_id, stop1_sequence, 
		stop1_arrival_time, stop2_arrival_time, seg_length,  point_sequence, 
		no_points, point_geom
	FROM temp1 
	WHERE point_sequence &lt;&gt; no_points OR stop2_sequence = no_stops
),
temp3 AS (
	SELECT trip_id, route_id, service_id, stop1_sequence,   
		stop1_arrival_time, stop2_arrival_time, point_sequence, no_points, point_geom, 
		ST_Length(ST_MakeLine(array_agg(point_geom) OVER w)) / seg_length AS perc
	FROM temp2 WINDOW w AS (PARTITION BY trip_id, service_id, stop1_sequence 
		ORDER BY point_sequence)
)
SELECT trip_id, route_id, service_id, stop1_sequence, 
	point_sequence, point_geom, 
	CASE
	WHEN point_sequence = 1 then stop1_arrival_time
	WHEN point_sequence = no_points then stop2_arrival_time
	ELSE stop1_arrival_time + ((stop2_arrival_time - stop1_arrival_time) * perc)
	END AS point_arrival_time
FROM temp3;
				</programlisting>
			In the temporary table <varname>temp1</varname> we use the function <varname>ST_DumpPoints</varname> to obtain the points composing the geometry of a segment. Nevertheless, this table contains duplicate points, that is, the last point of a segment is equal to the first point of the next one. In the temporary table <varname>temp2</varname> we filter out the last point of a segment unless it is the last segment of the trip. In the temporary table <varname>temp3</varname> we compute in the attribute <varname>perc</varname> the relative position of a point within a trip segment with window functions. For this we use the function <varname>ST_MakeLine</varname> to construct the subsegment from the first point of the segment to the current one, determine the length of the subsegment with function <varname>ST_Length</varname> and divide this length by the overall segment length. Finally, in the outer query we use the computed percentage to determine the arrival time to that point.
			</para>

			<para>
			Our last temporary table <varname>trips_input</varname> contains the data in the format that can be used for creating the MobilityDB trips.
				<programlisting>
DROP TABLE IF EXISTS trips_input;
CREATE TABLE trips_input (
	trip_id text, 
	route_id text,
	service_id text,
	date date,
	point_geom geometry,
	t timestamptz
);

INSERT INTO trips_input
SELECT trip_id, route_id, t.service_id, date, point_geom, date + point_arrival_time AS t
FROM trip_points t JOIN service_dates s ON t.service_id = s.service_id;
				</programlisting>
			For this, we join the <varname>trip_points</varname> and the <varname>service_dates</varname> tables to obtain all the dates at which a trip is performed and then compute the arrival time at each point composing the trip. 
			</para>


			<para>
			Finally, table <varname>trips_mdb</varname> contains the MobilityDB trips.
				<programlisting>
DROP TABLE IF EXISTS trips_mdb;
CREATE TABLE trips_mdb (
	trip_id text NOT NULL,
	route_id text NOT NULL,
	date date NOT NULL,
	trip tgeompoint,
	PRIMARY KEY (trip_id, date)
);

INSERT INTO trips_mdb(trip_id, route_id, date, trip)
SELECT trip_id, route_id, date, tgeompointseq(array_agg(tgeompointinst(point_geom, t) 
	ORDER BY T))
FROM trips_input
GROUP BY trip_id, route_id, date;
				</programlisting>
			For this, we group the rows in the <varname>trips_input</varname> table by <varname>trip_id</varname> and <varname>date</varname> while keeping the <varname>route_id</varname> atribute, use the <varname>array_agg</varname> function to construct an array containing the temporal points composing the trip ordered by time, and compute the trip from this array using the function <varname>tgeompointseq</varname>. As mentioned before, this table contains almost 10,000 trips in MobilityDB format obtained from the original GTFS files. 
			</para>

		</sect1>
	</chapter>

>>>>>>> cacfee59
	<appendix id ="berlinmod">
		<title>BerlinMOD Benchmark on MobilityDB</title>

		<para><ulink url="http://dna.fernuni-hagen.de/secondo/BerlinMOD/BerlinMOD.html">BerlinMOD</ulink> is a standard benchmark for moving object DBMSs. It provides a data generator, pregenerated benchmark data for different scale factors, and set of queries of two types: 17 range-style queries (called BerlinMOD/R), and 9 nearest-neighbours queries (called BerlinMOD/NN). The MobilityDB tutorial presented in <xref linkend="tutorial" /> and its associated data were based on BerlinMOD. However, its purpose was to show the capabilities of MobilityDB. In this appendix, we show how to load pregenerated BerlinMOD data on MobilityDB and how to express the 17 queries in BerlinMOD/R. Some of these queries were already presented in <xref linkend="tutorial" />.</para>

		<sect1>
			<title>Loading the Data</title>
			The script for loading pregenerated data is available <ulink url="https://docs.mobilitydb.com/data/berlinmod_load.sql">here</ulink>.
			<para>
				<programlisting>
-------------------------------------------------------------------------------
-- Loads the BerlinMOD data in projected (2D) coordinates with SRID 5676
-- https://epsg.io/5676
-------------------------------------------------------------------------------

DROP FUNCTION IF EXISTS berlinmod_load();
CREATE OR REPLACE FUNCTION berlinmod_load(scale_factor text DEFAULT '0.005',
	path text DEFAULT '/usr/local/BerlinMOD/') 
RETURNS text AS $$
DECLARE
	fullpath text;
BEGIN
	fullpath = path || scale_factor || '/';
	DROP TABLE IF EXISTS streets;
	CREATE TABLE streets
	(
		StreetId integer,
		vmax integer,
		x1 double precision,
		y1 double precision,
		x2 double precision,
		y2 double precision,
		Geom geometry(LineString, 5676)
	);
	EXECUTE format('COPY streets(StreetId, vmax, x1, y1, x2, y2) FROM ''%sstreets.csv'' 
		DELIMITER '','' CSV HEADER', fullpath);
	UPDATE streets
	SET Geom = ST_Transform(ST_SetSRID(ST_MakeLine(ARRAY[ST_MakePoint(x1, y1),
		ST_MakePoint(x2, y2)]), 4326), 5676);

	DROP TABLE IF EXISTS Points CASCADE;
	CREATE TABLE Points
	(
		PointId integer,
		PosX double precision,
		PosY double precision,
		Geom geometry(Point, 5676)
	);
	EXECUTE format('COPY Points(PointId, PosX, PosY) FROM ''%squerypoints.csv'' 
		DELIMITER  '','' CSV HEADER', fullpath);
	UPDATE Points
	SET Geom = ST_Transform(ST_SetSRID(ST_MakePoint(PosX, PosY), 4326), 5676);

	CREATE INDEX Points_geom_idx ON Points USING gist(Geom);
		
	CREATE VIEW Points1(PointId, PosX, PosY, Geom) AS
	SELECT PointId, PosX, PosY, Geom
	FROM Points
	LIMIT 10;

	DROP TABLE IF EXISTS RegionsInput CASCADE;
	CREATE TABLE RegionsInput
	(
		RegionId integer,
		SegNo integer,
		XStart double precision,
		YStart double precision,
		XEnd double precision,
		YEnd double precision
	);
	EXECUTE format('COPY RegionsInput(RegionId, SegNo, XStart, YStart, XEnd, YEnd) 
		FROM ''%squeryregions.csv'' DELIMITER  '','' CSV HEADER', fullpath);
	
	DROP TABLE IF EXISTS Regions CASCADE;
	CREATE TABLE Regions
	(
		RegionId integer,
		Geom Geometry(Polygon, 5676)
	);
	INSERT INTO Regions (RegionId, Geom)
	WITH RegionsSegs AS
	(
		SELECT RegionId, SegNo, ST_Transform(ST_SetSRID(St_MakeLine(
			ST_MakePoint(XStart, YStart), ST_MakePoint(XEnd, YEnd)), 4326), 5676) AS Geom
		FROM RegionsInput
	)
	SELECT RegionId, ST_Polygon(ST_LineMerge(ST_Union(Geom ORDER BY SegNo)), 5676) AS Geom
	FROM RegionsSegs
	GROUP BY RegionId;	

	CREATE INDEX Regions_geom_idx ON Regions USING gist(Geom);

	CREATE VIEW Regions1(RegionId, Geom) AS
	SELECT RegionId, Geom
	FROM Regions
	LIMIT 10;
	
	DROP TABLE IF EXISTS Instants CASCADE;
	CREATE TABLE Instants
	(
		InstantId integer,
		Instant timestamptz
	);
	EXECUTE format('COPY Instants(InstantId, Instant) FROM ''%squeryinstants.csv''
		DELIMITER  '','' CSV HEADER', fullpath);

	CREATE INDEX Instants_instant_btree_idx ON Instants USING btree(instant);
  
	CREATE VIEW Instants1(InstantId, Instant) AS
	SELECT InstantId, Instant 
	FROM Instants
	LIMIT 10;
	
	DROP TABLE IF EXISTS Periods CASCADE;
	CREATE TABLE Periods
	(
		PeriodId integer,
		BeginP timestamp,
		EndP timestamp,
		Period period
	);
	EXECUTE format('COPY Periods(PeriodId, BeginP, EndP) FROM ''%squeryperiods.csv'' 
		DELIMITER  '','' CSV HEADER', fullpath);
	UPDATE Periods
	SET Period = period(BeginP,EndP);

	CREATE INDEX Periods_Period_gist_idx ON Periods USING gist(Period);
	
	CREATE VIEW Periods1(PeriodId, BeginP, EndP, Period) AS
	SELECT PeriodId, BeginP, EndP, Period
	FROM Periods
	LIMIT 10;
	
	DROP TABLE IF EXISTS Cars CASCADE;
	CREATE TABLE Cars
	(
		CarId integer primary key,
		Licence varchar(32),
		Type varchar(32),
		Model varchar(32)
	);
	EXECUTE format('COPY Cars(CarId, Licence, Type, Model) FROM ''%sdatamcar.csv'' 
		DELIMITER  '','' CSV HEADER', fullpath);
	
	CREATE UNIQUE INDEX Cars_CarId_idx ON Cars USING btree(CarId);
	
	DROP TABLE IF EXISTS Licences CASCADE;
	CREATE TABLE Licences
	(
		LicenceId integer,
		Licence varchar(8),
		CarId integer
	);
	EXECUTE format('COPY Licences(Licence, LicenceId) FROM ''%squerylicences.csv'' 
		DELIMITER  '','' CSV HEADER', fullpath);
	UPDATE Licences Q
	SET CarId = ( SELECT C.CarId FROM Cars C WHERE C.Licence = Q.Licence );

	CREATE INDEX Licences_CarId_idx ON Licences USING btree(CarId);
  
	CREATE VIEW Licences1(LicenceId, Licence, CarId) AS
	SELECT LicenceId, Licence, CarId
	FROM Licences
	LIMIT 10;
	
	CREATE VIEW Licences2(LicenceId, Licence, CarId) AS
	SELECT LicenceId, Licence, CarId
	FROM Licences
	LIMIT 10 OFFSET 10;

	DROP TABLE IF EXISTS TripsInput CASCADE;
	CREATE TABLE TripsInput
	(
		CarId integer,
		TripId integer,
		TStart timestamp without time zone,
		TEnd timestamp without time zone,
		XStart double precision,
		YStart double precision,
		XEnd double precision,
		YEnd double precision,
		Geom geometry(LineString)
	);
	EXECUTE format('COPY TripsInput(CarId, TripId, TStart, TEnd, XStart, YStart, XEnd, YEnd) 
		FROM ''%strips.csv'' DELIMITER  '','' CSV HEADER', fullpath);
	UPDATE TripsInput
	SET Geom = ST_Transform(ST_SetSRID(ST_MakeLine(ARRAY[ST_MakePoint(XStart, YStart),
		ST_MakePoint(XEnd, YEnd)]), 4326), 5676);

	DROP TABLE IF EXISTS TripsInputInstants;
	CREATE TABLE TripsInputInstants AS (
	SELECT CarId, TripId, TStart, XStart, YStart, 
		ST_Transform(ST_SetSRID(ST_MakePoint(XStart, YStart), 4326), 5676) as Geom
	FROM TripsInput
	UNION ALL
	SELECT T1.CarId, T1.TripId, T1.TEnd, T1.XEnd, T1.YEnd, 
		ST_Transform(ST_SetSRID(ST_MakePoint(T1.XEnd, T1.YEnd), 4326), 5676) as Geom
	FROM TripsInput T1 INNER JOIN (
		SELECT CarId, TripId, max(TEnd) as MaxTend
		FROM TripsInput 
		GROUP BY CarId, TripId
	) T2 ON T1.CarId = T2.CarId AND T1.TripId = T2.TripId AND T1.TEnd = T2.MaxTend );
	ALTER TABLE TripsInputInstants ADD COLUMN inst tgeompoint;
	UPDATE TripsInputInstants
	SET inst = tgeompointinst(Geom, TStart);

	DROP TABLE IF EXISTS Trips CASCADE;
	CREATE TABLE Trips
	(
		CarId integer NOT NULL,
		TripId integer NOT NULL,
		Trip tgeompoint,
		Traj geometry,
		PRIMARY KEY (CarId, TripId),
		FOREIGN KEY (CarId) REFERENCES Cars (CarId) 
	);
	INSERT INTO Trips
		SELECT CarId, TripId, tgeompointseq(array_agg(inst ORDER BY TStart))
		FROM TripsInputInstants
		GROUP BY CarId, TripId;
	UPDATE Trips
	SET Traj = trajectory(Trip);

	CREATE INDEX Trips_CarId_idx ON Trips USING btree(CarId);
	CREATE UNIQUE INDEX Trips_pkey_idx ON Trips USING btree(CarId, TripId);
	CREATE INDEX Trips_gist_idx ON Trips USING gist(trip);
	
	DROP VIEW IF EXISTS Trips1;
	CREATE VIEW Trips1 AS
	SELECT * FROM Trips LIMIT 100;
	
	-- Drop temporary tables
	DROP TABLE RegionsInput;
	DROP TABLE TripsInput;
	DROP TABLE TripsInputInstants;

	RETURN 'The End';
END;
$$ LANGUAGE 'plpgsql';
-------------------------------------------------------------------------------
				</programlisting>
				The script above creates a procedure to load pregenerated BerlinMOD data (in CSV format and WGS84 coordinates) at various scale factors. The procedure has two parameters: the scale factor and the directory where the CSV files are located. It supposes by default that the scale factor is <varname>0.005</varname> and that the CSV files are located in the directory <varname>/usr/local/BerlinMOD/&lt;scale factor&gt;/</varname>. Notice that the procedure creates GiST indexes for the tables. Alternatively, SP-GiST indexes could be used. The procedure can be called, for example, as follows.
				<programlisting>
SELECT berlinmod_load('0.05');
				</programlisting>
			</para>
		</sect1>

		<sect1>
			<title>Loading the Data in Partitioned Tables</title>
			<para>As we discussed in <xref linkend="tutorial" />, partioning allows one to split a large table into smaller physical pieces. We show next how to modify the scripts given in the previous section to take advantage of partioning. We will partition the <varname>Trips</varname> table by date using list partitioning, where each partitition will contain all the trips that start at a particular date. We will use the procedure <varname>create_partitions_by_date</varname> shown in <xref linkend="tutorial" /> for automatically creating the partitions according to the date range of the corresponding scale factor.
			</para>
			<programlisting>
[...]				
DROP TABLE IF EXISTS TripsInput CASCADE;
CREATE TABLE TripsInput
(
	CarId integer,
	TripId integer,
	TripDate date,
	TStart timestamp without time zone,
	TEnd timestamp without time zone,
	XStart double precision,
	YStart double precision,
	XEnd double precision,
	YEnd double precision,
	Geom geometry(LineString)
);
EXECUTE format('COPY TripsInput(CarId, TripId, TStart, TEnd, XStart, YStart, XEnd, YEnd) 
	FROM ''%strips.csv'' DELIMITER  '','' CSV HEADER', fullpath);
UPDATE TripsInput
SET Geom = ST_Transform(ST_SetSRID(ST_MakeLine(ARRAY[ST_MakePoint(XStart, YStart),
		ST_MakePoint(XEnd, YEnd)]), 4326), 5676);
UPDATE TripsInput T1 
SET TripDate = T2.TripDate
FROM (SELECT DISTINCT TripId, date_trunc('day', MIN(TStart) OVER 
	(PARTITION BY TripId)) AS TripDate FROM TripsInput) T2
WHERE T1.TripId = T2.TripId;
[...]				
DROP TABLE IF EXISTS Trips CASCADE;
CREATE TABLE Trips
(
	CarId integer NOT NULL,
	TripId integer NOT NULL,
	TripDate date,
	Trip tgeompoint,
	Traj geometry,
	PRIMARY KEY (CarId, TripId, TripDate),
	FOREIGN KEY (CarId) REFERENCES Cars (CarId) 
) PARTITION BY LIST(TripDate);

-- Create the partitions 
SELECT MIN(TripDate), MAX(TripDate) INTO mindate, maxdate FROM TripsInputInstants;
PERFORM create_partitions_by_date('Trips', mindate, maxdate);

INSERT INTO Trips(CarId, TripId, TripDate, Trip)
SELECT CarId, TripId, TripDate, tgeompointseq(array_agg(inst ORDER BY TStart))
FROM TripsInputInstants
GROUP BY CarId, TripId, TripDate;
UPDATE Trips
SET Traj = trajectory(Trip);

CREATE INDEX Trips_CarId_idx ON Trips USING btree(CarId);
CREATE UNIQUE INDEX Trips_pkey_idx ON Trips USING btree(CarId, TripId, TripDate);
CREATE INDEX Trips_gist_idx ON Trips USING gist(trip);
[...]				
			</programlisting>

			<para>With respect to the script given in the previous section, we need to add an additional column <varname>TripDate</varname> to the tables <varname>TripsInput</varname>, <varname>TripsInputInstants</varname> (not shown), and <varname>Trips</varname> that will be used for partitioning.
			</para>

		</sect1>

		<sect1>
			<title>BerlinMOD/R Queries</title>
			The script for querying BerlinMOD data loaded in MobilityDB with the BerlinMOD/R queries is available <ulink url="https://docs.mobilitydb.com/data/berlinmod_queries.sql">here</ulink>.
			<orderedlist>
				<listitem>
					<para>What are the models of the vehicles with licence plate numbers from <varname>Licences</varname>?</para>
					<programlisting>
SELECT DISTINCT L.Licence, C.Model AS Model
FROM Cars C, Licences L
WHERE C.Licence = L.Licence;
					</programlisting>
				</listitem>
				
				<listitem>
					<para>How many vehicles exist that are passenger cars?</para>
					<programlisting>
SELECT COUNT (Licence)
FROM Cars C
WHERE Type = 'passenger';
					</programlisting>
				</listitem>
				
				<listitem>
					<para>Where have the vehicles with licences from <varname>Licences1</varname> been at each of the instants from <varname>Instants1</varname>?</para>
					<programlisting>
SELECT DISTINCT L.Licence, I.InstantId, I.Instant AS Instant,
	valueAtTimestamp(T.Trip, I.Instant) AS Pos
FROM Trips T, Licences1 L, Instants1 I
WHERE T.CarId = L.CarId AND valueAtTimestamp(T.Trip, I.Instant) IS NOT NULL
ORDER BY L.Licence, I.InstantId;
					</programlisting>
				</listitem>
				
				<listitem>
					<para>Which vehicles have passed the points from <varname>Points</varname>?</para>
					<programlisting>
SELECT DISTINCT P.PointId, P.Geom, C.Licence
FROM Trips T, Cars C, Points P
WHERE T.CarId = C.CarId AND T.Trip &amp;&amp; P.Geom
AND ST_Intersects(trajectory(T.Trip), P.Geom) 
ORDER BY P.PointId, C.Licence;
					</programlisting>
				</listitem>
				
				<listitem>
					<para>What is the minimum distance between places, where a vehicle with a licence from <varname>Licences1</varname> and a vehicle with a licence from <varname>Licences2</varname> have been?</para>
					<programlisting>
SELECT L1.Licence AS Licence1, L2.Licence AS Licence2,
	MIN(ST_Distance(trajectory(T1.Trip), trajectory(T2.Trip))) AS MinDist
FROM Trips T1, Licences1 L1, Trips T2, Licences2 L2
WHERE T1.CarId = L1.CarId AND T2.CarId = L2.CarId AND T1.CarId &lt; T2.CarId
GROUP BY L1.Licence, L2.Licence 
ORDER BY L1.Licence, L2.Licence;
					</programlisting>
				</listitem>
				
				<listitem>
					<para>What are the pairs of trucks that have ever been as close as 10m or less to each other?</para>
					<programlisting>
SELECT DISTINCT C1.Licence AS Licence1, C2.Licence AS Licence2
FROM Trips T1, Cars C1, Trips T2, Cars C2
WHERE T1.CarId = C1.CarId AND T2.CarId = C2.CarId
AND T1.CarId &lt; T2.CarId AND C1.Type = 'truck' AND C2.Type = 'truck' 
AND T1.Trip &amp;&amp; expandSpatial(T2.Trip, 10) 
AND tdwithin(T1.Trip, T2.Trip, 10.0) &amp;= true
ORDER BY C1.Licence, C2.Licence;
					</programlisting>
				</listitem>
				
				<listitem>
					<para>What are the licence plate numbers of the passenger cars that have reached the points from <varname>Points</varname> first of all passenger cars during the complete observation period?</para>
					<programlisting>
WITH Timestamps AS (
	SELECT DISTINCT C.Licence, P.PointId, P.Geom, 
		MIN(startTimestamp(atValue(T.Trip,P.Geom))) AS Instant
	FROM Trips T, Cars C, Points1 P
	WHERE T.CarId = C.CarId AND C.Type = 'passenger'
	AND T.Trip &amp;&amp; P.Geom AND ST_Intersects(trajectory(T.Trip), P.Geom)
	GROUP BY C.Licence, P.PointId, P.Geom
)
SELECT T1.Licence, T1.PointId, T1.Geom, T1.Instant
FROM Timestamps T1
WHERE T1.Instant &lt;= ALL (
	SELECT T2.Instant
	FROM Timestamps T2
	WHERE T1.PointId = T2.PointId )
ORDER BY T1.PointId, T1.Licence;
					</programlisting>
				</listitem>
				
				<listitem>
					<para>What are the overall travelled distances of the vehicles with licence plate numbers from <varname>Licences1</varname> during the periods from <varname>Periods1</varname>?</para>
					<programlisting>
SELECT L.Licence, P.PeriodId, P.Period, SUM(length(atPeriod(T.Trip, P.Period))) AS Dist
FROM Trips T, Licences1 L, Periods1 P
WHERE T.CarId = L.CarId AND T.Trip &amp;&amp; P.Period
GROUP BY L.Licence, P.PeriodId, P.Period 
ORDER BY L.Licence, P.PeriodId;
					</programlisting>
				</listitem>
				
				<listitem>
					<para>What is the longest distance that was travelled by a vehicle during each of the periods from <varname>Periods</varname>?</para>
					<programlisting>
WITH Distances AS (
	SELECT P.PeriodId, P.Period, T.CarId, SUM(length(atPeriod(T.Trip, P.Period))) AS Dist
	FROM Trips T, Periods P
	WHERE T.Trip &amp;&amp; P.Period
	GROUP BY P.PeriodId, P.Period, T.CarId
)
SELECT PeriodId, Period, MAX(Dist) AS MaxDist
FROM Distances
GROUP BY PeriodId, Period
ORDER BY PeriodId;
					</programlisting>
				</listitem>
				
				<listitem>
					<para>When and where did the vehicles with licence plate numbers from <varname>Licences1</varname> meet other vehicles (distance &lt; 3m) and what are the latter licences?</para>
					<programlisting>
WITH Values AS (
	SELECT DISTINCT L1.Licence AS QueryLicence, C2.Licence AS OtherLicence,
	atPeriodSet(T1.Trip, getTime(atValue(tdwithin(T1.Trip, T2.Trip, 3.0), TRUE))) AS Pos
	FROM Trips T1, Licences1 L1, Trips T2, Licences2 C2 
	WHERE T1.CarId = L1.CarId AND T2.CarId = C2.CarId AND T1.CarId &lt; T2.CarId
	AND expandSpatial(T1.Trip, 3) &amp;&amp; expandSpatial(T2.Trip, 3) 
	AND dwithin(T1.Trip, T2.Trip, 3.0)
)
SELECT QueryLicence, OtherLicence, array_agg(Pos ORDER BY startTimestamp(Pos)) AS Pos
FROM Values 
GROUP BY QueryLicence, OtherLicence
ORDER BY QueryLicence, OtherLicence;

					</programlisting>
				</listitem>
				
				<listitem>
					<para>Which vehicles passed a point from <varname>Points1</varname> at one of the instants from <varname>Instants1</varname>?</para>
					<programlisting>
SELECT P.PointId, P.Geom, I.InstantId, I.Instant, C.Licence
FROM Trips T, Cars C, Points1 P, Instants1 I
WHERE T.CarId = C.CarId AND T.Trip @&gt; STBOX(P.Geom, I.Instant)
AND valueAtTimestamp(T.Trip, I.Instant) = P.Geom
ORDER BY P.PointId, I.InstantId, C.Licence;
					</programlisting>
				</listitem>
				
				<listitem>
					<para>Which vehicles met at a point from <varname>Points1</varname> at an instant from <varname>Instants1</varname>?</para>
					<programlisting>
SELECT DISTINCT P.PointId, P.Geom, I.InstantId, I.Instant,
	C1.Licence AS Licence1, C2.Licence AS Licence2
FROM Trips T1, Cars C1, Trips T2, Cars C2, Points1 P, Instants1 I
WHERE T1.CarId = C1.CarId AND T2.CarId = C2.CarId AND T1.CarId &lt; T2.CarId 
AND T1.Trip @&gt; STBOX(P.Geom, I.Instant) AND T2.Trip @&gt; STBOX(P.Geom, I.Instant)
AND valueAtTimestamp(T1.Trip, I.Instant) = P.Geom
AND valueAtTimestamp(T2.Trip, I.Instant) = P.Geom
ORDER BY P.PointId, I.InstantId, C1.Licence, C2.Licence;
					</programlisting>
				</listitem>
				
				<listitem>
					<para>Which vehicles travelled within one of the regions from <varname>Regions1</varname> during the periods from <varname>Periods1</varname>?</para>
					<programlisting>
SELECT DISTINCT R.RegionId, P.PeriodId, P.Period, C.Licence
FROM Trips T, Cars C, Regions1 R, Periods1 P
WHERE T.CarId = C.CarId AND T.trip &amp;&amp; STBOX(R.Geom, P.Period)
AND ST_Intersects(trajectory(atPeriod(T.Trip, P.Period)), R.Geom)
ORDER BY R.RegionId, P.PeriodId, C.Licence;
					</programlisting>
				</listitem>
				
				<listitem>
					<para>Which vehicles travelled within one of the regions from <varname>Regions1</varname> at one of the instants from <varname>Instants1</varname>?</para>
					<programlisting>
SELECT DISTINCT R.RegionId, I.InstantId, I.Instant, C.Licence
FROM Trips T, Cars C, Regions1 R, Instants1 I
WHERE T.CarId = C.CarId AND T.Trip &amp;&amp; STBOX(R.Geom, I.Instant)
AND ST_Contains(R.Geom, valueAtTimestamp(T.Trip, I.Instant))
ORDER BY R.RegionId, I.InstantId, C.Licence;
					</programlisting>
				</listitem>
				
				<listitem>
					<para>Which vehicles passed a point from <varname>Points1</varname> during a period from <varname>Periods1</varname>?</para>
					<programlisting>
SELECT DISTINCT PO.PointId, PO.Geom, PR.PeriodId, PR.Period, C.Licence
FROM Trips T, Cars C, Points1 PO, Periods1 PR
WHERE T.CarId = C.CarId AND T.Trip &amp;&amp; STBOX(PO.Geom, PR.Period)
AND ST_Intersects(trajectory(atPeriod(T.Trip, PR.Period)),PO.Geom)
ORDER BY PO.PointId, PR.PeriodId, C.Licence;
					</programlisting>
				</listitem>
				
				<listitem>
					<para>List the pairs of licences for vehicles, the first from <varname>Licences1</varname>, the second from <varname>Licences2</varname>, where the corresponding vehicles are both present within a region from <varname>Regions1</varname> during a period from <varname>QueryPeriod1</varname>, but do not meet each other there and then.</para>
					<programlisting>
SELECT P.PeriodId, P.Period, R.RegionId, L1.Licence AS Licence1, L2.Licence AS Licence2
FROM Trips T1, Licences1 L1, Trips T2, Licences2 L2, Periods1 P, Regions1 R
WHERE T1.CarId = L1.CarId AND T2.CarId = L2.CarId AND L1.Licence &lt; L2.Licence
AND T1.Trip &amp;&amp; STBOX(R.Geom, P.Period) AND T2.Trip &amp;&amp; STBOX(R.Geom, P.Period)
AND ST_Intersects(trajectory(atPeriod(T1.Trip, P.Period)), R.Geom)
AND ST_Intersects(trajectory(atPeriod(T2.Trip, P.Period)), R.Geom)
AND tintersects(atPeriod(T1.Trip, P.Period), atPeriod(T2.Trip, P.Period)) @= FALSE
ORDER BY PeriodId, RegionId, Licence1, Licence2;
					</programlisting>
				</listitem>
				
				<listitem>
					<para>Which point(s) from <varname>Points</varname> have been visited by a maximum number of different vehicles?</para>
					<programlisting>
WITH PointCount AS (
	SELECT P.PointId, COUNT(DISTINCT T.CarId) AS Hits
	FROM Trips T, Points P
	WHERE ST_Intersects(trajectory(T.Trip), P.Geom)
	GROUP BY P.PointId 
)
SELECT PointId, Hits
FROM PointCount AS P
WHERE P.Hits = ( SELECT MAX(Hits) FROM PointCount );
					</programlisting>
				</listitem>
				
			</orderedlist>
		</sect1>

	</appendix>

</book><|MERGE_RESOLUTION|>--- conflicted
+++ resolved
@@ -4439,7 +4439,6 @@
 		</sect1>
 	</chapter>
 
-<<<<<<< HEAD
 	<chapter id="temporal_network_point">
 		<title>Temporal Network Points</title>
 		<para>
@@ -5181,7 +5180,6 @@
 
 
 	</chapter>
-=======
 	<chapter id ="gtfs">
 		<title>Loading GTFS Data in MobilityDB</title>
 			<para>The General Transit Feed Specification (GTFS) defines a common format for public transportation schedules and associated geographic information. GTFS-realtime is used to specify real-time transit data. Many transportation agencies around the world publish their data in GTFS and GTFS-realtime format and make them publicly available. A well-known repository containing such data is  <ulink url="https://transitfeeds.com">OpenMobilityData</ulink>.</para>
@@ -5636,7 +5634,6 @@
 		</sect1>
 	</chapter>
 
->>>>>>> cacfee59
 	<appendix id ="berlinmod">
 		<title>BerlinMOD Benchmark on MobilityDB</title>
 
